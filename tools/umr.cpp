--- conflicted
+++ resolved
@@ -3,23 +3,16 @@
 #include <string>
 #include <iomanip>
 #include <fstream>
-<<<<<<< HEAD
 #if defined(__MINGW32__)
   #include <sys/time.h>
 #else
   #include <time.h>
 #endif
 
-#include <time.h>
-#include <math.h>
-#include <assert.h>
-#include <float.h>
-=======
 #include <ctime>
 #include <cmath>
 #include <cassert>
 #include <limits>
->>>>>>> 82aec91a
 
 #include "moab/Core.hpp"
 #include "moab/Interface.hpp"
