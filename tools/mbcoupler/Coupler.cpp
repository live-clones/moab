#include "Coupler.hpp"
#include "moab/ParallelComm.hpp"
#include "moab/AdaptiveKDTree.hpp"
#include "ElemUtil.hpp"
#include "moab/CN.hpp"
#include "moab/gs.hpp"
#include "moab/TupleList.hpp"
#include "moab/Error.hpp"

/* C++ includes */
#include <cstdio>
#include <cassert>
#include <iostream>
#include <algorithm>
#include <sstream>

#define ERROR(a) {if (MB_SUCCESS != err) std::cerr << a << std::endl;}
#define ERRORR(a,b) {if (MB_SUCCESS != b) {std::cerr << a << std::endl; return b;}}
#define ERRORMPI(a,b) {if (MPI_SUCCESS != b) {std::cerr << a << std::endl; return MB_FAILURE;}}

#define MASTER_PROC 0

namespace moab {

bool debug = false;
int pack_tuples(TupleList *tl, void **ptr);
void unpack_tuples(void *ptr, TupleList **tlp);

Coupler::Coupler(Interface *impl,
                 ParallelComm *pc,
                 Range &local_elems,
                 int coupler_id,
                 bool init_tree,
                 int max_ent_dim)
  : mbImpl(impl), myPc(pc), myId(coupler_id), numIts(3), max_dim(max_ent_dim)
{
  assert(NULL != impl && (pc || !local_elems.empty()));

  // Keep track of the local points, at least for now
  myRange = local_elems;
  myTree = NULL;

  // Now initialize the tree
  if (init_tree)
    initialize_tree();

  // Initialize tuple lists to indicate not initialized
  mappedPts = NULL;
  targetPts = NULL;
  _spectralSource = _spectralTarget = NULL;
}

  /* Destructor
   */
Coupler::~Coupler()
{
  // This will clear the cache
  delete (moab::Element::SpectralHex*)_spectralSource;
  delete (moab::Element::SpectralHex*)_spectralTarget;
  delete myTree;
  delete targetPts;
  delete mappedPts;
}

ErrorCode Coupler::initialize_tree()
{
  Range local_ents;

  // Get entities on the local part
  ErrorCode result = MB_SUCCESS;
  if (myPc) result = myPc->get_part_entities(local_ents, max_dim);
  else local_ents = myRange;
  if (MB_SUCCESS != result || local_ents.empty()) {
    std::cout << "Problems getting source entities" << std::endl;
    return result;
  }

  // Build the tree for local processor
  int max_per_leaf = 6;
  for (int i = 0; i < numIts; i++) {
    std::ostringstream str;
    str << "PLANE_SET=0;"
        << "MAX_PER_LEAF=" << max_per_leaf << ";";
    FileOptions opts(str.str().c_str());
    myTree = new AdaptiveKDTree(mbImpl);
    result = myTree->build_tree(local_ents, &localRoot, &opts);
    if (MB_SUCCESS != result) {
      std::cout << "Problems building tree";
      if (numIts != i) {
        delete myTree;
        max_per_leaf *= 2;
        std::cout << "; increasing elements/leaf to "
                  << max_per_leaf << std::endl;
      }
      else {
        std::cout << "; exiting" << std::endl;
        return result;
      }
    }
    else
      break; // Get out of tree building
  }

  // Get the bounding box for local tree
  if (myPc)
    allBoxes.resize(6*myPc->proc_config().proc_size());
  else
    allBoxes.resize(6);

  unsigned int my_rank = (myPc ? myPc->proc_config().proc_rank() : 0);
  BoundBox box;
  result = myTree->get_bounding_box(box, &localRoot);
  if (MB_SUCCESS != result)
    return result;
  box.bMin.get(&allBoxes[6*my_rank]);
  box.bMax.get(&allBoxes[6*my_rank + 3]);

  // Now communicate to get all boxes
  if (myPc) {
    int mpi_err;
#if (MPI_VERSION >= 2)
    // Use "in place" option
    mpi_err = MPI_Allgather(MPI_IN_PLACE, 0, MPI_DATATYPE_NULL,
                            &allBoxes[0], 6, MPI_DOUBLE,
                            myPc->proc_config().proc_comm());
#else
    {
      std::vector<double> allBoxes_tmp(6*myPc->proc_config().proc_size());
      mpi_err = MPI_Allgather(&allBoxes[6*my_rank], 6, MPI_DOUBLE,
                              &allBoxes_tmp[0], 6, MPI_DOUBLE,
                              myPc->proc_config().proc_comm());
      allBoxes = allBoxes_tmp;
    }
#endif
    if (MPI_SUCCESS != mpi_err)
      return MB_FAILURE;
  }

  /*  std::ostringstream blah;
  for(int i = 0; i < allBoxes.size(); i++)
  blah << allBoxes[i] << " ";
  std::cout << blah.str() << "\n";*/

#ifndef NDEBUG
  double min[3] = {0, 0, 0}, max[3] = {0, 0, 0};
  unsigned int dep;
  myTree->get_info(localRoot, min, max, dep);
  std::cout << "Proc " << my_rank << ": box min/max, tree depth = ("
            << min[0] << "," << min[1] << "," << min[2] << "), ("
            << max[0] << "," << max[1] << "," << max[2] << "), "
            << dep << std::endl;
#endif

  return result;
}

ErrorCode Coupler::initialize_spectral_elements(EntityHandle rootSource, EntityHandle rootTarget,
                                                bool &specSou, bool &specTar)
{
  /*void * _spectralSource;
    void * _spectralTarget;*/

  moab::Range spectral_sets;
  moab::Tag  sem_tag;
  int sem_dims[3];
  ErrorCode rval = mbImpl->tag_get_handle("SEM_DIMS", 3, moab::MB_TYPE_INTEGER, sem_tag);
  if (moab::MB_SUCCESS != rval) {
    std::cout << "Can't find tag, no spectral set\n";
    return MB_SUCCESS; // Nothing to do, no spectral elements
  }
  rval = mbImpl->get_entities_by_type_and_tag(rootSource, moab::MBENTITYSET, &sem_tag, NULL, 1, spectral_sets);
  if (moab::MB_SUCCESS != rval || spectral_sets.empty())
    std::cout << "Can't get sem set on source\n";
  else {
    moab::EntityHandle firstSemSet=spectral_sets[0];
    rval = mbImpl->tag_get_data(sem_tag, &firstSemSet, 1, (void*)sem_dims);
    if (moab::MB_SUCCESS != rval)
      return MB_FAILURE;

    if (sem_dims[0]!=sem_dims[1] || sem_dims[0] != sem_dims[2]) {
      std::cout << " dimensions are different. bail out\n";
      return MB_FAILURE;
    }
    // Repeat for target sets
    spectral_sets.empty();
    // Now initialize a source spectral element !
    _spectralSource = new moab::Element::SpectralHex(sem_dims[0]);
    specSou = true;
  }
  // Repeat for target source
  rval = mbImpl->get_entities_by_type_and_tag(rootTarget, moab::MBENTITYSET, &sem_tag, NULL, 1, spectral_sets);
  if (moab::MB_SUCCESS != rval || spectral_sets.empty())
    std::cout << "Can't get sem set on target\n";
  else {
    moab::EntityHandle firstSemSet=spectral_sets[0];
    rval = mbImpl->tag_get_data(sem_tag, &firstSemSet, 1, (void*)sem_dims);
    if (moab::MB_SUCCESS != rval)
      return MB_FAILURE;

    if (sem_dims[0]!=sem_dims[1] || sem_dims[0] != sem_dims[2]) {
      std::cout << " dimensions are different. bail out\n";
      return MB_FAILURE;
    }
    // Repeat for target sets
    spectral_sets.empty();
    // Now initialize a target spectral element !
    _spectralTarget = new moab::Element::SpectralHex(sem_dims[0]);
    specTar = true;
  }

  _ntot = sem_dims[0]*sem_dims[1]*sem_dims[2];
  rval = mbImpl->tag_get_handle("SEM_X", _ntot, moab::MB_TYPE_DOUBLE, _xm1Tag);
  if (moab::MB_SUCCESS != rval) {
     std::cout << "Can't get xm1tag \n";
     return MB_FAILURE;
  }
  rval = mbImpl->tag_get_handle("SEM_Y", _ntot, moab::MB_TYPE_DOUBLE, _ym1Tag);
  if (moab::MB_SUCCESS != rval) {
     std::cout << "Can't get ym1tag \n";
     return MB_FAILURE;
  }
  rval = mbImpl->tag_get_handle("SEM_Z", _ntot, moab::MB_TYPE_DOUBLE, _zm1Tag);
  if (moab::MB_SUCCESS != rval) {
     std::cout << "Can't get zm1tag \n";
     return MB_FAILURE;
  }

  return MB_SUCCESS;
}

ErrorCode Coupler::locate_points(Range &targ_ents,
                                 double rel_eps,
                                 double abs_eps,
                                 TupleList *tl,
                                 bool store_local)
{
  // Get locations
  std::vector<double> locs(3*targ_ents.size());
  Range verts = targ_ents.subset_by_type(MBVERTEX);
  ErrorCode rval = mbImpl->get_coords(verts, &locs[0]);
  if (MB_SUCCESS != rval)
    return rval;
  // Now get other ents; reuse verts
  unsigned int num_verts = verts.size();
  verts = subtract(targ_ents, verts);
  // Compute centroids
  std::vector<EntityHandle> dum_conn(CN::MAX_NODES_PER_ELEMENT);
  std::vector<double> dum_pos(CN::MAX_NODES_PER_ELEMENT);
  const EntityHandle *conn;
  int num_conn;
  double *coords = &locs[num_verts];
  // Do this here instead of a function to allow reuse of dum_pos and dum_conn
  for (Range::const_iterator rit = verts.begin(); rit != verts.end(); ++rit) {
    rval = mbImpl->get_connectivity(*rit, conn, num_conn, false, &dum_conn);
    if (MB_SUCCESS != rval)
      return rval;
    rval = mbImpl->get_coords(conn, num_conn, &dum_pos[0]);
    if (MB_SUCCESS != rval)
      return rval;
    coords[0] = coords[1] = coords[2] = 0.0;
    for (int i = 0; i < num_conn; i++) {
      coords[0] += dum_pos[3*i];
      coords[1] += dum_pos[3*i + 1];
      coords[2] += dum_pos[3*i + 2];
    }
    coords[0] /= num_conn;
    coords[1] /= num_conn;
    coords[2] /= num_conn;
    coords += 3;
  }

  if (store_local)
    targetEnts = targ_ents;

  return locate_points(&locs[0], targ_ents.size(), rel_eps, abs_eps, tl, store_local);
}

ErrorCode Coupler::locate_points(double *xyz, unsigned int num_points,
                                 double rel_eps, 
                                 double abs_eps,
                                 TupleList *tl,
                                 bool store_local)
{
  assert(tl || store_local);

  // target_pts: TL(to_proc, tgt_index, x, y, z): tuples sent to source mesh procs representing pts to be located
  // source_pts: TL(from_proc, tgt_index, src_index): results of source mesh proc point location, ready to send
  //             back to tgt procs; src_index of -1 indicates point not located (arguably not useful...)
  TupleList target_pts;
  target_pts.initialize(2, 0, 0, 3, num_points);
  target_pts.enableWriteAccess();

  TupleList source_pts;
  mappedPts = new TupleList(0, 0, 1, 3, target_pts.get_max());
  mappedPts->enableWriteAccess();

  source_pts.initialize(3, 0, 0, 0, target_pts.get_max());
  source_pts.enableWriteAccess();

  mappedPts->set_n(0);
  source_pts.set_n(0);
  ErrorCode result;

  unsigned int my_rank = (myPc ? myPc->proc_config().proc_rank() : 0);
  bool point_located;

  // For each point, find box(es) containing the point,
  // appending results to tuple_list;
  // keep local points separately, in local_pts, which has pairs
  // of <local_index, mapped_index>, where mapped_index is the index
  // into the mappedPts tuple list
  for (unsigned int i = 0; i < 3*num_points; i += 3) {
    for (unsigned int j = 0; j < (myPc ? myPc->proc_config().proc_size() : 0); j++) {
      // Test if point is in proc's box
      if ((allBoxes[6*j] <= xyz[i] + abs_eps) && (xyz[i] <= allBoxes[6*j + 3] + abs_eps) &&
          (allBoxes[6*j + 1] <= xyz[i + 1] + abs_eps) && (xyz[i + 1] <= allBoxes[6*j + 4] + abs_eps) &&
          (allBoxes[6*j + 2] <= xyz[i + 2] + abs_eps) && (xyz[i + 2] <= allBoxes[6*j + 5] + abs_eps)) {
        // If in this proc's box, will send to proc to test further
        // Check size, grow if we're at max
        if (target_pts.get_n() == target_pts.get_max())
          target_pts.resize(std::max(10.0, 1.5*target_pts.get_max()));

        target_pts.vi_wr[2*target_pts.get_n()] = j;
        target_pts.vi_wr[2*target_pts.get_n() + 1] = i / 3;

        target_pts.vr_wr[3*target_pts.get_n()] = xyz[i];
        target_pts.vr_wr[3*target_pts.get_n() + 1] = xyz[i + 1];
        target_pts.vr_wr[3*target_pts.get_n() + 2] = xyz[i + 2];
        target_pts.inc_n();
      }
    }
  }

  int num_to_me = 0;
  for (unsigned int i = 0; i < target_pts.get_n(); i++)
    if (target_pts.vi_rd[2*i] == (int)my_rank)
      num_to_me++;
#ifndef NDEBUG
  printf("rank: %d local points: %d, nb sent target pts: %d mappedPts: %d num to me: %d \n",
         my_rank, num_points, target_pts.get_n(), mappedPts->get_n(), num_to_me);
#endif
  // Perform scatter/gather, to gather points to source mesh procs
  if (myPc) {
    (myPc->proc_config().crystal_router())->gs_transfer(1, target_pts, 0);

    num_to_me = 0;
    for (unsigned int i = 0; i < target_pts.get_n(); i++) {
      if (target_pts.vi_rd[2*i] == (int)my_rank)
        num_to_me++;
    }
#ifndef NDEBUG
    printf("rank: %d after first gs nb received_pts: %d; num_from_me = %d\n",
           my_rank, target_pts.get_n(), num_to_me);
#endif
    // After scatter/gather:
    // target_pts.set_n(# points local proc has to map);
    // target_pts.vi_wr[2*i] = proc sending point i
    // target_pts.vi_wr[2*i + 1] = index of point i on sending proc
    // target_pts.vr_wr[3*i..3*i + 2] = xyz of point i
    //
    // Mapping builds the tuple list:
    // source_pts.set_n(target_pts.get_n())
    // source_pts.vi_wr[3*i] = target_pts.vi_wr[2*i] = sending proc
    // source_pts.vi_wr[3*i + 1] = index of point i on sending proc
    // source_pts.vi_wr[3*i + 2] = index of mapped point (-1 if not mapped)
    //
    // Also, mapping builds local tuple_list mappedPts:
    // mappedPts->set_n( # mapped points );
    // mappedPts->vul_wr[i] = local handle of mapped entity
    // mappedPts->vr_wr[3*i..3*i + 2] = natural coordinates in mapped entity

    // Test target points against my elements
    for (unsigned i = 0; i < target_pts.get_n(); i++) {
      result = test_local_box(target_pts.vr_wr + 3*i,
                              target_pts.vi_rd[2*i], target_pts.vi_rd[2*i + 1], i,
                              point_located, rel_eps, abs_eps, &source_pts);
      if (MB_SUCCESS != result)
        return result;
    }

    // No longer need target_pts
    target_pts.reset();
#ifndef NDEBUG
    printf("rank: %d nb sent source pts: %d, mappedPts now: %d\n",
           my_rank, source_pts.get_n(),  mappedPts->get_n());
#endif
      // Send target points back to target procs
    (myPc->proc_config().crystal_router())->gs_transfer(1, source_pts, 0);

#ifndef NDEBUG
    printf("rank: %d nb received source pts: %d\n",
           my_rank, source_pts.get_n());
#endif
  }

  // Store proc/index tuples in targetPts, and/or pass back to application;
  // the tuple this gets stored to looks like:
  // tl.set_n(# mapped points);
  // tl.vi_wr[3*i] = remote proc mapping point
  // tl.vi_wr[3*i + 1] = local index of mapped point
  // tl.vi_wr[3*i + 2] = remote index of mapped point
  //
  // Local index is mapped into either myRange, holding the handles of
  // local mapped entities, or myXyz, holding locations of mapped pts

  // Store information about located points
  TupleList *tl_tmp;
  if (!store_local)
    tl_tmp = tl;
  else {
    targetPts = new TupleList();
    tl_tmp = targetPts;
  }

  tl_tmp->initialize(3, 0, 0, 0, num_points);
  tl_tmp->set_n(num_points); // Automatically sets tl to write_enabled
  // Initialize so we know afterwards how many pts weren't located
  std::fill(tl_tmp->vi_wr, tl_tmp->vi_wr + 3*num_points, -1);

  unsigned int local_pts = 0;
  for (unsigned int i = 0; i < source_pts.get_n(); i++) {
    if (-1 != source_pts.vi_rd[3*i + 2]) { // Why bother sending message saying "i don't have the point" if it gets discarded?
      int tgt_index = 3*source_pts.vi_rd[3*i + 1];
      // Prefer always entities that are local, from the source_pts
      // if a local entity was already found to contain the target point, skip
      // tl_tmp->vi_wr[tgt_index] is -1 initially, but it could already be set with
      // a remote processor
      if (tl_tmp->vi_wr[tgt_index] != (int)my_rank) {
        tl_tmp->vi_wr[tgt_index]     = source_pts.vi_rd[3*i];
        tl_tmp->vi_wr[tgt_index + 1] = source_pts.vi_rd[3*i + 1];
        tl_tmp->vi_wr[tgt_index + 2] = source_pts.vi_rd[3*i + 2];
      }
    }
  }

  // Count missing points
  unsigned int missing_pts = 0;
  for (unsigned int i = 0; i < num_points; i++) {
    if (tl_tmp->vi_rd[3*i + 1] == -1) {
      missing_pts++;
#ifndef NDEBUG
      printf(" %f %f %f\n", xyz[3*i], xyz[3*i + 1], xyz[3*i + 2]);
#endif
    }
    else if (tl_tmp->vi_rd[3*i] == (int)my_rank)
      local_pts++;
  }
#ifndef NDEBUG
  printf("rank: %d point location: wanted %d got %u locally, %d remote, missing %d\n",
         my_rank, num_points, local_pts, num_points - missing_pts - local_pts, missing_pts);
#endif
  assert(0 == missing_pts); // Will likely break on curved geometries

  // No longer need source_pts
  source_pts.reset();

  // Copy into tl if passed in and storing locally
  if (tl && store_local) {
    tl = new TupleList(3, 0, 0, 0, num_points);
    tl->enableWriteAccess();
    memcpy(tl->vi_wr, tl_tmp->vi_rd, 3 * tl_tmp->get_n() * sizeof(int));
    tl->set_n(tl_tmp->get_n());
    tl->disableWriteAccess();
  }

  tl_tmp->disableWriteAccess();

  // Done
  return MB_SUCCESS;
}

ErrorCode Coupler::test_local_box(double *xyz, 
                                  int from_proc, int remote_index, int /*index*/,
                                  bool &point_located,
                                  double rel_eps, double abs_eps,
                                  TupleList *tl)
{
  std::vector<EntityHandle> entities;
  std::vector<CartVect> nat_coords;
  bool canWrite = false;
  if (tl) {
    canWrite = tl->get_writeEnabled();
    if (!canWrite) {
      tl->enableWriteAccess();
      canWrite = true;
    }
  }

  if (rel_eps && !abs_eps) {
    // Relative epsilon given, translate to absolute epsilon using box dimensions
    BoundBox box;
    myTree->get_bounding_box(box, &localRoot);
    abs_eps = rel_eps * box.diagonal_length();
  }

  ErrorCode result = nat_param(xyz, entities, nat_coords, abs_eps);
  if (MB_SUCCESS != result)
    return result;

  // If we didn't find any ents and we're looking locally, nothing more to do
  if (entities.empty()) {
    if (tl->get_n() == tl->get_max())
      tl->resize(std::max(10.0, 1.5 * tl->get_max()));

    tl->vi_wr[3 * tl->get_n()] = from_proc;
    tl->vi_wr[3 * tl->get_n() + 1] = remote_index;
    tl->vi_wr[3 * tl->get_n() + 2] = -1;
    tl->inc_n();

    point_located = false;
    return MB_SUCCESS;
  }

  // Grow if we know we'll exceed size
  if (mappedPts->get_n() + entities.size() >= mappedPts->get_max())
    mappedPts->resize(std::max(10.0, 1.5 * mappedPts->get_max()));

  std::vector<EntityHandle>::iterator eit = entities.begin();
  std::vector<CartVect>::iterator ncit = nat_coords.begin();

  mappedPts->enableWriteAccess();
  for (; eit != entities.end(); ++eit, ++ncit) {
    // Store in tuple mappedPts
    mappedPts->vr_wr[3*mappedPts->get_n()] = (*ncit)[0];
    mappedPts->vr_wr[3*mappedPts->get_n() + 1] = (*ncit)[1];
    mappedPts->vr_wr[3*mappedPts->get_n() + 2] = (*ncit)[2];
    mappedPts->vul_wr[mappedPts->get_n()] = *eit;
    mappedPts->inc_n();

    // Also store local point, mapped point indices
    if (tl->get_n() == tl->get_max()) 
      tl->resize(std::max(10.0, 1.5*tl->get_max()));

    // Store in tuple source_pts
    tl->vi_wr[3*tl->get_n()] = from_proc;
    tl->vi_wr[3*tl->get_n() + 1] = remote_index;
    tl->vi_wr[3*tl->get_n() + 2] = mappedPts->get_n()-1;
    tl->inc_n();
  }

  point_located = true;

  if (tl && !canWrite)
    tl->disableWriteAccess();

  return MB_SUCCESS;
}

ErrorCode Coupler::interpolate( Coupler::Method method,
                                const std::string &interp_tag,
                                double *interp_vals,
                                TupleList *tl,
                                bool normalize)
{
  Tag tag;
  ErrorCode result ;
  if (_spectralSource) {
    result = mbImpl->tag_get_handle(interp_tag.c_str(), _ntot, MB_TYPE_DOUBLE, tag);MB_CHK_SET_ERR(result, "Failed to get handle for interpolation tag \"" << interp_tag << "\"");
  }
  else {
    result = mbImpl->tag_get_handle(interp_tag.c_str(), 1, MB_TYPE_DOUBLE, tag);MB_CHK_SET_ERR(result, "Failed to get handle for interpolation tag \"" << interp_tag << "\"");
  }

  return interpolate(method, tag, interp_vals, tl, normalize);
}

ErrorCode Coupler::interpolate(Coupler::Method *methods,
                               Tag *tags,
                               int *points_per_method,
                               int num_methods,
                               double *interp_vals,
                               TupleList *tl,
                               bool /* normalize */)
{
  //if (!((LINEAR_FE == method) || (CONSTANT == method)))
  // return MB_FAILURE;

  // remote pts first
  TupleList *tl_tmp = (tl ? tl : targetPts);

  ErrorCode result = MB_SUCCESS;

  unsigned int pts_total = 0;
  for (int i = 0; i < num_methods; i++)
    pts_total += points_per_method[i];

  // If tl was passed in non-NULL, just have those points, otherwise have targetPts plus
  // locally mapped pts
  if (pts_total != tl_tmp->get_n())
    return MB_FAILURE;

  TupleList tinterp;
  tinterp.initialize(5, 0, 0, 1, tl_tmp->get_n());
  int t = 0;
  tinterp.enableWriteAccess();
  for (int i = 0; i < num_methods; i++) {
    for (int j = 0; j < points_per_method[i]; j++) {
      tinterp.vi_wr[5*t] = tl_tmp->vi_rd[3*t];
      tinterp.vi_wr[5*t + 1] = tl_tmp->vi_rd[3*t + 1];
      tinterp.vi_wr[5*t + 2] = tl_tmp->vi_rd[3*t + 2];
      tinterp.vi_wr[5*t + 3] = methods[i];
      tinterp.vi_wr[5*t + 4] = i;
      tinterp.vr_wr[t] = 0.0;
      tinterp.inc_n();
      t++;
    }
  }

  // Scatter/gather interpolation points
  if (myPc) {
    (myPc->proc_config().crystal_router())->gs_transfer(1, tinterp, 0);

    // Perform interpolation on local source mesh; put results into
    // tinterp.vr_wr[i]

    mappedPts->enableWriteAccess();
    for (unsigned int i = 0; i < tinterp.get_n(); i++) {
      int mindex = tinterp.vi_rd[5*i + 2];
      Method method = (Method)tinterp.vi_rd[5*i + 3];
      Tag tag = tags[tinterp.vi_rd[5*i + 4]];

      result = MB_FAILURE;
      if (LINEAR_FE == method || QUADRATIC_FE == method) {
        result = interp_field(mappedPts->vul_rd[mindex],
                              CartVect(mappedPts->vr_wr + 3*mindex),
                              tag, tinterp.vr_wr[i]);
      }
      else if (CONSTANT == method) {
        result = constant_interp(mappedPts->vul_rd[mindex],
                                 tag, tinterp.vr_wr[i]);
      }

      if (MB_SUCCESS != result)
        return result;
    }

    // Scatter/gather interpolation data
    myPc->proc_config().crystal_router()->gs_transfer(1, tinterp, 0);
  }

  // Copy the interpolated field as a unit
  for (unsigned int i = 0; i < tinterp.get_n(); i++)
    interp_vals[tinterp.vi_rd[5*i + 1]] = tinterp.vr_rd[i];

  // Done
  return MB_SUCCESS;
}

ErrorCode Coupler::nat_param(double xyz[3],
                             std::vector<EntityHandle> &entities,
                             std::vector<CartVect> &nat_coords,
                             double epsilon)
{
  if (!myTree)
    return MB_FAILURE;

  AdaptiveKDTreeIter treeiter;
  ErrorCode result = myTree->get_tree_iterator(localRoot, treeiter);
  if (MB_SUCCESS != result) {
    std::cout << "Problems getting iterator" << std::endl;
    return result;
  }

  EntityHandle closest_leaf;
  if (epsilon) {
    std::vector<double> dists;
    std::vector<EntityHandle> leaves;
    // Two tolerances
    result = myTree->distance_search(xyz, epsilon, leaves,
                                     /*iter_tol*/ epsilon,
                                     /*inside_tol*/ 10*epsilon,
                                     &dists, NULL, &localRoot);
    if (leaves.empty()) 
      // Not found returns success here, with empty list, just like case with no epsilon
      return MB_SUCCESS;
    // Get closest leaf
    double min_dist = *dists.begin();
    closest_leaf = *leaves.begin();
    std::vector<EntityHandle>::iterator vit = leaves.begin() + 1;
    std::vector<double>::iterator dit = dists.begin() + 1;
    for (; vit != leaves.end() && min_dist; ++vit, ++dit) {
      if (*dit < min_dist) {
        min_dist = *dit;
        closest_leaf = *vit;
      }
    }
  }
  else {
    result = myTree->point_search(xyz, treeiter, 1.0e-10, 1.0e-6, NULL, &localRoot);
    if (MB_ENTITY_NOT_FOUND == result) // Point is outside of myTree's bounding box
      return MB_SUCCESS;
    else if (MB_SUCCESS != result) {
      std::cout << "Problems getting leaf \n";
      return result;
    }
    closest_leaf = treeiter.handle();
  }

  // Find natural coordinates of point in element(s) in that leaf
  CartVect tmp_nat_coords; 
  Range range_leaf;
  result = mbImpl->get_entities_by_dimension(closest_leaf, max_dim, range_leaf, false);
  if (MB_SUCCESS != result)
    std::cout << "Problem getting leaf in a range" << std::endl;

  // Loop over the range_leaf
  for (Range::iterator iter = range_leaf.begin(); iter != range_leaf.end(); ++iter) {
    // Test to find out in which entity the point is
    // Get the EntityType and create the appropriate Element::Map subtype
    // If spectral, do not need coordinates, just the GL points
    EntityType etype = mbImpl->type_from_handle(*iter);
    if (NULL != this->_spectralSource && MBHEX == etype) {
      EntityHandle eh = *iter;
      const double * xval;
      const double * yval;
      const double * zval;
      ErrorCode rval = mbImpl->tag_get_by_ptr(_xm1Tag, &eh, 1, (const void**)&xval);
      if (moab::MB_SUCCESS != rval) {
        std::cout << "Can't get xm1 values \n";
        return MB_FAILURE;
      }
      rval = mbImpl->tag_get_by_ptr(_ym1Tag, &eh, 1, (const void**)&yval);
      if (moab::MB_SUCCESS != rval) {
        std::cout << "Can't get ym1 values \n";
        return MB_FAILURE;
      }
      rval = mbImpl->tag_get_by_ptr(_zm1Tag, &eh, 1, (const void**)&zval);
      if (moab::MB_SUCCESS != rval) {
        std::cout << "Can't get zm1 values \n";
        return MB_FAILURE;
      }
      Element::SpectralHex* spcHex = (Element::SpectralHex*)_spectralSource;

      spcHex->set_gl_points((double*)xval, (double*)yval, (double*)zval);
      tmp_nat_coords = spcHex->ievaluate(CartVect(xyz));
      bool inside = spcHex->inside_nat_space(CartVect(xyz), epsilon);
      if (!inside) {
        std::cout << "point " << xyz[0] << " " << xyz[1] << " " << xyz[2] <<
            " is not converging inside hex " << mbImpl->id_from_handle(eh) << "\n";
        continue; // It is possible that the point is outside, so it will not converge
      }
    }
    else {
      const EntityHandle *connect;
      int num_connect;

      // Get connectivity
      result = mbImpl->get_connectivity(*iter, connect, num_connect, true);

      // Get coordinates of the vertices
      std::vector<CartVect> coords_vert(num_connect);
      result = mbImpl->get_coords(connect, num_connect, &(coords_vert[0][0]));
      if (MB_SUCCESS != result) {
        std::cout << "Problems getting coordinates of vertices\n";
        return result;
      }
      CartVect pos(xyz);
      if (MBHEX == etype) {
        if (8 == num_connect) {
          Element::LinearHex hexmap(coords_vert);
          if (!hexmap.inside_box(pos, epsilon))
            continue;
          try {
            tmp_nat_coords = hexmap.ievaluate(pos, epsilon);
            bool inside = hexmap.inside_nat_space(tmp_nat_coords, epsilon);
            if (!inside)
              continue;
          }
          catch (Element::Map::EvaluationError&) {
            continue;
          }
        }
        else if (27 == num_connect) {
          Element::QuadraticHex hexmap(coords_vert);
         if (!hexmap.inside_box(pos, epsilon))
           continue;
         try {
           tmp_nat_coords = hexmap.ievaluate(pos, epsilon);
           bool inside = hexmap.inside_nat_space(tmp_nat_coords, epsilon);
           if (!inside)
             continue;
         }
         catch (Element::Map::EvaluationError&) {
           continue;
         }
        }
        else // TODO this case not treated yet, no interpolation
          continue;
      }
      else if (MBTET == etype) {
        Element::LinearTet tetmap(coords_vert);
        // This is just a linear solve; unless degenerate, will not except
        tmp_nat_coords = tetmap.ievaluate(pos);
        bool inside = tetmap.inside_nat_space(tmp_nat_coords, epsilon);
        if (!inside)
          continue;
      }
      else if (MBQUAD == etype) {
        Element::LinearQuad quadmap(coords_vert);
        if (!quadmap.inside_box(pos, epsilon))
          continue;
        try {
          tmp_nat_coords = quadmap.ievaluate(pos, epsilon);
          bool inside = quadmap.inside_nat_space(tmp_nat_coords, epsilon);
          if (!inside)
            continue;
        }
        catch (Element::Map::EvaluationError&) {
          continue;
        }
        if (!quadmap.inside_nat_space(tmp_nat_coords, epsilon))
          continue;
      }
      /*
      else if (etype == MBTRI){
        Element::LinearTri trimap(coords_vert);
        if (!trimap.inside_box( pos, epsilon))
          continue;
        try {
          tmp_nat_coords = trimap.ievaluate(pos, epsilon);
          bool inside = trimap.inside_nat_space(tmp_nat_coords, epsilon);
          if (!inside) continue;
        }
        catch (Element::Map::EvaluationError) {
          continue;
        }
        if (!trimap.inside_nat_space(tmp_nat_coords, epsilon))
          continue;
      }
      */
      else if (etype == MBEDGE){
        Element::LinearEdge edgemap(coords_vert);
        try {
          tmp_nat_coords = edgemap.ievaluate(CartVect(xyz), epsilon);
        }
        catch (Element::Map::EvaluationError) {
          continue;
        }
        if (!edgemap.inside_nat_space(tmp_nat_coords, epsilon))
          continue;
      }
      else {
        std::cout << "Entity not Hex/Tet/Quad/Tri/Edge. Please verify." << std::endl;
        continue;
      }
    }
    // If we get here then we've found the coordinates.
    // Save them and the entity and return success.
    entities.push_back(*iter);
    nat_coords.push_back(tmp_nat_coords);
    return MB_SUCCESS;
  }

  // Didn't find any elements containing the point
  return MB_SUCCESS;
}

ErrorCode Coupler::interp_field(EntityHandle elem,
                                CartVect nat_coord,
                                Tag tag,
                                double &field)
{
  if (_spectralSource) {
    // Get tag values at the GL points for some field (Tag)
    const double * vx;
    ErrorCode rval = mbImpl-> tag_get_by_ptr(tag, &elem, 1, (const void**)&vx);
    if (moab::MB_SUCCESS != rval) {
      std::cout << "Can't get field values for the tag \n";
      return MB_FAILURE;
    }
    Element::SpectralHex * spcHex = (Element::SpectralHex*)_spectralSource;
    field = spcHex->evaluate_scalar_field(nat_coord, vx);
  }
  else {
    double vfields[27]; // Will work for linear hex, quadratic hex or Tets
    moab::Element::Map *elemMap = NULL;
    int num_verts = 0;
    // Get the EntityType
    // Get the tag values at the vertices
    const EntityHandle *connect;
    int num_connect;
    ErrorCode result = mbImpl->get_connectivity(elem, connect, num_connect);
    if (MB_SUCCESS != result)
      return result;
    EntityType etype = mbImpl->type_from_handle(elem);
    if (MBHEX == etype) {
      if (8 == num_connect) {
        elemMap = new moab::Element::LinearHex();
        num_verts = 8;
      }
      else { /* (MBHEX == etype && 27 == num_connect) */
        elemMap = new moab::Element::QuadraticHex();
        num_verts = 27;
      }
    }
    else if (MBTET == etype) {
      elemMap = new moab::Element::LinearTet();
      num_verts = 4;
    }
    else if (MBQUAD == etype) {
      elemMap = new moab::Element::LinearQuad();
      num_verts = 4;
    }
    else
      return MB_FAILURE;

    result = mbImpl->tag_get_data(tag, connect, std::min(num_verts, num_connect), vfields);
    if (MB_SUCCESS != result) {
      delete elemMap;
      return result;
    }

    // Function for the interpolation
    field = 0;

    // Check the number of vertices
    assert(num_connect >= num_verts);

    // Calculate the field
    try {
      field = elemMap->evaluate_scalar_field(nat_coord, vfields);
    }
    catch (moab::Element::Map::EvaluationError&) {
      delete elemMap;
      return MB_FAILURE;
    }

    delete elemMap;
  }

  return MB_SUCCESS;
}

// Simplest "interpolation" for element-based source fields. Set the value of the field
// at the target point to that of the field in the source element it lies in.
ErrorCode Coupler::constant_interp(EntityHandle elem,
                                   Tag tag,
                                   double &field)
{
  double tempField;

  // Get the tag values at the vertices
  ErrorCode result = mbImpl->tag_get_data(tag, &elem, 1, &tempField);
  if (MB_SUCCESS != result)
    return result;

  field = tempField;

  return MB_SUCCESS;
}

// Normalize a field over the entire mesh represented by the root_set.
ErrorCode Coupler::normalize_mesh(EntityHandle          root_set,
                                  const char            *norm_tag,
                                  Coupler::IntegType    integ_type,
                                  int                   num_integ_pts)
{
  ErrorCode err;

  // SLAVE START ****************************************************************
  // Search for entities based on tag_handles and tag_values
  std::vector< std::vector<EntityHandle> > entity_sets;
  std::vector< std::vector<EntityHandle> > entity_groups;

  // put the root_set into entity_sets
  std::vector<EntityHandle> ent_set;
  ent_set.push_back(root_set);
  entity_sets.push_back(ent_set);

  // get all entities from root_set and put into entity_groups
  std::vector<EntityHandle> entities;
  err = mbImpl->get_entities_by_handle(root_set, entities, true);
  ERRORR("Failed to get entities in root_set.", err);

  entity_groups.push_back(entities);

  // Call do_normalization() to continue common normalization processing
  err = do_normalization(norm_tag, entity_sets, entity_groups, integ_type, num_integ_pts);
  ERRORR("Failure in do_normalization().", err);
  // SLAVE END   ****************************************************************

  return err;
}

// Normalize a field over the subset of entities identified by the tags and values passed
ErrorCode Coupler::normalize_subset(EntityHandle        root_set,
                                    const char          *norm_tag,
                                    const char          **tag_names,
                                    int                 num_tags,
                                    const char          **tag_values,
                                    Coupler::IntegType  integ_type,
                                    int                 num_integ_pts)
{
  moab::ErrorCode err;
  std::vector<Tag> tag_handles;
  
  // Lookup tag handles from tag names
  for (int t = 0; t < num_tags; t++) {
    // get tag handle & size
    Tag th;
    err = mbImpl->tag_get_handle(tag_names[t], 1, moab::MB_TYPE_DOUBLE, th, moab::MB_TAG_ANY);
    ERRORR("Failed to get tag handle.", err);
    tag_handles.push_back(th);
  }

  return normalize_subset(root_set,
                          norm_tag,
                          &tag_handles[0],
                          num_tags,
                          tag_values,
                          integ_type,
                          num_integ_pts);
}

ErrorCode Coupler::normalize_subset(EntityHandle       root_set,
                                    const char         *norm_tag,
                                    Tag                *tag_handles,
                                    int                num_tags,
                                    const char         **tag_values,
                                    Coupler::IntegType integ_type,
                                    int                num_integ_pts)
{
  ErrorCode err;

  // SLAVE START ****************************************************************
  // Search for entities based on tag_handles and tag_values
  std::vector< std::vector<EntityHandle> > entity_sets;
  std::vector< std::vector<EntityHandle> > entity_groups;

  err = get_matching_entities(root_set, tag_handles, tag_values, num_tags,
                              &entity_sets, &entity_groups);
  ERRORR("Failed to get matching entities.", err);

  // Call do_normalization() to continue common normalization processing
  err = do_normalization(norm_tag, entity_sets, entity_groups, integ_type, num_integ_pts);
  ERRORR("Failure in do_normalization().", err);
  // SLAVE END   ****************************************************************

  return err;
}

ErrorCode Coupler::do_normalization(const char                               *norm_tag,
                                    std::vector<std::vector<EntityHandle> >  &entity_sets,
                                    std::vector<std::vector<EntityHandle> >  &entity_groups,
                                    Coupler::IntegType                       integ_type,
                                    int                                      num_integ_pts)
{
  // SLAVE START ****************************************************************
  ErrorCode err;
  int ierr = 0;

  // Setup data for parallel computing
  int nprocs, rank;
  ierr = MPI_Comm_size(MPI_COMM_WORLD, &nprocs);
  ERRORMPI("Getting number of procs failed.", ierr);
  ierr = MPI_Comm_rank(MPI_COMM_WORLD, &rank);
  ERRORMPI("Getting rank failed.", ierr);

  // Get the integrated field value for each group(vector) of entities.
  // If no entities are in a group then a zero will be put in the list
  // of return values.
  unsigned int num_ent_grps = entity_groups.size();
  std::vector<double> integ_vals(num_ent_grps);

  err = get_group_integ_vals(entity_groups, integ_vals, norm_tag, num_integ_pts, integ_type);
  ERRORR("Failed to get integrated field values for groups in mesh.", err);
  // SLAVE END   ****************************************************************

  // SLAVE/MASTER START #########################################################
  // Send list of integrated values back to master proc. The ordering of the
  // values will match the ordering of the entity groups (i.e. vector of vectors)
  // sent from master to slaves earlier.  The values for each entity group will
  // be summed during the transfer.
  std::vector<double> sum_integ_vals(num_ent_grps);

  if (nprocs > 1) {
    // If parallel then send the values back to the master.
    ierr = MPI_Reduce(&integ_vals[0], &sum_integ_vals[0], num_ent_grps, MPI_DOUBLE,
                     MPI_SUM, MASTER_PROC, myPc->proc_config().proc_comm());
    ERRORMPI("Transfer and reduction of integrated values failed.", ierr);
  }
  else {
    // Otherwise just copy the vector
    sum_integ_vals = integ_vals;
  }
  // SLAVE/MASTER END   #########################################################

  // MASTER START ***************************************************************
  // Calculate the normalization factor for each group by taking the
  // inverse of each integrated field value. Put the normalization factor
  // for each group back into the list in the same order.
  for (unsigned int i = 0; i < num_ent_grps; i++) {
    double val = sum_integ_vals[i];
    if (fabs(val) > 1e-8) sum_integ_vals[i] = 1.0/val;
    else {
      sum_integ_vals[i] = 0.0; /* VSM: not sure what we should do here ? */
      /* commenting out error below since if integral(value)=0.0, then normalization
         is probably unnecessary to start with ? */
      /* ERRORR("Integrating an invalid field -- integral("<<norm_tag<<") = "<<val<<".", err); */
    }
  }
  // MASTER END   ***************************************************************

  // MASTER/SLAVE START #########################################################
  if (nprocs > 1) {
    // If parallel then broadcast the normalization factors to the procs.
    ierr = MPI_Bcast(&sum_integ_vals[0], num_ent_grps, MPI_DOUBLE, MASTER_PROC,
                    myPc->proc_config().proc_comm());
    ERRORMPI("Broadcast of normalization factors failed.", ierr);
  }
  // MASTER/SLAVE END   #########################################################

  // SLAVE START ****************************************************************
  // Save the normalization factors to a new tag with name of norm_tag's value
  // and the string "_normF" appended.  This new tag will be created on the entity
  // set that contains all of the entities from a group.

  err = apply_group_norm_factor(entity_sets, sum_integ_vals, norm_tag, integ_type);
  ERRORR("Failed to set the normalization factor for groups in mesh.", err);
  // SLAVE END   ****************************************************************

  return err;
}

// Functions supporting the subset normalization function

// Retrieve groups of entities matching tags and values if present
ErrorCode Coupler::get_matching_entities(EntityHandle                            root_set,
                                         const char                              **tag_names,
                                         const char                              **tag_values,
                                         int                                     num_tags,
                                         std::vector<std::vector<EntityHandle> > *entity_sets,
                                         std::vector<std::vector<EntityHandle> > *entity_groups)
{
  ErrorCode err;
  std::vector<Tag> tag_handles;
  
  for (int t = 0; t < num_tags; t++) {
    // Get tag handle & size
    Tag th;
    err = mbImpl->tag_get_handle(tag_names[t], 1, moab::MB_TYPE_DOUBLE, th, moab::MB_TAG_ANY);
    ERRORR("Failed to get tag handle.", err);
    tag_handles.push_back(th);
  }

  return get_matching_entities(root_set, &tag_handles[0], tag_values, num_tags,
                               entity_sets, entity_groups);
}

// Retrieve groups of entities matching tags and values if present
ErrorCode Coupler::get_matching_entities(EntityHandle                            root_set,
                                         Tag                                     *tag_handles,
                                         const char                              **tag_values,
                                         int                                     num_tags,
                                         std::vector<std::vector<EntityHandle> > *entity_sets,
                                         std::vector<std::vector<EntityHandle> > *entity_groups)
{                                        
  // SLAVE START ****************************************************************

  // Setup data for parallel computing
  ErrorCode err;
  int ierr = 0;
  int nprocs, rank;
  ierr = MPI_Comm_size(MPI_COMM_WORLD, &nprocs);
  ERRORMPI("Getting number of procs failed.", ierr);
  ierr = MPI_Comm_rank(MPI_COMM_WORLD, &rank);
  ERRORMPI("Getting rank failed.", ierr);

  Range ent_sets;
  err = mbImpl->get_entities_by_type_and_tag(root_set, moab::MBENTITYSET, tag_handles,
                                             (const void* const *)tag_values,
                                             num_tags, ent_sets, Interface::INTERSECT, 0);
  ERRORR("Core::get_entities_by_type_and_tag failed.", err);

  TupleList *tag_list = NULL;
<<<<<<< HEAD
  err = create_tuples(ent_sets, ent_sets.size(), tag_handles, num_tags, &tag_list);
=======
  err = create_tuples(ent_sets, tag_handles, num_tags, &tag_list);
>>>>>>> 390b4b21
  ERRORR("Failed to create tuples from entity sets.", err);

  // Free up range
  ent_sets.clear();
  // SLAVE END   ****************************************************************

  // If we are running in a multi-proc session then send tuple list back to master 
  // proc for consolidation. Otherwise just copy the pointer to the tuple_list.
  TupleList *cons_tuples;
  if (nprocs > 1) {
    // SLAVE/MASTER START #########################################################

    // Pack the tuple_list in a buffer.
    uint *tuple_buf;
    int tuple_buf_len;
    tuple_buf_len = pack_tuples(tag_list, (void**)&tuple_buf);

    // Free tag_list here as its not used again if nprocs > 1
    tag_list->reset();

    // Send back the buffer sizes to the master proc
    int *recv_cnts = (int*)malloc(nprocs * sizeof(int));
    int *offsets   = (int*)malloc(nprocs * sizeof(int));
    uint *all_tuples_buf = NULL;

    MPI_Gather(&tuple_buf_len, 1, MPI_INT, recv_cnts, 1, MPI_INT, MASTER_PROC,
               myPc->proc_config().proc_comm());
    ERRORMPI("Gathering buffer sizes failed.", err);

    // Allocate a buffer large enough for all the data
    if (rank == MASTER_PROC) {
      int all_tuples_len = recv_cnts[0];
      offsets[0] = 0;
      for (int i = 1; i < nprocs; i++) {
        offsets[i] = offsets[i - 1] + recv_cnts[i - 1];
        all_tuples_len += recv_cnts[i];
      }

      all_tuples_buf = (uint*)malloc(all_tuples_len * sizeof(uint));
    }

    // Send all buffers to the master proc for consolidation
    MPI_Gatherv(tuple_buf, tuple_buf_len, MPI_INT,
                all_tuples_buf, recv_cnts, offsets, MPI_INT, MASTER_PROC,
                myPc->proc_config().proc_comm());
    ERRORMPI("Gathering tuple_lists failed.", err);
    free(tuple_buf); // malloc'd in pack_tuples

    if (rank == MASTER_PROC) {
      // Unpack the tuple_list from the buffer.
      TupleList **tl_array = (TupleList**)malloc(nprocs * sizeof(TupleList*));
      for (int i = 0; i < nprocs; i++)
        unpack_tuples((void*) &all_tuples_buf[offsets[i]], &tl_array[i]);

      // Free all_tuples_buf here as it is only allocated on the MASTER_PROC
      free(all_tuples_buf);
      // SLAVE/MASTER END   #########################################################

      // MASTER START ***************************************************************
      // Consolidate all tuple_lists into one tuple_list with no duplicates.
      err = consolidate_tuples(tl_array, nprocs, &cons_tuples);
      ERRORR("Failed to consolidate tuples.", err);

      for (int i = 0; i < nprocs; i++)
        tl_array[i]->reset();
      free(tl_array);
      // MASTER END   ***************************************************************
    }

    // Free offsets and recv_cnts as they are allocated on all procs
    free(offsets);
    free(recv_cnts);

    // MASTER/SLAVE START #########################################################
    // Broadcast condensed tuple list back to all procs.
    uint *ctl_buf;
    int ctl_buf_sz;
    if (rank == MASTER_PROC)
      ctl_buf_sz = pack_tuples(cons_tuples, (void**)&ctl_buf);

    // Send buffer size
    ierr = MPI_Bcast(&ctl_buf_sz, 1, MPI_INT, MASTER_PROC, myPc->proc_config().proc_comm());
    ERRORMPI("Broadcasting tuple_list size failed.", ierr);

    // Allocate a buffer in the other procs
    if (rank != MASTER_PROC)
      ctl_buf = (uint*)malloc(ctl_buf_sz * sizeof(uint));

    ierr = MPI_Bcast(ctl_buf, ctl_buf_sz, MPI_INT, MASTER_PROC, myPc->proc_config().proc_comm());
    ERRORMPI("Broadcasting tuple_list failed.", ierr);

    if (rank != MASTER_PROC)
      unpack_tuples(ctl_buf, &cons_tuples);
    free(ctl_buf);
    // MASTER/SLAVE END   #########################################################
  }
  else
    cons_tuples = tag_list;

  // SLAVE START ****************************************************************
  // Loop over the tuple list getting the entities with the tags in the tuple_list entry
  uint mi, ml, mul, mr;
  cons_tuples->getTupleSize(mi, ml, mul, mr);

  for (unsigned int i = 0; i < cons_tuples->get_n(); i++) {
    // Get Entity Sets that match the tags and values.

    // Convert the data in the tuple_list to an array of pointers to the data
    // in the tuple_list as that is what the iMesh API call is expecting.
    int **vals = (int**)malloc(mi * sizeof(int*));
    for (unsigned int j = 0; j < mi; j++)
      vals[j] = (int *)&(cons_tuples->vi_rd[(i*mi) + j]);

    // Get entities recursively based on type and tag data
    err = mbImpl->get_entities_by_type_and_tag(root_set, moab::MBENTITYSET, tag_handles,
                                               (const void* const *)vals,
                                               mi, ent_sets, Interface::INTERSECT, 0);
    ERRORR("Core::get_entities_by_type_and_tag failed.", err);
    if (debug) std::cout << "ent_sets_size=" << ent_sets.size() << std::endl;

    // Free up the array of pointers
    free(vals);

    // Loop over the entity sets and then free the memory for ent_sets.
    std::vector<EntityHandle> ent_set_hdls;
    std::vector<EntityHandle> ent_hdls;
    for (unsigned int j = 0; j < ent_sets.size(); j++) {
      // Save the entity set
      ent_set_hdls.push_back(ent_sets[j]);

      // Get all entities for the entity set
      Range ents;

      /* VSM: do we need to filter out entity sets ? */
      err = mbImpl->get_entities_by_handle(ent_sets[j], ents, false);
      ERRORR("Core::get_entities_by_handle failed.", err);
      if (debug) std::cout << "ents_size=" << ents.size() << std::endl;

      // Save all of the entities from the entity set and free the memory for ents.
      for (unsigned int k = 0; k < ents.size(); k++) {
        ent_hdls.push_back(ents[k]);
      }
      ents.clear();
      if (debug) std::cout << "ent_hdls.size=" << ent_hdls.size() << std::endl;
    }

    // Free the entity set list for next tuple iteration.
    ent_sets.clear();

    // Push ent_set_hdls onto entity_sets, ent_hdls onto entity_groups
    // and clear both ent_set_hdls and ent_hdls.
    entity_sets->push_back(ent_set_hdls);
    ent_set_hdls.clear();
    entity_groups->push_back(ent_hdls);
    ent_hdls.clear();
    if (debug) std::cout << "entity_sets->size=" << entity_sets->size()
                         << ", entity_groups->size=" << entity_groups->size() << std::endl;
  }

  cons_tuples->reset();
  // SLAVE END   ****************************************************************

  return err;
}

// Return a tuple_list containing  tag values for each Entity Set
// The tuple_list will have a column for each tag and a row for each
// Entity Set. It is assumed all of the tags are integer tags.
ErrorCode Coupler::create_tuples(Range        &ent_sets,
<<<<<<< HEAD
                                 unsigned int num_sets, 
=======
>>>>>>> 390b4b21
                                 const char   **tag_names,
                                 unsigned int num_tags,
                                 TupleList    **tuple_list)
{
  ErrorCode err;
  std::vector<Tag> tag_handles;

  for (unsigned int t = 0; t < num_tags; t++) {
    // Get tag handle & size
    Tag th;
    err = mbImpl->tag_get_handle(tag_names[t], 1, moab::MB_TYPE_DOUBLE, th, moab::MB_TAG_ANY);
    ERRORR("Failed to get tag handle.", err);
    tag_handles.push_back(th);
  }

  return create_tuples(ent_sets, &tag_handles[0], num_tags, tuple_list);
}

// Return a tuple_list containing  tag values for each Entity Set
// The tuple_list will have a column for each tag and a row for each
// Entity Set.  It is assumed all of the tags are integer tags.
ErrorCode Coupler::create_tuples(Range        &ent_sets,
<<<<<<< HEAD
                                 unsigned int num_sets, 
=======
>>>>>>> 390b4b21
                                 Tag          *tag_handles,
                                 unsigned int num_tags,
                                 TupleList    **tuples)
{
  // ASSUMPTION: All tags are of type integer.  This may need to be expanded in future.
  ErrorCode err;

  // Allocate a tuple_list for the number of entity sets passed in
  TupleList *tag_tuples = new TupleList(num_tags, 0, 0, 0, (int)ent_sets.size());
  //tag_tuples->initialize(num_tags, 0, 0, 0, num_sets);
  uint mi, ml, mul, mr;
  tag_tuples->getTupleSize(mi, ml, mul, mr);
  tag_tuples->enableWriteAccess();

  if (mi == 0)
    ERRORR("Failed to initialize tuple_list.", MB_FAILURE);

  // Loop over the filtered entity sets retrieving each matching tag value one by one.
  int val;
<<<<<<< HEAD
  for (unsigned int i = 0; i < num_sets; i++) {
=======
  for (unsigned int i = 0; i < ent_sets.size(); i++) {
>>>>>>> 390b4b21
    for (unsigned int j = 0; j < num_tags; j++) {
      EntityHandle set_handle = ent_sets[i];
      err = mbImpl->tag_get_data(tag_handles[j], &set_handle, 1, &val);
      ERRORR("Failed to get integer tag data.", err);
      tag_tuples->vi_wr[i*mi + j] = val;
    }

    // If we get here there was no error so increment n in the tuple_list
    tag_tuples->inc_n();
  }
  tag_tuples->disableWriteAccess();
  *tuples = tag_tuples;

  return MB_SUCCESS;
}

// Consolidate tuple_lists into one list with no duplicates
ErrorCode Coupler::consolidate_tuples(TupleList     **all_tuples, 
                                      unsigned int  num_tuples,
                                      TupleList     **unique_tuples)
{
  int total_rcv_tuples = 0;
  int offset = 0, copysz = 0;
  unsigned num_tags = 0;

  uint ml, mul, mr;
  uint *mi = (uint *)malloc(sizeof(uint) * num_tuples);

  for(unsigned int i = 0; i < num_tuples; i++) {
    all_tuples[i]->getTupleSize(mi[i], ml, mul, mr);
  }

  for (unsigned int i = 0; i < num_tuples; i++) {
    if (all_tuples[i] != NULL) {
      total_rcv_tuples += all_tuples[i]->get_n();
      num_tags = mi[i];
    }
  }
  const unsigned int_size = sizeof(sint);
  const unsigned int_width = num_tags * int_size;

  // Get the total size of all of the tuple_lists in all_tuples.
  for (unsigned int i = 0; i < num_tuples; i++) {
    if (all_tuples[i] != NULL)
      total_rcv_tuples += all_tuples[i]->get_n();
  }

  // Copy the tuple_lists into a single tuple_list.
  TupleList *all_tuples_list = new TupleList(num_tags, 0, 0, 0, total_rcv_tuples);
  all_tuples_list->enableWriteAccess();
  //all_tuples_list->initialize(num_tags, 0, 0, 0, total_rcv_tuples);
  for (unsigned int i = 0; i < num_tuples; i++) {
    if (all_tuples[i] != NULL) {
      copysz = all_tuples[i]->get_n() * int_width;
      memcpy(all_tuples_list->vi_wr+offset, all_tuples[i]->vi_rd, copysz);
      offset = offset + (all_tuples[i]->get_n() * mi[i]);
      all_tuples_list->set_n(all_tuples_list->get_n() + all_tuples[i]->get_n());
    }
  }

  // Sort the new tuple_list. Use a radix type sort, starting with the last (or least significant)
  // tag column in the vi array and working towards the first (or most significant) tag column.
  TupleList::buffer sort_buffer;
  sort_buffer.buffer_init(2 * total_rcv_tuples * int_width);
  for (int i = num_tags - 1; i >= 0; i--) {
    all_tuples_list->sort(i, &sort_buffer);
  }

  // Cycle through the sorted list eliminating duplicates.
  // Keep counters to the current end of the tuple_list (w/out dups) and the last tuple examined.
  unsigned int end_idx = 0, last_idx = 1;
  while (last_idx < all_tuples_list->get_n()) {
    if (memcmp(all_tuples_list->vi_rd + (end_idx*num_tags), all_tuples_list->vi_rd + (last_idx*num_tags), int_width) == 0) {
      // Values equal - skip
      last_idx += 1;
    }
    else {
      // Values different - copy
      // Move up the end index
      end_idx += 1;
      memcpy(all_tuples_list->vi_wr + (end_idx*num_tags), all_tuples_list->vi_rd + (last_idx*num_tags), int_width);
      last_idx += 1;
    }
  }
  // Update the count in all_tuples_list
  all_tuples_list->set_n(end_idx + 1);

  // Resize the tuple_list
  all_tuples_list->resize(all_tuples_list->get_n());

  // Set the output parameter
  *unique_tuples = all_tuples_list;

  return MB_SUCCESS;
}

// Calculate integrated field values for groups of entities
ErrorCode Coupler::get_group_integ_vals(std::vector<std::vector<EntityHandle> > &groups,
                                        std::vector<double> &integ_vals,
                                        const char *norm_tag,
                                        int /*num_integ_vals*/,
                                        Coupler::IntegType integ_type)
{
  ErrorCode err;

  std::vector<std::vector<EntityHandle> >::iterator iter_i;
  std::vector<EntityHandle>::iterator iter_j;
  double grp_intrgr_val, intgr_val;

  // Get the tag handle for norm_tag
  Tag norm_hdl;
  err = mbImpl->tag_get_handle(norm_tag, 1, moab::MB_TYPE_DOUBLE, norm_hdl, moab::MB_TAG_SPARSE|moab::MB_TAG_CREAT);
  ERRORR("Failed to get norm_tag handle.", err);

  // Check size of integ_vals vector
  if (integ_vals.size() != groups.size())
    integ_vals.resize(groups.size());

  // Loop over the groups(vectors) of entities
  unsigned int i;
  for (i = 0, iter_i = groups.begin(); iter_i != groups.end(); i++, ++iter_i) {
    grp_intrgr_val = 0;

    // Loop over the all the entities in the group, integrating
    // the field_fn over the entity in iter_j
    for (iter_j = (*iter_i).begin(); iter_j != (*iter_i).end(); ++iter_j) {
      EntityHandle ehandle = (*iter_j);

      // Check that the entity in iter_j is of the same dimension as the 
      // integ_type we are performing
      EntityType j_type;
      j_type = mbImpl->type_from_handle(ehandle);
      ERRORR("Failed to get entity type.", err);
      // Skip any entities in the group that are not of the type being considered
      if ((integ_type == VOLUME) && (j_type < MBTET || j_type >= MBENTITYSET))
        continue;

      intgr_val = 0;

      // Retrieve the vertices from the element
      const EntityHandle* verts = NULL;
      int connectivity_size = 0;

      err = mbImpl->get_connectivity(ehandle, verts, connectivity_size, false);
      ERRORR("Failed to get vertices from entity.", err);

      // Get the vertex coordinates and the field values at the vertices.
      double *coords = (double*) malloc(sizeof(double) * (3*connectivity_size));
      /* TODO: VSM: check if this works for lower dimensions also without problems */
      /* if (3 == geom_dim) */
      err = mbImpl->get_coords(verts, connectivity_size, coords);
      ERRORR("Failed to get vertex coordinates.", err);

      /* allocate the field data array */
      double *vfield = (double*) malloc(sizeof(double) * (connectivity_size));
      err = mbImpl->tag_get_data(norm_hdl, verts, connectivity_size, vfield);
      if (MB_SUCCESS != err) {
        free(coords);
      }
      ERRORR("Failed to get vertex coordinates.", err);

      // Get coordinates of all corner vertices (in normal order) and
      // put in array of CartVec.
      std::vector<CartVect> vertices(connectivity_size);

      // Put the vertices into a CartVect vector
      double *x = coords;
      for (int j = 0; j < connectivity_size; j++, x += 3) {
        vertices[j] = CartVect(x);
      }
      free(coords);

      moab::Element::Map *elemMap;
      if (j_type == MBHEX) {
        if (connectivity_size == 8)
          elemMap = new moab::Element::LinearHex(vertices);
        else
          elemMap = new moab::Element::QuadraticHex(vertices);
      }
      else if (j_type == MBTET) {
        elemMap = new moab::Element::LinearTet(vertices);
      }
      else if (j_type == MBQUAD) {
        elemMap = new moab::Element::LinearQuad(vertices);
      }
      /*
      else if (j_type == MBTRI) {
        elemMap = new moab::Element::LinearTri(vertices);
      }
      */
      else if (j_type == MBEDGE) {
        elemMap = new moab::Element::LinearEdge(vertices);
      }
      else
        ERRORR("Unknown topology type.", MB_UNSUPPORTED_OPERATION);

      // Set the vertices in the Map and perform the integration
      try {
        /* VSM: Do we need this call ?? */
        // elemMap->set_vertices(vertices);

        // Perform the actual integration over the element
        intgr_val = elemMap->integrate_scalar_field(vfield);

        // Combine the result with those of the group
        grp_intrgr_val += intgr_val;
      }
      catch (moab::Element::Map::ArgError&) {
        std::cerr << "Failed to set vertices on Element::Map." << std::endl;
      }
      catch (moab::Element::Map::EvaluationError&) {
        std::cerr << "Failed to get inverse evaluation of coordinate on Element::Map." << std::endl;
      }

      delete(elemMap);
      free(vfield);
    }

    // Set the group integrated value in the vector
    integ_vals[i] = grp_intrgr_val;
  }

  return err;
}

// Apply a normalization factor to group of entities
ErrorCode Coupler::apply_group_norm_factor(std::vector<std::vector<EntityHandle> > &entity_sets,
                                           std::vector<double>                     &norm_factors, 
                                           const char                              *norm_tag,
                                           Coupler::IntegType                      /*integ_type*/)
{
  ErrorCode err;

  // Construct the new tag for the normalization factor from the norm_tag name
  // and "_normf".
  int norm_tag_len = strlen(norm_tag);
  const char* normf_appd = "_normf";
  int normf_appd_len = strlen(normf_appd);

  char* normf_tag = (char*)malloc(norm_tag_len + normf_appd_len + 1);
  char* tmp_ptr = normf_tag;

  memcpy(tmp_ptr, norm_tag, norm_tag_len);
  tmp_ptr += norm_tag_len;
  memcpy(tmp_ptr, normf_appd, normf_appd_len);
  tmp_ptr += normf_appd_len;
  *tmp_ptr = '\0';

  Tag normf_hdl;
  // Check to see if the tag exists.  If not then create it and get the handle.
  err = mbImpl->tag_get_handle(normf_tag, 1, moab::MB_TYPE_DOUBLE, normf_hdl, moab::MB_TAG_SPARSE|moab::MB_TAG_CREAT);
  ERRORR("Failed to create normalization factor tag.", err);
  if (normf_hdl == NULL) {
    std::string msg("Failed to create normalization factor tag named '");
    msg += std::string(normf_tag) + std::string("'");
    ERRORR(msg.c_str(), MB_FAILURE);
  }
  free(normf_tag);

  std::vector< std::vector<EntityHandle> >::iterator iter_i;
  std::vector<EntityHandle>::iterator iter_j;
  std::vector<double>::iterator iter_f;
  double grp_norm_factor = 0.0;

  // Loop over the entity sets
  for (iter_i = entity_sets.begin(), iter_f = norm_factors.begin();
       (iter_i != entity_sets.end()) && (iter_f != norm_factors.end());
       ++iter_i, ++iter_f) {
    grp_norm_factor = *iter_f;

    // Loop over the all the entity sets in iter_i and set the
    // new normf_tag with the norm factor value on each
    for (iter_j = (*iter_i).begin(); iter_j != (*iter_i).end(); ++iter_j) {
      EntityHandle entset = *iter_j;

      std::cout << "Coupler: applying normalization for entity set="
                << entset << ",  normalization_factor=" << grp_norm_factor << std::endl;

      err = mbImpl->tag_set_data(normf_hdl, &entset, 1, &grp_norm_factor);
      ERRORR("Failed to set normalization factor on entity set.", err);
    }
  }

  return MB_SUCCESS;
}

#define UINT_PER_X(X) ((sizeof(X) + sizeof(uint) - 1) / sizeof(uint))
#define UINT_PER_REAL UINT_PER_X(real)
#define UINT_PER_LONG UINT_PER_X(slong)
#define UINT_PER_UNSIGNED UINT_PER_X(unsigned)

// Function for packing tuple_list.  Returns number of uints copied into buffer.
int pack_tuples(TupleList* tl, void** ptr)
{
  uint mi, ml, mul, mr;
  tl->getTupleSize(mi, ml, mul, mr);

  uint n = tl->get_n();

  int sz_buf = 1 + 4*UINT_PER_UNSIGNED +
               tl->get_n() * (mi + 
                              ml*UINT_PER_LONG + 
                              mul*UINT_PER_LONG + 
                              mr*UINT_PER_REAL);

  uint *buf = (uint*) malloc(sz_buf*sizeof(uint));
  *ptr = (void*) buf;

  // Copy n
  memcpy(buf, &n,   sizeof(uint)),     buf += 1;
  // Copy mi
  memcpy(buf, &mi,  sizeof(unsigned)), buf += UINT_PER_UNSIGNED;
  // Copy ml
  memcpy(buf, &ml,  sizeof(unsigned)), buf += UINT_PER_UNSIGNED;
  // Copy mul
  memcpy(buf, &mul, sizeof(unsigned)), buf += UINT_PER_UNSIGNED;
  // Copy mr
  memcpy(buf, &mr,  sizeof(unsigned)), buf += UINT_PER_UNSIGNED;
  // Copy vi_wr
  memcpy(buf, tl->vi_rd,  tl->get_n()*mi*sizeof(sint)),   buf += tl->get_n()*mi;
  // Copy vl_wr
  memcpy(buf, tl->vl_rd,  tl->get_n()*ml*sizeof(slong)),  buf += tl->get_n()*ml*UINT_PER_LONG;
  // Copy vul_wr
  memcpy(buf, tl->vul_rd, tl->get_n()*mul*sizeof(ulong)), buf += tl->get_n()*mul*UINT_PER_LONG;
  // Copy vr_wr
  memcpy(buf, tl->vr_rd,  tl->get_n()*mr*sizeof(real)),   buf += tl->get_n()*mr*UINT_PER_REAL;

  return sz_buf;
}

// Function for packing tuple_list
void unpack_tuples(void* ptr, TupleList** tlp)
{
  TupleList *tl = new TupleList();
  *tlp = tl;

  uint nt;
  unsigned mit, mlt, mult, mrt;
  uint *buf = (uint*)ptr;

  // Get n
  memcpy(&nt,   buf, sizeof(uint)),     buf += 1;
  // Get mi
  memcpy(&mit,  buf, sizeof(unsigned)), buf += UINT_PER_UNSIGNED;
  // Get ml
  memcpy(&mlt,  buf, sizeof(unsigned)), buf += UINT_PER_UNSIGNED;
  // Get mul
  memcpy(&mult, buf, sizeof(unsigned)), buf += UINT_PER_UNSIGNED;
  // Get mr
  memcpy(&mrt,  buf, sizeof(unsigned)), buf += UINT_PER_UNSIGNED;

  // Initialize tl
  tl->initialize(mit, mlt, mult, mrt, nt);
  tl->enableWriteAccess();
  tl->set_n(nt);

  uint mi, ml, mul, mr;
  tl->getTupleSize(mi, ml, mul, mr);

  // Get vi_rd
  memcpy(tl->vi_wr,  buf, tl->get_n()*mi*sizeof(sint)),   buf += tl->get_n()*mi;
  // Get vl_rd
  memcpy(tl->vl_wr,  buf, tl->get_n()*ml*sizeof(slong)),  buf += tl->get_n()*ml*UINT_PER_LONG;
  // Get vul_rd
  memcpy(tl->vul_wr, buf, tl->get_n()*mul*sizeof(ulong)), buf += tl->get_n()*mul*UINT_PER_LONG;
  // Get vr_rd
  memcpy(tl->vr_wr,  buf, tl->get_n()*mr*sizeof(real)),   buf += tl->get_n()*mr*UINT_PER_REAL;

  tl->disableWriteAccess();
  return;
}

ErrorCode Coupler::get_gl_points_on_elements(Range &targ_elems, std::vector<double> &vpos, int &numPointsOfInterest)
{
  numPointsOfInterest = targ_elems.size() * _ntot;
  vpos.resize(3 * numPointsOfInterest);
  int ielem = 0;
  for (Range::iterator eit = targ_elems.begin(); eit != targ_elems.end(); ++eit, ielem += _ntot * 3) {
    EntityHandle eh = *eit;
    const double * xval;
    const double * yval;
    const double * zval;
    ErrorCode rval = mbImpl-> tag_get_by_ptr(_xm1Tag, &eh, 1, (const void**)&xval);
    if (moab::MB_SUCCESS != rval) {
      std::cout << "Can't get xm1 values \n";
      return MB_FAILURE;
    }
    rval = mbImpl-> tag_get_by_ptr(_ym1Tag, &eh, 1, (const void**)&yval);
    if (moab::MB_SUCCESS != rval) {
      std::cout << "Can't get ym1 values \n";
      return MB_FAILURE;
    }
    rval = mbImpl-> tag_get_by_ptr(_zm1Tag, &eh, 1, (const void**)&zval);
    if (moab::MB_SUCCESS != rval) {
      std::cout << "Can't get zm1 values \n";
      return MB_FAILURE;
    }
    // Now, in a stride, populate vpos
    for (int i = 0; i < _ntot; i++) {
      vpos[ielem + 3*i    ] = xval[i];
      vpos[ielem + 3*i + 1] = yval[i];
      vpos[ielem + 3*i + 2] = zval[i];
    }
  }

  return MB_SUCCESS;
}

} // namespace_moab
<|MERGE_RESOLUTION|>--- conflicted
+++ resolved
@@ -1173,11 +1173,7 @@
   ERRORR("Core::get_entities_by_type_and_tag failed.", err);
 
   TupleList *tag_list = NULL;
-<<<<<<< HEAD
-  err = create_tuples(ent_sets, ent_sets.size(), tag_handles, num_tags, &tag_list);
-=======
   err = create_tuples(ent_sets, tag_handles, num_tags, &tag_list);
->>>>>>> 390b4b21
   ERRORR("Failed to create tuples from entity sets.", err);
 
   // Free up range
@@ -1347,10 +1343,6 @@
 // The tuple_list will have a column for each tag and a row for each
 // Entity Set. It is assumed all of the tags are integer tags.
 ErrorCode Coupler::create_tuples(Range        &ent_sets,
-<<<<<<< HEAD
-                                 unsigned int num_sets, 
-=======
->>>>>>> 390b4b21
                                  const char   **tag_names,
                                  unsigned int num_tags,
                                  TupleList    **tuple_list)
@@ -1373,10 +1365,6 @@
 // The tuple_list will have a column for each tag and a row for each
 // Entity Set.  It is assumed all of the tags are integer tags.
 ErrorCode Coupler::create_tuples(Range        &ent_sets,
-<<<<<<< HEAD
-                                 unsigned int num_sets, 
-=======
->>>>>>> 390b4b21
                                  Tag          *tag_handles,
                                  unsigned int num_tags,
                                  TupleList    **tuples)
@@ -1396,11 +1384,7 @@
 
   // Loop over the filtered entity sets retrieving each matching tag value one by one.
   int val;
-<<<<<<< HEAD
-  for (unsigned int i = 0; i < num_sets; i++) {
-=======
   for (unsigned int i = 0; i < ent_sets.size(); i++) {
->>>>>>> 390b4b21
     for (unsigned int j = 0; j < num_tags; j++) {
       EntityHandle set_handle = ent_sets[i];
       err = mbImpl->tag_get_data(tag_handles[j], &set_handle, 1, &val);
