// MOAB includes
#include "moab/ParallelComm.hpp"
#include "MBParallelConventions.h"
#include "moab/Core.hpp"
#include "Coupler.hpp"
#include "moab_mpi.h"
#include "ElemUtil.hpp"

// C++ includes
#include <iostream>
#include <iomanip>
#include <sstream>
#include <assert.h>

using namespace moab;

#define STRINGIFY_(A) #A
#define STRINGIFY(A) STRINGIFY_(A)
#ifdef MESHDIR
std::string TestDir(STRINGIFY(MESHDIR));
#else
std::string TestDir(".");
#endif

<<<<<<< HEAD
#define PRINT_LAST_ERROR \
  if (MB_SUCCESS != result) { \
    std::string tmp_str; \
    std::cout << "Failure; message:" << std::endl; \
    mbImpl->get_last_error(tmp_str); \
    std::cout << tmp_str << std::endl; \
    MPI_Abort(MPI_COMM_WORLD, result); \
    return result; \
  }

=======
/*
  Sample usages:
    1) P_0 interpolation: ./mbcoupler_test -meshes <src_mesh> <target_mesh> -itag <interp_tag> -meth 0 -outfile <output>
    2) P_1 interpolation: ./mbcoupler_test -meshes <src_mesh> <target_mesh> -itag <interp_tag> -meth 1 -outfile <output>
    3) P_1 interpolation with epsilon control: ./mbcoupler_test -meshes <src_mesh> <target_mesh> -itag <interp_tag> -meth 1 -eps <tolerance for locating points; say 0.01> -outfile <output>
    3) P_0 interpolation with global normalization: ./mbcoupler_test -meshes <src_mesh> <target_mesh> -itag <interp_tag> -meth 0 -gnorm <gnorm_tag_name> -outfile <output>
    4) P_1 interpolation with subset normalization: ./mbcoupler_test -meshes <src_mesh> <target_mesh> -itag <interp_tag> -meth 1 -ssnorm <snorm_tag_name> <snorm_criteria: MATERIAL_SET> -outfile <output>
*/
>>>>>>> 390b4b21

// Print usage
void print_usage()
{
  std::cerr << "Usage: ";
  std::cerr << "mbcoupler_test -meshes <source_mesh> <target_mesh> -itag <interp_tag> [-gnorm <gnorm_tag>] [-ssnorm <ssnorm_tag> <ssnorm_selection>] [-ropts <roptions>] [-outfile <out_file> [-wopts <woptions>]] [-dbgout [<dbg_file>]]" << std::endl;
  std::cerr << "    -meshes" << std::endl;
  std::cerr << "        Read in mesh files <source_mesh> and <target_mesh>." << std::endl;
  std::cerr << "    -itag" << std::endl;
  std::cerr << "        Interpolate tag <interp_tag> from source mesh to target mesh." << std::endl;
  std::cerr << "    -gnorm" << std::endl;
  std::cerr << "        Normalize the value of tag <gnorm_tag> over then entire mesh and save to" << std::endl;
  std::cerr << "        tag \"<gnorm_tag>_normf\" on the mesh set.  Do this for all meshes." << std::endl;
  std::cerr << "    -ssnorm" << std::endl;
  std::cerr << "        Normalize the value of tag <ssnorm_tag> over subsets of a mesh and save to" << std::endl;
  std::cerr << "        tag \"<ssnorm_tag>_normf\" on the Entity Set for each subset.  Subsets are selected" << std::endl;
  std::cerr << "        using criteria in <ssnorm_selection>.  Do this for all meshes." << std::endl;
  std::cerr << "    -ropts" << std::endl;
  std::cerr << "        Read in the mesh files using options in <roptions>." << std::endl;
  std::cerr << "    -outfile" << std::endl;
  std::cerr << "        Write out target mesh to <out_file>." << std::endl;
  std::cerr << "    -wopts" << std::endl;
  std::cerr << "        Write out mesh files using options in <woptions>." << std::endl;
  std::cerr << "    -dbgout" << std::endl;
  std::cerr << "        Write stdout and stderr streams to the file \'<dbg_file>.txt\'." << std::endl;
  std::cerr << "    -eps" << std::endl;
  std::cerr << "        epsilon" << std::endl;
  std::cerr << "    -meth <method> (0=CONSTANT, 1=LINEAR_FE, 2=QUADRATIC_FE, 3=SPECTRAL)" << std::endl;
}

#ifdef HDF5_FILE

ErrorCode get_file_options(int argc, char **argv, int rank,
                           std::vector<std::string> &meshFiles,
                           Coupler::Method &method,
                           std::string &interpTag,
                           std::string &gNormTag,
                           std::string &ssNormTag,
                           std::vector<const char*> &ssTagNames,
                           std::vector<const char*> &ssTagValues,
                           std::string &readOpts,
                           std::string &outFile,
                           std::string &writeOpts,
                           std::string &dbgFile,
                           bool &help,
                           double &epsilon);

ErrorCode report_iface_ents(Interface *mbImpl,
                            std::vector<ParallelComm*> &pcs,
                            bool print_results);

ErrorCode test_interpolation(Interface *mbImpl,
                             Coupler::Method method,
                             std::string &interpTag,
                             std::string &gNormTag,
                             std::string &ssNormTag,
                             std::vector<const char*> &ssTagNames,
                             std::vector<const char*> &ssTagValues,
                             EntityHandle *roots,
                             std::vector<ParallelComm*> &pcs,
                             double &instant_time,
                             double &pointloc_time,
                             double &interp_time,
                             double &gnorm_time,
                             double &ssnorm_time,
                             double &toler);

void reduceMax(double &v)
{
  double buf;

  MPI_Barrier(MPI_COMM_WORLD);
  MPI_Allreduce(&v, &buf, 1, MPI_DOUBLE, MPI_MAX, MPI_COMM_WORLD);

  v = buf;
}

int main(int argc, char **argv)
{
  // Need to init MPI first, to tell how many procs and rank
  int ierr = MPI_Init(&argc, &argv);

  std::vector<const char*> ssTagNames, ssTagValues;
  std::vector<std::string> meshFiles;
  std::string interpTag, gNormTag, ssNormTag, readOpts, outFile, writeOpts, dbgFile;
  Coupler::Method method = Coupler::CONSTANT;

  ErrorCode result;
  bool help = false;
  double toler = 5.e-10;
  int nprocs, rank;
  ierr = MPI_Comm_size(MPI_COMM_WORLD, &nprocs);
  ierr = MPI_Comm_rank(MPI_COMM_WORLD, &rank);

  result = get_file_options(argc, argv, rank, meshFiles, method, interpTag,
                            gNormTag, ssNormTag, ssTagNames, ssTagValues,
                            readOpts, outFile, writeOpts, dbgFile, help, toler);

  if (result != MB_SUCCESS || help) {
    print_usage();
    ierr = MPI_Finalize();
    return ierr;
  }

  // Redirect stdout and stderr if dbgFile is not null
  if (!dbgFile.empty()) {
    std::stringstream dfname;
    dfname << dbgFile << rank << ".txt";
    if (!std::freopen(dfname.str().c_str(), "a", stdout))
      return false;
    if (!std::freopen(dfname.str().c_str(), "a", stderr))
      return false;
  }

  // Create MOAB instance based on that
  Interface *mbImpl = new (std::nothrow) Core();
  if (NULL == mbImpl)
    return 1;

  // Read in mesh(es)
  std::vector<ParallelComm*> pcs(meshFiles.size());

  // Create root sets for each mesh using the iMesh API. Then pass these
  // to the load_file functions to be populated.
  EntityHandle *roots = (EntityHandle *)malloc(sizeof(EntityHandle) * meshFiles.size());

  for (unsigned int i = 0; i < meshFiles.size(); i++) {
    pcs[i] = new ParallelComm(mbImpl, MPI_COMM_WORLD);
    int index = pcs[i]->get_id();
    std::string newReadopts;
    std::ostringstream extraOpt;
    extraOpt << ";PARALLEL_COMM=" << index;
    newReadopts = readOpts+extraOpt.str();

<<<<<<< HEAD
    result = mbImpl->create_meshset(MESHSET_SET, roots[i]);PRINT_LAST_ERROR;

    result = mbImpl->load_file( meshFiles[i].c_str(), &roots[i], newReadopts.c_str() );
    //result = rps[i]->load_file(meshFiles[i].c_str(), &roots[i], FileOptions(readOpts.c_str()));
    PRINT_LAST_ERROR;
=======
    result = mbImpl->create_meshset(MESHSET_SET, roots[i]);MB_CHK_ERR(result);

    result = mbImpl->load_file( meshFiles[i].c_str(), &roots[i], newReadopts.c_str() );MB_CHK_ERR(result);
    //result = rps[i]->load_file(meshFiles[i].c_str(), &roots[i], FileOptions(readOpts.c_str()));MB_CHK_ERR(result);
>>>>>>> 390b4b21
  }

  result = report_iface_ents(mbImpl, pcs, true);MB_CHK_ERR(result);

  double instant_time = 0.0, pointloc_time = 0.0, interp_time = 0.0, gnorm_time = 0.0, ssnorm_time = 0.0;
  // Test interpolation and global normalization and subset normalization

  result = test_interpolation(mbImpl, method, interpTag, gNormTag, ssNormTag,
                              ssTagNames, ssTagValues, roots, pcs,
                              instant_time, pointloc_time, interp_time,
                              gnorm_time, ssnorm_time, toler);MB_CHK_ERR(result);

  reduceMax(instant_time);
  reduceMax(pointloc_time);
  reduceMax(interp_time);

  if (0 == rank)
    printf("\nMax time : %g %g %g (inst loc interp -- %d procs)\n", instant_time,
           pointloc_time, interp_time, nprocs);

  // Output mesh
  if (!outFile.empty()) {
    Range partSets;
    // Only save the target mesh
    partSets.insert((EntityHandle)roots[1]);
    std::string newwriteOpts;
    std::ostringstream extraOpt;
    extraOpt << ";PARALLEL_COMM=" << 1;
    newwriteOpts = writeOpts + extraOpt.str();
<<<<<<< HEAD
    result = mbImpl->write_file(outFile.c_str(), NULL, newwriteOpts.c_str(), partSets);
    PRINT_LAST_ERROR;
=======
    result = mbImpl->write_file(outFile.c_str(), NULL, newwriteOpts.c_str(), partSets);MB_CHK_ERR(result);
>>>>>>> 390b4b21
    if(0==rank)
    {
      std::cout << "Wrote " << outFile << std::endl;
      std::cout << "mbcoupler_test complete." << std::endl;
    }
  }

  for (unsigned int i = 0; i < meshFiles.size(); i++)
    delete pcs[i];

  delete mbImpl;
  
  ierr = MPI_Finalize();
  return 0;
}

ErrorCode report_iface_ents(Interface *mbImpl,
                            std::vector<ParallelComm*> &pcs,
                            const bool print_results)
{
  Range iface_ents[6];
  ErrorCode result = MB_SUCCESS, tmp_result;

  // Now figure out which vertices are shared
  for (unsigned int p = 0; p < pcs.size(); p++) {
    for (int i = 0; i < 4; i++) {
      tmp_result = pcs[p]->get_iface_entities(-1, i, iface_ents[i]);

      if (MB_SUCCESS != tmp_result) {
        std::cerr << "get_iface_entities returned error on proc "
                  << pcs[p]->proc_config().proc_rank() << "; message: " << std::endl;
        std::string last_error;
        result = mbImpl->get_last_error(last_error);
        if (last_error.empty())
          std::cerr << "(none)" << std::endl;
        else
          std::cerr << last_error << std::endl;
        result = tmp_result;
      }
      if (0 != i)
        iface_ents[4].merge(iface_ents[i]);
    }
  }

  // Report # iface entities
  result = mbImpl->get_adjacencies(iface_ents[4], 0, false, iface_ents[5],
                                   Interface::UNION);MB_CHK_ERR(result);

  int rank;
  MPI_Comm_rank(MPI_COMM_WORLD, &rank);

  if (print_results || iface_ents[0].size() != iface_ents[5].size()) {
    std::cerr << "Proc " << rank << " iface entities: " << std::endl;
    for (int i = 0; i < 4; i++)
      std::cerr << "    " << iface_ents[i].size() << " "
                << i << "d iface entities." << std::endl;
    std::cerr << "    (" << iface_ents[5].size()
              << " verts adj to other iface ents)" << std::endl;
  }

  return result;
}

// Check first character for a '-'.
// Return true if one is found. False otherwise.
bool check_for_flag(const char *str) {
  if ('-' == str[0])
    return true;
  else
    return false;
}

<<<<<<< HEAD
// New get_file_options() function with added possibilities for mbcoupler_test.
=======
// get_file_options() function with added possibilities for mbcoupler_test.
>>>>>>> 390b4b21
ErrorCode get_file_options(int argc, char **argv, int rank,
                           std::vector<std::string> &meshFiles,
                           Coupler::Method &method,
                           std::string &interpTag,
                           std::string &gNormTag,
                           std::string &ssNormTag,
                           std::vector<const char*> &ssTagNames,
                           std::vector<const char*> &ssTagValues,
                           std::string &readOpts,
                           std::string &outFile,
                           std::string &writeOpts,
                           std::string &dbgFile,
                           bool &help,
                           double &epsilon)
{
  // Initialize some of the outputs to null values indicating not present
  // in the argument list.
  gNormTag = "";
  ssNormTag = "";
  readOpts = "PARALLEL=READ_PART;PARTITION=PARALLEL_PARTITION;PARTITION_DISTRIBUTE;PARALLEL_RESOLVE_SHARED_ENTS;PARALLEL_GHOSTS=3.0.1;CPUTIME";
  outFile = "";
  writeOpts = "PARALLEL=WRITE_PART;CPUTIME";
  dbgFile = "";
  std::string defaultDbgFile = argv[0]; // The executable name will be the default debug output file.

  // These will indicate if we've gotten our required parameters at the end of parsing.
  bool haveMeshes = false;
  bool haveInterpTag = false;

  // Loop over the values in argv pulling out an parsing each one
  int npos = 1;

  if (argc > 1 && argv[1] == std::string("-h")) {
    help = true;
    return MB_SUCCESS;
  }

  while (npos < argc) {
    if (argv[npos] == std::string("-meshes")) {
      // Parse out the mesh filenames
      npos++;
      int numFiles = 2;
      meshFiles.resize(numFiles);
      for (int i = 0; i < numFiles; i++) {
        if ((npos < argc) && (!check_for_flag(argv[npos])))
          meshFiles[i] = argv[npos++];
        else {
          std::cerr << "    ERROR - missing correct number of mesh filenames" << std::endl;
          return MB_FAILURE;
        }
      }

      haveMeshes = true;
    }
    else if (argv[npos] == std::string("-itag")) {
      // Parse out the interpolation tag
      npos++;
      if ((npos < argc) && (!check_for_flag(argv[npos])))
        interpTag = argv[npos++];
      else {
        std::cerr << "    ERROR - missing <interp_tag>" << std::endl;
        return MB_FAILURE;
      }

      haveInterpTag = true;
    }
    else if (argv[npos] == std::string("-meth")) {
      // Parse out the interpolation tag
      npos++;
      if (argv[npos][0] == '0')
        method = Coupler::CONSTANT;
      else if (argv[npos][0] == '1')
        method = Coupler::LINEAR_FE;
      else if (argv[npos][0] == '2')
        method = Coupler::QUADRATIC_FE;
      else if (argv[npos][0] == '3')
        method = Coupler::SPECTRAL;
      else {
        std::cerr << "    ERROR - unrecognized method number " << method << std::endl;
        return MB_FAILURE;
      }
      npos++;
    }
    else if (argv[npos] == std::string("-eps")) {
      // Parse out the tolerance
      npos++;
      if ((npos < argc) && (!check_for_flag(argv[npos])))
        epsilon = atof(argv[npos++]);
      else {
        std::cerr << "    ERROR - missing <epsilon>" << std::endl;
        return MB_FAILURE;
      }
    }
    else if (argv[npos] == std::string("-gnorm")) {
      // Parse out the global normalization tag
      npos++;
      if ((npos < argc) && (!check_for_flag(argv[npos])))
        gNormTag = argv[npos++];
      else {
        std::cerr << "    ERROR - missing <gnorm_tag>" << std::endl;
        return MB_FAILURE;
      }
    }
    else if (argv[npos] == std::string("-ssnorm")) {
      // Parse out the subset normalization tag and selection criteria
      npos++;
      if ((npos < argc) && (!check_for_flag(argv[npos])))
        ssNormTag = argv[npos++];
      else {
        std::cerr << "    ERROR - missing <ssnorm_tag>" << std::endl;
        return MB_FAILURE;
      }

      if ((npos < argc) && (!check_for_flag(argv[npos]))) {
        char* opts = argv[npos++];
        char sep1[1] = {';'};
        char sep2[1] = {'='};
        bool end_vals_seen = false;
        std::vector<char*> tmpTagOpts;

        // First get the options
        for (char* i = strtok(opts, sep1); i; i = strtok(0, sep1))
          tmpTagOpts.push_back(i);

        // Parse out the name and val or just name.
        for (unsigned int j = 0; j < tmpTagOpts.size(); j++) {
          char* e = strtok(tmpTagOpts[j], sep2);
          ssTagNames.push_back(e);
          e = strtok(0, sep2);
          if (e != NULL) {
            // We have a value
            if (end_vals_seen) {
              // ERROR we should not have a value after none are seen
              std::cerr << "    ERROR - new value seen after end of values in <ssnorm_selection>" << std::endl;
              return MB_FAILURE;
            }
            // Otherwise get the value string from e and convert it to an int
            int *valp = new int;
            *valp = atoi(e);
            ssTagValues.push_back((const char*)valp);
          }
          else {
            // Otherwise there is no '=' so push a null on the list
            end_vals_seen = true;
            ssTagValues.push_back((const char*)0);
          }
        }
      }
      else {
        std::cerr << "    ERROR - missing <ssnorm_selection>" << std::endl;
        return MB_FAILURE;
      }
    }
    else if (argv[npos] == std::string("-ropts")) {
      // Parse out the mesh file read options
      npos++;
      if ((npos < argc) && (!check_for_flag(argv[npos])))
        readOpts = argv[npos++];
      else {
        std::cerr << "    ERROR - missing <roptions>" << std::endl;
        return MB_FAILURE;
      }
    }
    else if (argv[npos] == std::string("-outfile")) {
      // Parse out the output file name
      npos++;
      if ((npos < argc) && (!check_for_flag(argv[npos])))
        outFile = argv[npos++];
      else {
        std::cerr << "    ERROR - missing <out_file>" << std::endl;
        return MB_FAILURE;
      }
    }
    else if (argv[npos] == std::string("-wopts")) {
      // Parse out the output file write options
      npos++;
      if ((npos < argc) && (!check_for_flag(argv[npos])))
        writeOpts = argv[npos++];
      else {
        std::cerr << "    ERROR - missing <woptions>" << std::endl;
        return MB_FAILURE;
      }
    }
    else if (argv[npos] == std::string("-dbgout")) {
      // Parse out the debug output file name.
      // If no name then use the default.
      npos++;
      if ((npos < argc) && (!check_for_flag(argv[npos])))
        dbgFile = argv[npos++];
      else
        dbgFile = defaultDbgFile;
    }
    else {
      // Unrecognized parameter.  Skip it and move along.
      std::cerr << "    ERROR - Unrecognized parameter:" << argv[npos] << std::endl;
      std::cerr << "            Skipping..." << std::endl;
      npos++;
    }
  }

  if (!haveMeshes) {
    meshFiles.resize(2);
    meshFiles[0] = std::string(TestDir + "/64bricks_1khex.h5m");
    meshFiles[1] = std::string(TestDir + "/64bricks_12ktet.h5m");
    if (0==rank)
      std::cout << "Mesh files not entered; using default files "
              << meshFiles[0] << " and " << meshFiles[1] << std::endl;
  }

  if (!haveInterpTag) {
    interpTag = "vertex_field";
    std::cout << "Interpolation field name not given, using default of " << interpTag << std::endl;
  }

#ifdef HDF5_FILE
  if (1 == argc) {
    if (0==rank) std::cout << "No arguments given; using output file dum.h5m." << std::endl;
    outFile = "dum.h5m";
  }
#endif

  return MB_SUCCESS;
}

// End get_file_options()


ErrorCode test_interpolation(Interface *mbImpl,
                             Coupler::Method method,
                             std::string &interpTag,
                             std::string &gNormTag,
                             std::string &ssNormTag,
                             std::vector<const char*> &ssTagNames,
                             std::vector<const char*> &ssTagValues,
                             EntityHandle *roots,
                             std::vector<ParallelComm*> &pcs,
                             double &instant_time,
                             double &pointloc_time,
                             double &interp_time,
                             double &gnorm_time,
                             double &ssnorm_time,
                             double &toler)
{
  assert(method >= Coupler::CONSTANT && method <= Coupler::SPECTRAL);

  // Source is 1st mesh, target is 2nd
  Range src_elems, targ_elems, targ_verts;
  ErrorCode result = pcs[0]->get_part_entities(src_elems, 3);MB_CHK_ERR(result);

  double start_time = MPI_Wtime();

  // Instantiate a coupler, which also initializes the tree
  Coupler mbc(mbImpl, pcs[0], src_elems, 0);

  // Initialize spectral elements, if they exist
  bool specSou=false, specTar = false;
  //result =  mbc.initialize_spectral_elements(roots[0], roots[1], specSou, specTar);

  instant_time = MPI_Wtime();

  // Get points from the target mesh to interpolate
  // We have to treat differently the case when the target is a spectral mesh
  // In that case, the points of interest are the GL points, not the vertex nodes
  std::vector<double> vpos; // This will have the positions we are interested in
  int numPointsOfInterest = 0;
  if (!specTar) { // Usual case
    Range tmp_verts;

    // First get all vertices adj to partition entities in target mesh
    result = pcs[1]->get_part_entities(targ_elems, 3);MB_CHK_ERR(result);
    if (Coupler::CONSTANT == method)
      targ_verts = targ_elems;
    else
      result = mbImpl->get_adjacencies(targ_elems, 0, false, targ_verts,
                                       Interface::UNION);MB_CHK_ERR(result);

    // Then get non-owned verts and subtract
    result = pcs[1]->get_pstatus_entities(0, PSTATUS_NOT_OWNED, tmp_verts);MB_CHK_ERR(result);
    targ_verts = subtract(targ_verts, tmp_verts);
    // get position of these entities; these are the target points
    numPointsOfInterest = (int)targ_verts.size();
    vpos.resize(3*targ_verts.size());
    result = mbImpl->get_coords(targ_verts, &vpos[0]);MB_CHK_ERR(result);
  }
  else {
    // In this case, the target mesh is spectral, we want values
    // interpolated on the GL positions; for each element, get the GL points, and construct CartVect!!!
    result = pcs[1]->get_part_entities(targ_elems, 3);MB_CHK_ERR(result);
    result = mbc.get_gl_points_on_elements(targ_elems, vpos, numPointsOfInterest);MB_CHK_ERR(result);
  }

  // Locate those points in the source mesh
  std::cout<<"rank "<< pcs[0]->proc_config().proc_rank() << " points of interest: " << numPointsOfInterest << "\n";
  result = mbc.locate_points(&vpos[0], numPointsOfInterest, 0, toler);MB_CHK_ERR(result);

  pointloc_time = MPI_Wtime();

  // Now interpolate tag onto target points
  std::vector<double> field(numPointsOfInterest);

  result = mbc.interpolate(method, interpTag, &field[0]);MB_CHK_ERR(result);

  interp_time = MPI_Wtime();

  // Do global normalization if specified
  if (!gNormTag.empty()) {
    // Normalize the source mesh
<<<<<<< HEAD
    result = mbc.normalize_mesh(roots[0], gNormTag.c_str(), Coupler::VOLUME, 4);
    PRINT_LAST_ERROR;

    // Normalize the target mesh
    result = mbc.normalize_mesh(roots[1], gNormTag.c_str(), Coupler::VOLUME, 4);
    PRINT_LAST_ERROR;
=======
    result = mbc.normalize_mesh(roots[0], gNormTag.c_str(), Coupler::VOLUME, 4);MB_CHK_ERR(result);

    // Normalize the target mesh
    result = mbc.normalize_mesh(roots[1], gNormTag.c_str(), Coupler::VOLUME, 4);MB_CHK_ERR(result);
>>>>>>> 390b4b21
  }

  gnorm_time = MPI_Wtime();

  // Do subset normalization if specified

  if (!ssNormTag.empty()) {

    result = mbc.normalize_subset(roots[0],
                               ssNormTag.c_str(), 
                               &ssTagNames[0], 
                               ssTagNames.size(), 
                               &ssTagValues[0], 
                               Coupler::VOLUME, 
<<<<<<< HEAD
                               4);
    PRINT_LAST_ERROR;
=======
                               4);MB_CHK_ERR(result);
>>>>>>> 390b4b21

    result = mbc.normalize_subset(roots[1],
                               ssNormTag.c_str(), 
                               &ssTagNames[0], 
                               ssTagNames.size(), 
                               &ssTagValues[0], 
                               Coupler::VOLUME, 
<<<<<<< HEAD
                               4);
    PRINT_LAST_ERROR;
=======
                               4);MB_CHK_ERR(result);
>>>>>>> 390b4b21
  }

  ssnorm_time = MPI_Wtime();

  ssnorm_time -= gnorm_time;
  gnorm_time -= interp_time;
  interp_time -= pointloc_time;
  pointloc_time -= instant_time;
  instant_time -= start_time;

  // Set field values as tag on target vertices
  if (specSou) {
    // Create a new tag for the values on the target
    Tag tag;
    std::string newtag = interpTag + "_TAR";
    result = mbImpl->tag_get_handle(newtag.c_str(), 1, MB_TYPE_DOUBLE, tag, MB_TAG_CREAT | MB_TAG_DENSE);MB_CHK_ERR(result);
    result = mbImpl->tag_set_data(tag, targ_verts, &field[0]);MB_CHK_ERR(result);
  }
  else {
    if (!specTar) {
      // Use original tag
      Tag tag;
      result = mbImpl->tag_get_handle(interpTag.c_str(), 1, MB_TYPE_DOUBLE, tag);MB_CHK_ERR(result);
      result = mbImpl->tag_set_data(tag, targ_verts, &field[0]);MB_CHK_ERR(result);
    }
    else {
      // We have the field values computed at each GL points, on each element
      // in the target mesh
      // We need to create a new tag, on elements, of size _ntot, to hold
      // all those values.
      // So it turns out we need ntot. Maybe we can compute it from the
      // number of values computed, divided by number of elements
      int ntot = numPointsOfInterest / targ_elems.size();
      Tag tag;
      std::string newtag = interpTag + "_TAR";
      result = mbImpl->tag_get_handle(newtag.c_str(), ntot, MB_TYPE_DOUBLE, tag, MB_TAG_CREAT | MB_TAG_DENSE);MB_CHK_ERR(result);
      result = mbImpl->tag_set_data(tag, targ_elems, &field[0]);MB_CHK_ERR(result);
    }
  }

  // Done
  return MB_SUCCESS;
}

#else

int main(int /*argc*/, char** /*argv*/)
{
  print_usage();
  return 0;
}

#endif<|MERGE_RESOLUTION|>--- conflicted
+++ resolved
@@ -22,18 +22,6 @@
 std::string TestDir(".");
 #endif
 
-<<<<<<< HEAD
-#define PRINT_LAST_ERROR \
-  if (MB_SUCCESS != result) { \
-    std::string tmp_str; \
-    std::cout << "Failure; message:" << std::endl; \
-    mbImpl->get_last_error(tmp_str); \
-    std::cout << tmp_str << std::endl; \
-    MPI_Abort(MPI_COMM_WORLD, result); \
-    return result; \
-  }
-
-=======
 /*
   Sample usages:
     1) P_0 interpolation: ./mbcoupler_test -meshes <src_mesh> <target_mesh> -itag <interp_tag> -meth 0 -outfile <output>
@@ -42,7 +30,6 @@
     3) P_0 interpolation with global normalization: ./mbcoupler_test -meshes <src_mesh> <target_mesh> -itag <interp_tag> -meth 0 -gnorm <gnorm_tag_name> -outfile <output>
     4) P_1 interpolation with subset normalization: ./mbcoupler_test -meshes <src_mesh> <target_mesh> -itag <interp_tag> -meth 1 -ssnorm <snorm_tag_name> <snorm_criteria: MATERIAL_SET> -outfile <output>
 */
->>>>>>> 390b4b21
 
 // Print usage
 void print_usage()
@@ -177,18 +164,10 @@
     extraOpt << ";PARALLEL_COMM=" << index;
     newReadopts = readOpts+extraOpt.str();
 
-<<<<<<< HEAD
-    result = mbImpl->create_meshset(MESHSET_SET, roots[i]);PRINT_LAST_ERROR;
-
-    result = mbImpl->load_file( meshFiles[i].c_str(), &roots[i], newReadopts.c_str() );
-    //result = rps[i]->load_file(meshFiles[i].c_str(), &roots[i], FileOptions(readOpts.c_str()));
-    PRINT_LAST_ERROR;
-=======
     result = mbImpl->create_meshset(MESHSET_SET, roots[i]);MB_CHK_ERR(result);
 
     result = mbImpl->load_file( meshFiles[i].c_str(), &roots[i], newReadopts.c_str() );MB_CHK_ERR(result);
     //result = rps[i]->load_file(meshFiles[i].c_str(), &roots[i], FileOptions(readOpts.c_str()));MB_CHK_ERR(result);
->>>>>>> 390b4b21
   }
 
   result = report_iface_ents(mbImpl, pcs, true);MB_CHK_ERR(result);
@@ -218,12 +197,7 @@
     std::ostringstream extraOpt;
     extraOpt << ";PARALLEL_COMM=" << 1;
     newwriteOpts = writeOpts + extraOpt.str();
-<<<<<<< HEAD
-    result = mbImpl->write_file(outFile.c_str(), NULL, newwriteOpts.c_str(), partSets);
-    PRINT_LAST_ERROR;
-=======
     result = mbImpl->write_file(outFile.c_str(), NULL, newwriteOpts.c_str(), partSets);MB_CHK_ERR(result);
->>>>>>> 390b4b21
     if(0==rank)
     {
       std::cout << "Wrote " << outFile << std::endl;
@@ -296,11 +270,7 @@
     return false;
 }
 
-<<<<<<< HEAD
-// New get_file_options() function with added possibilities for mbcoupler_test.
-=======
 // get_file_options() function with added possibilities for mbcoupler_test.
->>>>>>> 390b4b21
 ErrorCode get_file_options(int argc, char **argv, int rank,
                            std::vector<std::string> &meshFiles,
                            Coupler::Method &method,
@@ -608,19 +578,10 @@
   // Do global normalization if specified
   if (!gNormTag.empty()) {
     // Normalize the source mesh
-<<<<<<< HEAD
-    result = mbc.normalize_mesh(roots[0], gNormTag.c_str(), Coupler::VOLUME, 4);
-    PRINT_LAST_ERROR;
-
-    // Normalize the target mesh
-    result = mbc.normalize_mesh(roots[1], gNormTag.c_str(), Coupler::VOLUME, 4);
-    PRINT_LAST_ERROR;
-=======
     result = mbc.normalize_mesh(roots[0], gNormTag.c_str(), Coupler::VOLUME, 4);MB_CHK_ERR(result);
 
     // Normalize the target mesh
     result = mbc.normalize_mesh(roots[1], gNormTag.c_str(), Coupler::VOLUME, 4);MB_CHK_ERR(result);
->>>>>>> 390b4b21
   }
 
   gnorm_time = MPI_Wtime();
@@ -635,12 +596,7 @@
                                ssTagNames.size(), 
                                &ssTagValues[0], 
                                Coupler::VOLUME, 
-<<<<<<< HEAD
-                               4);
-    PRINT_LAST_ERROR;
-=======
                                4);MB_CHK_ERR(result);
->>>>>>> 390b4b21
 
     result = mbc.normalize_subset(roots[1],
                                ssNormTag.c_str(), 
@@ -648,12 +604,7 @@
                                ssTagNames.size(), 
                                &ssTagValues[0], 
                                Coupler::VOLUME, 
-<<<<<<< HEAD
-                               4);
-    PRINT_LAST_ERROR;
-=======
                                4);MB_CHK_ERR(result);
->>>>>>> 390b4b21
   }
 
   ssnorm_time = MPI_Wtime();
