--- conflicted
+++ resolved
@@ -118,11 +118,6 @@
 
 int main(int argc, char **argv)
 {
-<<<<<<< HEAD
-#ifdef USE_MPI
-  // Need to init MPI first, to tell how many procs and rank
-  int err = MPI_Init(&argc, &argv);
-=======
 #ifdef MOAB_HAVE_MPI
   // Need to init MPI first, to tell how many procs and rank
   int err = MPI_Init(&argc, &argv);
@@ -130,7 +125,6 @@
     std::cout << "MPI Initialization did not succeed.\n";
     exit(1);
   }
->>>>>>> 0f4e33ec
 #endif
 
   std::vector<const char*> ssTagNames, ssTagValues;
