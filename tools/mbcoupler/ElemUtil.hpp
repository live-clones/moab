--- conflicted
+++ resolved
@@ -7,14 +7,9 @@
 
 // to access data structures for spectral elements
 
-<<<<<<< HEAD
-extern "C"{
-#include "moab/FindPtFuncs.h"    
-=======
 extern "C" 
 {
 #include "moab/FindPtFuncs.h"
->>>>>>> 96041dbd
 }
 
 namespace moab {
