--- conflicted
+++ resolved
@@ -338,10 +338,6 @@
      * \param tuples The returned tuple_list structure
      */
   ErrorCode create_tuples( Range         &ent_sets,
-<<<<<<< HEAD
-                           unsigned int  num_sets, 
-=======
->>>>>>> 390b4b21
                            const char    **tag_names, 
                            unsigned int  num_tags,
                            TupleList     **tuples);
@@ -358,10 +354,6 @@
      * \param tuples The returned tuple_list structure
      */
   ErrorCode create_tuples( Range         &ent_sets,
-<<<<<<< HEAD
-                           unsigned int  num_sets, 
-=======
->>>>>>> 390b4b21
                            Tag           *tag_handles,
                            unsigned int  num_tags,
                            TupleList     **tuples);
