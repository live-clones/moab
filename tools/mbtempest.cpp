/*
 * Usage: MOAB-Tempest tool
 *
 * Generate a Cubed-Sphere mesh: ./mbtempest -t 0 -res 25 -f cubed_sphere_mesh.exo
 * Generate a RLL mesh: ./mbtempest -t 1 -res 25 -f rll_mesh.exo
 * Generate a Icosahedral-Sphere mesh: ./mbtempest -t 2 -res 25 <-dual> -f icosa_mesh.exo
 *
 * Now you can compute the intersections between the meshes too!
 *
 * Generate the overlap mesh: ./mbtempest -t 3 -l cubed_sphere_mesh.exo -l rll_mesh.exo -f overlap_mesh.exo
 *
 */

#include <iostream>
#include <cstdlib>
#include <vector>
#include <string>
#include <sstream>
#include <cassert>

#include "moab/Core.hpp"
#include "moab/IntxMesh/IntxUtils.hpp"
#include "moab/Remapping/TempestRemapper.hpp"
#include "moab/Remapping/TempestOnlineMap.hpp"
#include "moab/ProgOptions.hpp"
#include "moab/CpuTimer.hpp"
#include "DebugOutput.hpp"

//#ifndef MOAB_HAVE_MPI
//    #error mbtempest tool requires MPI configuration
//#endif

#ifdef MOAB_HAVE_MPI
// MPI includes
#include "moab_mpi.h"
#include "moab/ParallelComm.hpp"
#include "MBParallelConventions.h"
#endif

struct ToolContext
{
        moab::Interface* mbcore;
#ifdef MOAB_HAVE_MPI
        moab::ParallelComm* pcomm;
#endif
        const int proc_id, n_procs;
        moab::DebugOutput outputFormatter;
        int blockSize;
        std::vector<std::string> inFilenames;
        std::vector<Mesh*> meshes;
        std::vector<moab::EntityHandle> meshsets;
        std::vector<int> disc_orders;
        std::vector<std::string> disc_methods;
        std::vector<std::string> doftag_names;
        std::string outFilename;
        std::string intxFilename;
        moab::TempestRemapper::TempestMeshType meshType;
        bool computeDual;
        bool computeWeights;
        bool verifyWeights;
        int ensureMonotonicity;
        bool fNoConservation;
        bool fVolumetric;
        bool rrmGrids;
        bool kdtreeSearch;
        bool fNoBubble, fInputConcave, fOutputConcave, fNoCheck;

#ifdef MOAB_HAVE_MPI
        ToolContext ( moab::Interface* icore, moab::ParallelComm* p_pcomm ) :
            mbcore(icore), pcomm(p_pcomm),
            proc_id ( pcomm->rank() ), n_procs ( pcomm->size() ),
            outputFormatter ( std::cout, pcomm->rank(), 0 ),
#else
        ToolContext ( moab::Interface* icore ) :
            mbcore(icore),
            proc_id ( 0 ), n_procs ( 1 ),
            outputFormatter ( std::cout, 0, 0 )
#endif
            blockSize ( 5 ), outFilename ( "output.exo" ), intxFilename ( "" ), meshType ( moab::TempestRemapper::DEFAULT ),
            computeDual ( false ), computeWeights ( false ), verifyWeights ( false ), ensureMonotonicity ( 0 ), 
            fNoConservation ( false ), fVolumetric ( false ), rrmGrids ( false ), kdtreeSearch ( true ),
            fNoBubble(false), fInputConcave(false), fOutputConcave(false), fNoCheck(false)
        {
            inFilenames.resize ( 2 );
            doftag_names.resize( 2 );
            timer = new moab::CpuTimer();

            outputFormatter.set_prefix("[MBTempest]: ");
        }

        ~ToolContext()
        {
            // for (unsigned i=0; i < meshes.size(); ++i) delete meshes[i];
            meshes.clear();
            inFilenames.clear();
            disc_orders.clear();
            disc_methods.clear();
            doftag_names.clear();
            outFilename.clear();
            intxFilename.clear();
            meshsets.clear();
            delete timer;
        }

        void timer_push ( std::string operation )
        {
            timer_ops = timer->time_since_birth();
            opName = operation;
        }

        void timer_pop()
        {
            double locElapsed=timer->time_since_birth() - timer_ops, avgElapsed=0, maxElapsed=0;
#ifdef MOAB_HAVE_MPI
            MPI_Reduce(&locElapsed, &maxElapsed, 1, MPI_DOUBLE, MPI_MAX, 0, pcomm->comm());
            MPI_Reduce(&locElapsed, &avgElapsed, 1, MPI_DOUBLE, MPI_SUM, 0, pcomm->comm());
#else
            maxElapsed = locElapsed;
            avgElapsed = locElapsed;
#endif
            if (!proc_id) {
                avgElapsed /= n_procs;
                std::cout << "[LOG] Time taken to " << opName.c_str() << ": max = " << maxElapsed << ", avg = " << avgElapsed << "\n";
            }
            // std::cout << "\n[LOG" << proc_id << "] Time taken to " << opName << " = " << timer->time_since_birth() - timer_ops << std::endl;
            opName.clear();
        }

        void ParseCLOptions ( int argc, char* argv[] )
        {
            ProgOptions opts;
            int imeshType = 0;
            std::string expectedFName = "output.exo";
            std::string expectedMethod = "fv";
            std::string expectedDofTagName = "GLOBAL_ID";
            int expectedOrder = 1;

            if (!proc_id)
            {
                std::cout << "Command line options provided to mbtempest:\n  ";
                for(int iarg=0; iarg < argc; ++iarg)
                    std::cout << argv[iarg] << " ";
                std::cout << std::endl << std::endl;
            }

            opts.addOpt<int> ( "type,t", "Type of mesh (default=CS; Choose from [CS=0, RLL=1, ICO=2, OVERLAP_FILES=3, OVERLAP_MEMORY=4, OVERLAP_MOAB=5])", &imeshType );
            opts.addOpt<int> ( "res,r", "Resolution of the mesh (default=5)", &blockSize );
            opts.addOpt<void> ( "dual,d", "Output the dual of the mesh (generally relevant only for ICO mesh)", &computeDual );
            opts.addOpt<void> ( "weights,w", "Compute and output the weights using the overlap mesh (generally relevant only for OVERLAP mesh)", &computeWeights );
            opts.addOpt<void> ( "noconserve,c", "Do not apply conservation to the resultant weights (relevant only when computing weights)", &fNoConservation );
            opts.addOpt<void> ( "volumetric,v", "Apply a volumetric projection to compute the weights (relevant only when computing weights)", &fVolumetric );
            opts.addOpt<void> ( "rrmgrids", "At least one of the meshes is a regionally refined grid (relevant to accelerate intersection computation)", &rrmGrids );
            opts.addOpt<void> ( "nocheck", "Do not check the generated map for conservation and consistency", &fNoCheck );
<<<<<<< HEAD
            opts.addOpt<void> ( "advfront,a", "Use the advancing front intersection instead of the Kd-tree based algorithm to compute mesh intersections" );
=======
>>>>>>> 8b174600
            opts.addOpt<void> ( "verify", "Verify the accuracy of the maps by projecting analytical functions from source to target grid by applying the maps", &verifyWeights );
            opts.addOpt<int> ( "monotonic,n", "Ensure monotonicity in the weight generation", &ensureMonotonicity );
            opts.addOpt<std::string> ( "load,l", "Input mesh filenames (a source and target mesh)", &expectedFName );
            opts.addOpt<int> ( "order,o", "Discretization orders for the source and target solution fields", &expectedOrder );
            opts.addOpt<std::string> ( "method,m", "Discretization method for the source and target solution fields", &expectedMethod );
            opts.addOpt<std::string> ( "global_id,g", "Tag name that contains the global DoF IDs for source and target solution fields", &expectedDofTagName );
            opts.addOpt<std::string> ( "file,f", "Output remapping weights filename", &outFilename );
            opts.addOpt<std::string> ( "intx,i", "Output TempestRemap intersection mesh filename", &intxFilename );

            opts.parseCommandLine ( argc, argv );

            // By default - use Kd-tree based search; if user asks for advancing front, disable Kd-tree algorithm
            kdtreeSearch = opts.numOptSet("advfront,a") == 0;

            switch ( imeshType )
            {
                case 0:
                    meshType = moab::TempestRemapper::CS;
                    break;

                case 1:
                    meshType = moab::TempestRemapper::RLL;
                    break;

                case 2:
                    meshType = moab::TempestRemapper::ICO;
                    break;

                case 3:
                    meshType = moab::TempestRemapper::OVERLAP_FILES;
                    break;

                case 4:
                    meshType = moab::TempestRemapper::OVERLAP_MEMORY;
                    break;

                case 5:
                    meshType = moab::TempestRemapper::OVERLAP_MOAB;
                    break;

                default:
                    meshType = moab::TempestRemapper::DEFAULT;
                    break;
            }

            if ( meshType > moab::TempestRemapper::ICO )
            {
                opts.getOptAllArgs ( "load,l", inFilenames );
                opts.getOptAllArgs ( "order,o", disc_orders );
                opts.getOptAllArgs ( "method,m", disc_methods );
                opts.getOptAllArgs ( "global_id,i", doftag_names );

                if ( disc_orders.size() == 0 )
                { disc_orders.resize ( 2, 1 ); }

                if ( disc_orders.size() == 1 )
                { disc_orders.push_back ( 1 ); }

                if ( disc_methods.size() == 0 )
                { disc_methods.resize ( 2, "fv" ); }

                if ( disc_methods.size() == 1 )
                { disc_methods.push_back ( "fv" ); }

                if ( doftag_names.size() == 0 )
                { doftag_names.resize ( 2, "GLOBAL_ID" ); }

                if ( doftag_names.size() == 1 )
                { doftag_names.push_back ( "GLOBAL_ID" ); }

                assert ( inFilenames.size() == 2 );
                assert ( disc_orders.size() == 2 );
                assert ( disc_methods.size() == 2 );
            }

            expectedFName.clear();
        }
    private:
        moab::CpuTimer* timer;
        double timer_ops;
        std::string opName;
};

// Forward declare some methods
static moab::ErrorCode CreateTempestMesh ( ToolContext&, moab::TempestRemapper& remapper, Mesh* );
inline double sample_slow_harmonic ( double dLon, double dLat );
inline double sample_fast_harmonic ( double dLon, double dLat );
inline double sample_constant ( double dLon, double dLat );
inline double sample_stationary_vortex ( double dLon, double dLat );

int main ( int argc, char* argv[] )
{
    moab::ErrorCode rval;
    NcError error ( NcError::verbose_nonfatal );
    std::stringstream sstr;

    int proc_id = 0, nprocs = 1;
#ifdef MOAB_HAVE_MPI
    MPI_Init ( &argc, &argv );
    MPI_Comm_rank ( MPI_COMM_WORLD, &proc_id );
    MPI_Comm_size ( MPI_COMM_WORLD, &nprocs );
#endif

    moab::Interface* mbCore = new ( std::nothrow ) moab::Core;

    if ( NULL == mbCore ) { return 1; }

    ToolContext *runCtx;
#ifdef MOAB_HAVE_MPI
    moab::ParallelComm* pcomm = new moab::ParallelComm ( mbCore, MPI_COMM_WORLD, 0 );

<<<<<<< HEAD
    runCtx = new ToolContext( mbCore, pcomm );
    const char *writeOptions = (nprocs > 1 ? "PARALLEL=WRITE_PART" : "");
#else
    runCtx = new ToolContext( mbCore );
=======
    ToolContext ctx ( mbCore, pcomm );
    const char *writeOptions = (nprocs > 1 ? "PARALLEL=WRITE_PART" : "");
#else
    ToolContext ctx ( mbCore );
>>>>>>> 8b174600
    const char *writeOptions = "";
#endif
    runCtx->ParseCLOptions ( argc, argv );

    const double radius_src = 1.0 /*2.0*acos(-1.0)*/;
    const double radius_dest = 1.0 /*2.0*acos(-1.0)*/;

<<<<<<< HEAD
    moab::DebugOutput& outputFormatter = runCtx->outputFormatter;
=======
    moab::DebugOutput& outputFormatter = ctx.outputFormatter;
>>>>>>> 8b174600

#ifdef MOAB_HAVE_MPI
    moab::TempestRemapper remapper ( mbCore, pcomm );
#else
    moab::TempestRemapper remapper ( mbCore );
#endif
    remapper.meshValidate = true;
    remapper.constructEdgeMap = false;
    remapper.initialize();

    Mesh* tempest_mesh = new Mesh();
    runCtx->timer_push ( "create Tempest mesh" );
    rval = CreateTempestMesh ( *runCtx, remapper, tempest_mesh ); MB_CHK_ERR ( rval );
    runCtx->timer_pop();

    // Some constant parameters
    const double epsrel = 1.e-15;
    const double boxeps = 1e-6;

    if ( runCtx->meshType == moab::TempestRemapper::OVERLAP_MEMORY )
    {
        // Compute intersections with MOAB
        // For the overlap method, choose between: "fuzzy", "exact" or "mixed"
        assert ( runCtx->meshes.size() == 3 );

#ifdef MOAB_HAVE_MPI
        rval = pcomm->check_all_shared_handles(); MB_CHK_ERR ( rval );
#endif

        // Load the meshes and validate
        rval = remapper.ConvertTempestMesh ( moab::Remapper::SourceMesh ); MB_CHK_ERR ( rval );
        rval = remapper.ConvertTempestMesh ( moab::Remapper::TargetMesh ); MB_CHK_ERR ( rval );
        remapper.SetMeshType ( moab::Remapper::OverlapMesh, moab::TempestRemapper::OVERLAP_FILES );
        rval = remapper.ConvertTempestMesh ( moab::Remapper::OverlapMesh ); MB_CHK_ERR ( rval );
        rval = mbCore->write_mesh ( "tempest_intersection.h5m", &runCtx->meshsets[2], 1 ); MB_CHK_ERR ( rval );

        // print verbosely about the problem setting
        {
            moab::Range rintxverts, rintxelems;
<<<<<<< HEAD
            rval = mbCore->get_entities_by_dimension ( runCtx->meshsets[0], 0, rintxverts ); MB_CHK_ERR ( rval );
            rval = mbCore->get_entities_by_dimension ( runCtx->meshsets[0], 2, rintxelems ); MB_CHK_ERR ( rval );
            outputFormatter.printf ( 0,  "The source set contains %lu vertices and %lu elements \n", rintxverts.size(), rintxelems.size() );

            moab::Range bintxverts, bintxelems;
            rval = mbCore->get_entities_by_dimension ( runCtx->meshsets[1], 0, bintxverts ); MB_CHK_ERR ( rval );
            rval = mbCore->get_entities_by_dimension ( runCtx->meshsets[1], 2, bintxelems ); MB_CHK_ERR ( rval );
            outputFormatter.printf ( 0,  "The target set contains %lu vertices and %lu elements \n", bintxverts.size(), bintxelems.size() );
=======
            rval = mbCore->get_entities_by_dimension ( ctx.meshsets[0], 0, rintxverts ); MB_CHK_ERR ( rval );
            rval = mbCore->get_entities_by_dimension ( ctx.meshsets[0], 2, rintxelems ); MB_CHK_ERR ( rval );
            outputFormatter.printf ( 0,  "The red set contains %lu vertices and %lu elements \n", rintxverts.size(), rintxelems.size() );

            moab::Range bintxverts, bintxelems;
            rval = mbCore->get_entities_by_dimension ( ctx.meshsets[1], 0, bintxverts ); MB_CHK_ERR ( rval );
            rval = mbCore->get_entities_by_dimension ( ctx.meshsets[1], 2, bintxelems ); MB_CHK_ERR ( rval );
            outputFormatter.printf ( 0,  "The blue set contains %lu vertices and %lu elements \n", bintxverts.size(), bintxelems.size() );
>>>>>>> 8b174600
        }

        moab::EntityHandle intxset; // == remapper.GetMeshSet(moab::Remapper::OverlapMesh);

        // Compute intersections with MOAB
        {
            // Create the intersection on the sphere object
            runCtx->timer_push ( "setup the intersector" );

            moab::Intx2MeshOnSphere* mbintx = new moab::Intx2MeshOnSphere ( mbCore );
            mbintx->set_error_tolerance ( epsrel );
            mbintx->set_box_error ( boxeps );
            mbintx->set_radius_source_mesh ( radius_src );
            mbintx->set_radius_destination_mesh ( radius_dest );
#ifdef MOAB_HAVE_MPI
            mbintx->set_parallel_comm ( pcomm );
#endif
            rval = mbintx->FindMaxEdges ( runCtx->meshsets[0], runCtx->meshsets[1] ); MB_CHK_ERR ( rval );

#ifdef MOAB_HAVE_MPI
            moab::Range local_verts;
            rval = mbintx->build_processor_euler_boxes ( runCtx->meshsets[1], local_verts ); MB_CHK_ERR ( rval );

            runCtx->timer_pop();

            moab::EntityHandle covering_set;
            runCtx->timer_push ( "communicate the mesh" );
            rval = mbintx->construct_covering_set ( runCtx->meshsets[0], covering_set ); MB_CHK_ERR ( rval ); // lots of communication if mesh is distributed very differently
            runCtx->timer_pop();
#else
            moab::EntityHandle covering_set = runCtx->meshsets[0];
#endif
            // Now let's invoke the MOAB intersection algorithm in parallel with a
            // source and target mesh set representing two different decompositions
            runCtx->timer_push ( "compute intersections with MOAB" );
            rval = mbCore->create_meshset ( moab::MESHSET_SET, intxset ); MB_CHK_SET_ERR ( rval, "Can't create new set" );
            rval = mbintx->intersect_meshes ( covering_set, runCtx->meshsets[1], intxset ); MB_CHK_SET_ERR ( rval, "Can't compute the intersection of meshes on the sphere" );
            runCtx->timer_pop();

            // free the memory
            delete mbintx;
        }

        {
            moab::Range intxelems, intxverts;
            rval = mbCore->get_entities_by_dimension ( intxset, 2, intxelems ); MB_CHK_ERR ( rval );
            rval = mbCore->get_entities_by_dimension ( intxset, 0, intxverts, true ); MB_CHK_ERR ( rval );
            outputFormatter.printf ( 0,  "The intersection set contains %lu elements and %lu vertices \n", intxelems.size(), intxverts.size() );

            double initial_sarea = area_on_sphere_lHuiller ( mbCore, runCtx->meshsets[0], radius_src ); // use the target to compute the initial area
            double initial_tarea = area_on_sphere_lHuiller ( mbCore, runCtx->meshsets[1], radius_dest ); // use the target to compute the initial area
            double area_method1 = area_on_sphere_lHuiller ( mbCore, intxset, radius_src );
            double area_method2 = area_on_sphere ( mbCore, intxset, radius_src );

<<<<<<< HEAD
            outputFormatter.printf ( 0,  "initial areas: source = %12.10f, target = %12.10f \n", initial_sarea, initial_tarea );
            outputFormatter.printf ( 0,  " area with l'Huiller: %12.10f with Girard: %12.10f\n", area_method1, area_method2 );
            outputFormatter.printf ( 0,  " relative difference areas = %12.10e\n", fabs ( area_method1 - area_method2 ) / area_method1 );
            outputFormatter.printf ( 0,  " relative error w.r.t source = %12.10e, target = %12.10e \n", fabs ( area_method1 - initial_sarea ) / area_method1, fabs ( area_method1 - initial_tarea ) / area_method1 );
=======
            outputFormatter.printf ( 0, "initial area: source = %12.10f, target = %12.10f\n", initial_sarea, initial_tarea );
            outputFormatter.printf ( 0,  " area with l'Huiller: %12.10f with Girard: %12.10f\n", area_method1, area_method2 );
            outputFormatter.printf ( 0,  " relative difference areas = %12.10e\n", fabs ( area_method1 - area_method2 ) / area_method1 );
            outputFormatter.printf ( 0,  " relative error w.r.t source = %12.10e, and target = %12.10e\n", fabs ( area_method1 - initial_sarea ) / area_method1, fabs ( area_method1 - initial_tarea ) / area_method1 );
>>>>>>> 8b174600
        }

        // Write out our computed intersection file
        rval = mbCore->write_mesh ( "moab_intersection.h5m", &intxset, 1 ); MB_CHK_ERR ( rval );

        if ( runCtx->computeWeights )
        {
            runCtx->timer_push ( "compute weights with the Tempest meshes" );
            // Call to generate an offline map with the tempest meshes
            OfflineMap weightMap;
            int err = GenerateOfflineMapWithMeshes (  weightMap, *runCtx->meshes[0], *runCtx->meshes[1], *runCtx->meshes[2],
                      "", "",     // std::string strInputMeta, std::string strOutputMeta,
                      runCtx->disc_methods[0], runCtx->disc_methods[1], // std::string strInputType, std::string strOutputType,
                      runCtx->disc_orders[0], runCtx->disc_orders[1],  // int nPin=4, int nPout=4,
                      runCtx->fNoBubble, true, runCtx->ensureMonotonicity // bool fNoBubble = false, bool fCorrectAreas = false, int fMonotoneTypeID = 0
                                                   );
            runCtx->timer_pop();

            std::map<std::string, std::string> mapAttributes;
            if ( err ) { rval = moab::MB_FAILURE; }
            else { weightMap.Write ( "outWeights.nc", mapAttributes ); }
        }
    }
    else if ( runCtx->meshType == moab::TempestRemapper::OVERLAP_MOAB )
    {
        // Usage: mpiexec -n 2 tools/mbtempest -t 5 -l mycs_2.h5m -l myico_2.h5m -f myoverlap_2.h5m
#ifdef MOAB_HAVE_MPI
        rval = pcomm->check_all_shared_handles(); MB_CHK_ERR ( rval );
#endif
        // print verbosely about the problem setting
        {
            moab::Range rintxverts, rintxelems;
<<<<<<< HEAD
            rval = mbCore->get_entities_by_dimension ( runCtx->meshsets[0], 0, rintxverts ); MB_CHK_ERR ( rval );
            rval = mbCore->get_entities_by_dimension ( runCtx->meshsets[0], 2, rintxelems ); MB_CHK_ERR ( rval );
            rval = fix_degenerate_quads ( mbCore, runCtx->meshsets[0] ); MB_CHK_ERR ( rval );
            rval = positive_orientation ( mbCore, runCtx->meshsets[0], radius_src ); MB_CHK_ERR ( rval );
            if ( !proc_id ) outputFormatter.printf ( 0,  "The source set contains %lu vertices and %lu elements \n", rintxverts.size(), rintxelems.size() );

            moab::Range bintxverts, bintxelems;
            rval = mbCore->get_entities_by_dimension ( runCtx->meshsets[1], 0, bintxverts ); MB_CHK_ERR ( rval );
            rval = mbCore->get_entities_by_dimension ( runCtx->meshsets[1], 2, bintxelems ); MB_CHK_ERR ( rval );
            rval = fix_degenerate_quads ( mbCore, runCtx->meshsets[1] ); MB_CHK_ERR ( rval );
            rval = positive_orientation ( mbCore, runCtx->meshsets[1], radius_dest ); MB_CHK_ERR ( rval );
            if ( !proc_id ) outputFormatter.printf ( 0,  "The target set contains %lu vertices and %lu elements \n", bintxverts.size(), bintxelems.size() );
=======
            rval = mbCore->get_entities_by_dimension ( ctx.meshsets[0], 0, rintxverts ); MB_CHK_ERR ( rval );
            rval = mbCore->get_entities_by_dimension ( ctx.meshsets[0], 2, rintxelems ); MB_CHK_ERR ( rval );
            rval = fix_degenerate_quads ( mbCore, ctx.meshsets[0] ); MB_CHK_ERR ( rval );
            rval = positive_orientation ( mbCore, ctx.meshsets[0], radius_src ); MB_CHK_ERR ( rval );
            if ( !proc_id ) outputFormatter.printf ( 0,  "The red set contains %lu vertices and %lu elements \n", rintxverts.size(), rintxelems.size() );

            moab::Range bintxverts, bintxelems;
            rval = mbCore->get_entities_by_dimension ( ctx.meshsets[1], 0, bintxverts ); MB_CHK_ERR ( rval );
            rval = mbCore->get_entities_by_dimension ( ctx.meshsets[1], 2, bintxelems ); MB_CHK_ERR ( rval );
            rval = fix_degenerate_quads ( mbCore, ctx.meshsets[1] ); MB_CHK_ERR ( rval );
            rval = positive_orientation ( mbCore, ctx.meshsets[1], radius_dest ); MB_CHK_ERR ( rval );
            if ( !proc_id ) outputFormatter.printf ( 0,  "The blue set contains %lu vertices and %lu elements \n", bintxverts.size(), bintxelems.size() );
>>>>>>> 8b174600
        }

        // First compute the covering set such that the target elements are fully covered by the lcoal source grid
        runCtx->timer_push ( "construct covering set for intersection" );
        rval = remapper.ConstructCoveringSet ( epsrel, 1.0, 1.0, 0.1, runCtx->rrmGrids ); MB_CHK_ERR ( rval );
        runCtx->timer_pop();

        // Compute intersections with MOAB with either the Kd-tree or the advancing front algorithm 
        runCtx->timer_push ( "setup and compute mesh intersections" );
        rval = remapper.ComputeOverlapMesh ( runCtx->kdtreeSearch, false ); MB_CHK_ERR ( rval );
        runCtx->timer_pop();

        // print some diagnostic checks to see if the overlap grid resolved the input meshes correctly
        {
            double local_areas[4], global_areas[4]; // Array for Initial area, and through Method 1 and Method 2
            // local_areas[0] = area_on_sphere_lHuiller ( mbCore, runCtx->meshsets[1], radius_src );
            local_areas[0] = area_on_sphere_lHuiller ( mbCore, runCtx->meshsets[0], radius_src );
            local_areas[1] = area_on_sphere_lHuiller ( mbCore, runCtx->meshsets[1], radius_dest );
            local_areas[2] = area_on_sphere_lHuiller ( mbCore, runCtx->meshsets[2], radius_src );
            local_areas[3] = area_on_sphere ( mbCore, runCtx->meshsets[2], radius_src );

#ifdef MOAB_HAVE_MPI
            MPI_Allreduce ( &local_areas[0], &global_areas[0], 4, MPI_DOUBLE, MPI_SUM, MPI_COMM_WORLD );
#else
            global_areas[0] = local_areas[0];
            global_areas[1] = local_areas[1];
            global_areas[2] = local_areas[2];
            global_areas[3] = local_areas[3];
#endif
            if ( !proc_id )
            {
<<<<<<< HEAD
                outputFormatter.printf ( 0, "initial area: source = %12.14f, target = %12.14f, overlap with l'Huiller: %12.14f\n", global_areas[0], global_areas[1], global_areas[2] );
                // outputFormatter.printf ( 0, " area with l'Huiller: %12.14f with Girard: %12.14f\n", global_areas[2], global_areas[3] );
                // outputFormatter.printf ( 0, " relative difference areas = %12.10e\n", fabs ( global_areas[2] - global_areas[3] ) / global_areas[2] );
                outputFormatter.printf ( 0, " relative error w.r.t source = %12.14e, and target = %12.14e\n", fabs ( global_areas[0] - global_areas[2] ) / global_areas[0], fabs ( global_areas[1] - global_areas[2] ) / global_areas[1] );
=======
                outputFormatter.printf ( 0,  "initial area: source = %12.14f, target = %12.14f\n", global_areas[0], global_areas[1] );
                outputFormatter.printf ( 0,  " area with l'Huiller: %12.14f with Girard: %12.14f\n", global_areas[2], global_areas[3] );
                outputFormatter.printf ( 0,  " relative difference areas = %12.10e\n", fabs ( global_areas[2] - global_areas[3] ) / global_areas[2] );
                outputFormatter.printf ( 0,  " relative error w.r.t source = %12.14e, and target = %12.14e\n", fabs ( global_areas[2] - global_areas[0] ) / global_areas[2], fabs ( global_areas[2] - global_areas[1] ) / global_areas[2] );
>>>>>>> 8b174600
            }
        }

        if ( runCtx->intxFilename.size() )
        {
            moab::EntityHandle writableOverlapSet;
            rval = mbCore->create_meshset ( moab::MESHSET_SET, writableOverlapSet ); MB_CHK_SET_ERR ( rval, "Can't create new set" );
            moab::EntityHandle meshOverlapSet = remapper.GetMeshSet ( moab::Remapper::OverlapMesh );
            moab::Range ovEnts;
            rval = mbCore->get_entities_by_dimension ( meshOverlapSet, 2, ovEnts ); MB_CHK_SET_ERR ( rval, "Can't create new set" );
            rval = mbCore->get_entities_by_dimension ( meshOverlapSet, 0, ovEnts ); MB_CHK_SET_ERR ( rval, "Can't create new set" );

#ifdef MOAB_HAVE_MPI
            // Do not remove ghosted entities if we still haven't computed weights
            // Remove ghosted entities from overlap set before writing the new mesh set to file
            if (nprocs > 1)
            {
                moab::Range ghostedEnts;
                rval = remapper.GetOverlapAugmentedEntities(ghostedEnts); MB_CHK_ERR ( rval );
                ovEnts = moab::subtract(ovEnts, ghostedEnts);
            }
#endif
            rval = mbCore->add_entities(writableOverlapSet, ovEnts);MB_CHK_SET_ERR(rval, "Deleting ghosted entities failed");

            size_t lastindex = runCtx->intxFilename.find_last_of(".");
            sstr.str("");
<<<<<<< HEAD
            sstr << runCtx->intxFilename.substr(0, lastindex) << ".h5m";
            if(!runCtx->proc_id) std::cout << "Writing out the MOAB intersection mesh file to " << sstr.str() << std::endl;
=======
            sstr << ctx.intxFilename.substr(0, lastindex) << ".h5m";
            if(!ctx.proc_id) std::cout << "Writing out the MOAB intersection mesh file to " << sstr.str() << std::endl;
            rval = mbCore->write_file ( sstr.str().c_str(), NULL, writeOptions, &ctx.meshsets[2], 1 ); MB_CHK_ERR ( rval );
>>>>>>> 8b174600

            // Write out our computed intersection file
            rval = mbCore->write_file ( sstr.str().c_str(), NULL, writeOptions, &writableOverlapSet, 1 ); MB_CHK_ERR ( rval );
        }

        if ( runCtx->computeWeights )
        {
            runCtx->meshes[2] = remapper.GetMesh ( moab::Remapper::OverlapMesh );
            if(!runCtx->proc_id) std::cout << std::endl;

            runCtx->timer_push ( "setup computation of weights" );
            // Call to generate the remapping weights with the tempest meshes
            moab::TempestOnlineMap* weightMap = new moab::TempestOnlineMap ( &remapper );
<<<<<<< HEAD
            runCtx->timer_pop();

            runCtx->timer_push ( "compute weights with TempestRemap" );

            rval = weightMap->GenerateRemappingWeights ( runCtx->disc_methods[0], runCtx->disc_methods[1],         // std::string strInputType, std::string strOutputType,
                                                   runCtx->disc_orders[0],  runCtx->disc_orders[1],                // int nPin=4, int nPout=4,
                                                   runCtx->fNoBubble, runCtx->ensureMonotonicity,                  // bool fNoBubble=true, int fMonotoneTypeID=0,
                                                   runCtx->fVolumetric, runCtx->fNoConservation, runCtx->fNoCheck, // bool fVolumetric=false, bool fNoConservation=false, bool fNoCheck=false,
                                                   runCtx->doftag_names[0], runCtx->doftag_names[1],               // std::string source_tag_name, std::string target_tag_name,
                                                   "", //"",                                                       // std::string strVariables="",
                                                   "", "",                                                         // std::string strInputData="", std::string strOutputData="",
                                                   "", true,                                                       // std::string strNColName="", bool fOutputDouble=true,
                                                   "", false, 0.0,                                                 // std::string strPreserveVariables="", bool fPreserveAll=false, double dFillValueOverride=0.0,
                                                   runCtx->fInputConcave, runCtx->fOutputConcave                   // bool fInputConcave = false, bool fOutputConcave = false
=======
            ctx.timer_pop();

            ctx.timer_push ( "compute weights with TempestRemap" );
            rval = weightMap->GenerateRemappingWeights ( ctx.disc_methods[0], ctx.disc_methods[1],      // std::string strInputType, std::string strOutputType,
                                                   ctx.disc_orders[0],  ctx.disc_orders[1],             // int nPin=4, int nPout=4,
                                                   ctx.fNoBubble, ctx.ensureMonotonicity,               // bool fNoBubble=true, int fMonotoneTypeID=0,
                                                   ctx.fVolumetric, ctx.fNoConservation, ctx.fNoCheck,  // bool fVolumetric=false, bool fNoConservation=false, bool fNoCheck=false,
                                                   ctx.doftag_names[0], ctx.doftag_names[1],
                                                   "", //"",                                            // std::string strVariables="", std::string strOutputMap="",
                                                   "", "",                                              // std::string strInputData="", std::string strOutputData="",
                                                   "", false,                                           // std::string strNColName="", bool fOutputDouble=false,
                                                   "", false, 0.0,                                      // std::string strPreserveVariables="", bool fPreserveAll=false, double dFillValueOverride=0.0,
                                                   ctx.fInputConcave, ctx.fOutputConcave                // bool fInputConcave = false, bool fOutputConcave = false
>>>>>>> 8b174600
                                                 );MB_CHK_ERR ( rval );
            runCtx->timer_pop();

<<<<<<< HEAD
            // Invoke the CheckMap routine on the TempestRemap serial interface directly, if running on a single process
            if (nprocs == 1) {
=======
            /*
            * the file can be written in parallel, and it will contain additional tags defined by the user
            * we may extend the method to write only desired tags to the file
            */
            if (nprocs == 1) {
                // free allocated data
                char outputFileTgt[]  = "fIntxTarget.h5m";

                rval = mbCore->write_file ( outputFileTgt, NULL, writeOptions, &ctx.meshsets[2], 1 ); MB_CHK_ERR ( rval );

>>>>>>> 8b174600
                const double dNormalTolerance = 1.0E-8;
                const double dStrictTolerance = 1.0E-12;
                weightMap->CheckMap(!runCtx->fNoCheck, !runCtx->fNoCheck, !runCtx->fNoCheck && (runCtx->ensureMonotonicity), dNormalTolerance, dStrictTolerance);
            }

            if ( runCtx->outFilename.size() )
            {
                size_t lastindex = runCtx->outFilename.find_last_of(".");
                sstr.str("");
                sstr << runCtx->outFilename.substr(0, lastindex) << ".h5m";
                // Write the map file to disk in parallel
                rval = weightMap->WriteParallelMap(sstr.str().c_str());MB_CHK_ERR ( rval );

                // Write out the metadata information for the map file
                if (proc_id == 0) {
                    sstr.str("");
                    sstr << runCtx->outFilename.substr(0, lastindex) << ".meta";

                    std::ofstream metafile(sstr.str());
                    metafile << "Generator = MOAB-TempestRemap (mbtempest) Offline Regridding Weight Generator" << std::endl;
                    metafile << "domain_a = " << runCtx->inFilenames[0] << std::endl;
                    metafile << "domain_b = " << runCtx->inFilenames[1] << std::endl;
                    metafile << "grid_file_src = " << runCtx->inFilenames[0] << std::endl;
                    metafile << "grid_file_dst = " << runCtx->inFilenames[1] << std::endl;
                    metafile << "grid_file_ovr = " << (runCtx->intxFilename.size() ? runCtx->intxFilename : "outOverlap.h5m") << std::endl;
                    metafile << "mono_type = " << runCtx->ensureMonotonicity << std::endl;
                    metafile << "np_src = " << runCtx->disc_orders[0] << std::endl;
                    metafile << "np_dst = " << runCtx->disc_orders[1] << std::endl;
                    metafile << "type_src = " << runCtx->disc_methods[0] << std::endl;
                    metafile << "type_dst = " << runCtx->disc_methods[1] << std::endl;
                    metafile << "bubble = " << (runCtx->fNoBubble ? "false" : "true") << std::endl;
                    metafile << "concave_src = " << (runCtx->fInputConcave ? "true" : "false") << std::endl;
                    metafile << "concave_dst = " << (runCtx->fOutputConcave ? "true" : "false") << std::endl;
                    metafile << "version = " << "MOAB v5.1.0+" << std::endl;
                    metafile.close();
                }
            }

<<<<<<< HEAD
            if ( runCtx->verifyWeights )
=======
            if ( ctx.verifyWeights )
>>>>>>> 8b174600
            {
                // Let us pick a sampling test function for solution evaluation
                moab::TempestOnlineMap::sample_function testFunction = &sample_stationary_vortex; // &sample_slow_harmonic;

<<<<<<< HEAD
                runCtx->timer_push ( "describe a solution on source grid" );
                moab::Tag srcAnalyticalFunction;
                rval = weightMap->DefineAnalyticalSolution ( srcAnalyticalFunction, "AnalyticalSolnSrcExact", 
                                                             moab::Remapper::SourceMesh, 
                                                             testFunction);MB_CHK_ERR ( rval );
                runCtx->timer_pop();
                // rval = mbCore->write_file ( "srcWithSolnTag.h5m", NULL, writeOptions, &ctx.meshsets[0], 1 ); MB_CHK_ERR ( rval );

                runCtx->timer_push ( "describe a solution on target grid" );
                moab::Tag tgtAnalyticalFunction;
                moab::Tag tgtProjectedFunction;
                rval = weightMap->DefineAnalyticalSolution ( tgtAnalyticalFunction, "AnalyticalSolnTgtExact", 
                                                             moab::Remapper::TargetMesh, 
                                                             testFunction,
                                                             &tgtProjectedFunction,
                                                             "ProjectedSolnTgt");MB_CHK_ERR ( rval );
                // rval = mbCore->write_file ( "tgtWithSolnTag.h5m", NULL, writeOptions, &ctx.meshsets[1], 1 ); MB_CHK_ERR ( rval );
                runCtx->timer_pop();

                runCtx->timer_push ( "compute solution projection on target grid" );
                rval = weightMap->ApplyWeights(srcAnalyticalFunction, tgtProjectedFunction);MB_CHK_ERR ( rval );
                runCtx->timer_pop();
                // rval = mbCore->write_file ( "tgtWithSolnTag2.h5m", NULL, writeOptions, &ctx.meshsets[1], 1 ); MB_CHK_ERR ( rval );
                
                runCtx->timer_push ( "compute error metrics against analytical solution on target grid" );
                std::map<std::string, double> errMetrics;
                rval = weightMap->ComputeMetrics(moab::Remapper::TargetMesh, tgtAnalyticalFunction, tgtProjectedFunction, errMetrics, true);MB_CHK_ERR ( rval );
                runCtx->timer_pop();
=======
                ctx.timer_push ( "describe a solution on source grid" );
                moab::Tag srcAnalyticalFunction;
                rval = weightMap->DefineAnalyticalSolution ( srcAnalyticalFunction, "AnalyticalSolnSrcExact", moab::Remapper::SourceMesh, 
                                                            testFunction);MB_CHK_ERR ( rval );
                ctx.timer_pop();
                rval = mbCore->write_file ( "srcWithSolnTag.h5m", NULL, writeOptions, &ctx.meshsets[0], 1 ); MB_CHK_ERR ( rval );

                ctx.timer_push ( "describe a solution on target grid" );
                moab::Tag tgtAnalyticalFunction;
                moab::Tag tgtProjectedFunction;
                rval = weightMap->DefineAnalyticalSolution ( tgtAnalyticalFunction, "AnalyticalSolnTgtExact", moab::Remapper::TargetMesh, 
                                                            testFunction,
                                                            &tgtProjectedFunction,
                                                            "ProjectedSolnTgt");MB_CHK_ERR ( rval );
                rval = mbCore->write_file ( "tgtWithSolnTag.h5m", NULL, writeOptions, &ctx.meshsets[1], 1 ); MB_CHK_ERR ( rval );
                ctx.timer_pop();

                ctx.timer_push ( "compute solution projection on target grid" );
                rval = weightMap->ApplyWeights(srcAnalyticalFunction, tgtProjectedFunction);MB_CHK_ERR ( rval );
                ctx.timer_pop();
                rval = mbCore->write_file ( "tgtWithSolnTag2.h5m", NULL, writeOptions, &ctx.meshsets[1], 1 ); MB_CHK_ERR ( rval );

                ctx.timer_push ( "compute error metrics against analytical solution on target grid" );
                std::map<std::string, double> errMetrics;
                rval = weightMap->ComputeMetrics(moab::Remapper::TargetMesh, tgtAnalyticalFunction, tgtProjectedFunction, errMetrics, true);MB_CHK_ERR ( rval );
                ctx.timer_pop();
>>>>>>> 8b174600
            }

            delete weightMap;
        }
    }

    // Clean up
    remapper.clear();
    delete runCtx;
    delete mbCore;

#ifdef MOAB_HAVE_MPI
    MPI_Finalize();
#endif
    exit ( 0 );
}


static moab::ErrorCode CreateTempestMesh ( ToolContext& ctx, moab::TempestRemapper& remapper, Mesh* tempest_mesh )
{
    moab::ErrorCode rval = moab::MB_SUCCESS;
    int err;
    moab::DebugOutput& outputFormatter = ctx.outputFormatter;

    if ( !ctx.proc_id ) { outputFormatter.printf ( 0,  "Creating TempestRemap Mesh object ...\n" ); }

    if ( ctx.meshType == moab::TempestRemapper::OVERLAP_FILES )
    {
        // For the overlap method, choose between: "fuzzy", "exact" or "mixed"
        err = GenerateOverlapMesh ( ctx.inFilenames[0], ctx.inFilenames[1], *tempest_mesh, ctx.outFilename, "NetCDF4", "exact", true );

        if ( err ) { rval = moab::MB_FAILURE; }
        else
        {
            ctx.meshes.push_back ( tempest_mesh );
        }
    }
    else if ( ctx.meshType == moab::TempestRemapper::OVERLAP_MEMORY )
    {
        // Load the meshes and validate
        ctx.meshsets.resize ( 3 );
        ctx.meshes.resize ( 3 );
        ctx.meshsets[0] = remapper.GetMeshSet ( moab::Remapper::SourceMesh );
        ctx.meshsets[1] = remapper.GetMeshSet ( moab::Remapper::TargetMesh );
        ctx.meshsets[2] = remapper.GetMeshSet ( moab::Remapper::OverlapMesh );

        // First the source
        rval = remapper.LoadMesh ( moab::Remapper::SourceMesh, ctx.inFilenames[0], moab::TempestRemapper::DEFAULT ); MB_CHK_ERR ( rval );
        ctx.meshes[0] = remapper.GetMesh ( moab::Remapper::SourceMesh );

        // Next the target
        rval = remapper.LoadMesh ( moab::Remapper::TargetMesh, ctx.inFilenames[1], moab::TempestRemapper::DEFAULT ); MB_CHK_ERR ( rval );
        ctx.meshes[1] = remapper.GetMesh ( moab::Remapper::TargetMesh );

        // Now let us construct the overlap mesh, by calling TempestRemap interface directly
        // For the overlap method, choose between: "fuzzy", "exact" or "mixed"
        err = GenerateOverlapWithMeshes ( *ctx.meshes[0], *ctx.meshes[1], *tempest_mesh, "" /*ctx.outFilename*/, "NetCDF4", "exact", false );

        if ( err ) { rval = moab::MB_FAILURE; }
        else
        {
            remapper.SetMesh ( moab::Remapper::OverlapMesh, tempest_mesh );
            ctx.meshes[2] = remapper.GetMesh ( moab::Remapper::OverlapMesh );
            // ctx.meshes.push_back(*tempest_mesh);
        }
    }
    else if ( ctx.meshType == moab::TempestRemapper::OVERLAP_MOAB )
    {
        ctx.meshsets.resize ( 3 );
        ctx.meshes.resize ( 3 );
        ctx.meshsets[0] = remapper.GetMeshSet ( moab::Remapper::SourceMesh );
        ctx.meshsets[1] = remapper.GetMeshSet ( moab::Remapper::TargetMesh );
        ctx.meshsets[2] = remapper.GetMeshSet ( moab::Remapper::OverlapMesh );

        const double radius_src = 1.0 /*2.0*acos(-1.0)*/;
        const double radius_dest = 1.0 /*2.0*acos(-1.0)*/;

        const char* additional_read_opts = (ctx.n_procs > 1 ? "NO_SET_CONTAINING_PARENTS;" : "");
        // Load the source mesh and validate
        rval = remapper.LoadNativeMesh ( ctx.inFilenames[0], ctx.meshsets[0], additional_read_opts ); MB_CHK_ERR ( rval );
        // Rescale the radius of both to compute the intersection
        rval = ScaleToRadius(ctx.mbcore, ctx.meshsets[0], radius_src);MB_CHK_ERR ( rval );
        rval = remapper.ConvertMeshToTempest ( moab::Remapper::SourceMesh ); MB_CHK_ERR ( rval );
        ctx.meshes[0] = remapper.GetMesh ( moab::Remapper::SourceMesh );

        // Load the target mesh and validate
        rval = remapper.LoadNativeMesh ( ctx.inFilenames[1], ctx.meshsets[1], additional_read_opts ); MB_CHK_ERR ( rval );
        rval = ScaleToRadius(ctx.mbcore, ctx.meshsets[1], radius_dest);MB_CHK_ERR ( rval );
        rval = remapper.ConvertMeshToTempest ( moab::Remapper::TargetMesh ); MB_CHK_ERR ( rval );
        ctx.meshes[1] = remapper.GetMesh ( moab::Remapper::TargetMesh );
    }
    else if ( ctx.meshType == moab::TempestRemapper::ICO )
    {
        err = GenerateICOMesh ( *tempest_mesh, ctx.blockSize, ctx.computeDual, ctx.outFilename, "NetCDF4" );

        if ( err ) { rval = moab::MB_FAILURE; }
        else
        {
            ctx.meshes.push_back ( tempest_mesh );
        }
    }
    else if ( ctx.meshType == moab::TempestRemapper::RLL )
    {
        err = GenerateRLLMesh ( *tempest_mesh,                    // Mesh& meshOut,
                                ctx.blockSize * 2, ctx.blockSize, // int nLongitudes, int nLatitudes,
                                0.0, 360.0,                       // double dLonBegin, double dLonEnd,
                                -90.0, 90.0,                      // double dLatBegin, double dLatEnd,
                                false, false, false,              // bool fGlobalCap, bool fFlipLatLon, bool fForceGlobal,
                                "" /*ctx.inFilename*/, "", "",    // std::string strInputFile, std::string strInputFileLonName, std::string strInputFileLatName,
                                ctx.outFilename, "NetCDF4",       // std::string strOutputFile, std::string strOutputFormat
                                true                              // bool fVerbose
                              );

        if ( err ) { rval = moab::MB_FAILURE; }
        else
        {
            ctx.meshes.push_back ( tempest_mesh );
        }
    }
    else   // default
    {
        err = GenerateCSMesh ( *tempest_mesh, ctx.blockSize, ctx.outFilename, "NetCDF4" );

        if ( err ) { rval = moab::MB_FAILURE; }
        else
        {
            ctx.meshes.push_back ( tempest_mesh );
        }
    }

    if ( ctx.meshType != moab::TempestRemapper::OVERLAP_MOAB && !tempest_mesh )
    {
        std::cout << "Tempest Mesh is not a complete object; Quitting...";
        exit ( -1 );
    }

    return rval;
}


///////////////////////////////////////////////
//         Test functions

double sample_slow_harmonic ( double dLon, double dLat )
{
  return (2.0 + cos(dLat) * cos(dLat) * cos(2.0 * dLon));
}

double sample_fast_harmonic ( double dLon, double dLat )
{
  return (2.0 + pow(sin(2.0 * dLat), 16.0) * cos(16.0 * dLon));
	//return (2.0 + pow(cos(2.0 * dLat), 16.0) * cos(16.0 * dLon));
}

double sample_constant ( double /*dLon*/, double /*dLat*/ )
{
  return 1.0;
}

double sample_stationary_vortex ( double dLon, double dLat )
{
  const double dLon0 = 0.0;
  const double dLat0 = 0.6;
  const double dR0 = 3.0;
  const double dD = 5.0;
  const double dT = 6.0;

  ///		Find the rotated longitude and latitude of a point on a sphere
  ///		with pole at (dLonC, dLatC).
  {
    double dSinC = sin(dLat0);
    double dCosC = cos(dLat0);
    double dCosT = cos(dLat);
    double dSinT = sin(dLat);

    double dTrm  = dCosT * cos(dLon - dLon0);
    double dX = dSinC * dTrm - dCosC * dSinT;
    double dY = dCosT * sin(dLon - dLon0);
    double dZ = dSinC * dSinT + dCosC * dTrm;

    dLon = atan2(dY, dX);
    if (dLon < 0.0) {
        dLon += 2.0 * M_PI;
    }
    dLat = asin(dZ);
  }

  double dRho = dR0 * cos(dLat);
  double dVt = 3.0 * sqrt(3.0) / 2.0 / cosh(dRho) / cosh(dRho) * tanh(dRho);

  double dOmega;
  if (dRho == 0.0) {
    dOmega = 0.0;
  } else {
    dOmega = dVt / dRho;
  }

  return (1.0 - tanh(dRho / dD * sin(dLon - dOmega * dT)));
}

<<<<<<< HEAD
///////////////////////////////////////////////
=======
///////////////////////////////////////////////
>>>>>>> 8b174600
<|MERGE_RESOLUTION|>--- conflicted
+++ resolved
@@ -151,10 +151,7 @@
             opts.addOpt<void> ( "volumetric,v", "Apply a volumetric projection to compute the weights (relevant only when computing weights)", &fVolumetric );
             opts.addOpt<void> ( "rrmgrids", "At least one of the meshes is a regionally refined grid (relevant to accelerate intersection computation)", &rrmGrids );
             opts.addOpt<void> ( "nocheck", "Do not check the generated map for conservation and consistency", &fNoCheck );
-<<<<<<< HEAD
             opts.addOpt<void> ( "advfront,a", "Use the advancing front intersection instead of the Kd-tree based algorithm to compute mesh intersections" );
-=======
->>>>>>> 8b174600
             opts.addOpt<void> ( "verify", "Verify the accuracy of the maps by projecting analytical functions from source to target grid by applying the maps", &verifyWeights );
             opts.addOpt<int> ( "monotonic,n", "Ensure monotonicity in the weight generation", &ensureMonotonicity );
             opts.addOpt<std::string> ( "load,l", "Input mesh filenames (a source and target mesh)", &expectedFName );
@@ -266,17 +263,10 @@
 #ifdef MOAB_HAVE_MPI
     moab::ParallelComm* pcomm = new moab::ParallelComm ( mbCore, MPI_COMM_WORLD, 0 );
 
-<<<<<<< HEAD
     runCtx = new ToolContext( mbCore, pcomm );
     const char *writeOptions = (nprocs > 1 ? "PARALLEL=WRITE_PART" : "");
 #else
     runCtx = new ToolContext( mbCore );
-=======
-    ToolContext ctx ( mbCore, pcomm );
-    const char *writeOptions = (nprocs > 1 ? "PARALLEL=WRITE_PART" : "");
-#else
-    ToolContext ctx ( mbCore );
->>>>>>> 8b174600
     const char *writeOptions = "";
 #endif
     runCtx->ParseCLOptions ( argc, argv );
@@ -284,11 +274,7 @@
     const double radius_src = 1.0 /*2.0*acos(-1.0)*/;
     const double radius_dest = 1.0 /*2.0*acos(-1.0)*/;
 
-<<<<<<< HEAD
     moab::DebugOutput& outputFormatter = runCtx->outputFormatter;
-=======
-    moab::DebugOutput& outputFormatter = ctx.outputFormatter;
->>>>>>> 8b174600
 
 #ifdef MOAB_HAVE_MPI
     moab::TempestRemapper remapper ( mbCore, pcomm );
@@ -328,7 +314,6 @@
         // print verbosely about the problem setting
         {
             moab::Range rintxverts, rintxelems;
-<<<<<<< HEAD
             rval = mbCore->get_entities_by_dimension ( runCtx->meshsets[0], 0, rintxverts ); MB_CHK_ERR ( rval );
             rval = mbCore->get_entities_by_dimension ( runCtx->meshsets[0], 2, rintxelems ); MB_CHK_ERR ( rval );
             outputFormatter.printf ( 0,  "The source set contains %lu vertices and %lu elements \n", rintxverts.size(), rintxelems.size() );
@@ -337,16 +322,6 @@
             rval = mbCore->get_entities_by_dimension ( runCtx->meshsets[1], 0, bintxverts ); MB_CHK_ERR ( rval );
             rval = mbCore->get_entities_by_dimension ( runCtx->meshsets[1], 2, bintxelems ); MB_CHK_ERR ( rval );
             outputFormatter.printf ( 0,  "The target set contains %lu vertices and %lu elements \n", bintxverts.size(), bintxelems.size() );
-=======
-            rval = mbCore->get_entities_by_dimension ( ctx.meshsets[0], 0, rintxverts ); MB_CHK_ERR ( rval );
-            rval = mbCore->get_entities_by_dimension ( ctx.meshsets[0], 2, rintxelems ); MB_CHK_ERR ( rval );
-            outputFormatter.printf ( 0,  "The red set contains %lu vertices and %lu elements \n", rintxverts.size(), rintxelems.size() );
-
-            moab::Range bintxverts, bintxelems;
-            rval = mbCore->get_entities_by_dimension ( ctx.meshsets[1], 0, bintxverts ); MB_CHK_ERR ( rval );
-            rval = mbCore->get_entities_by_dimension ( ctx.meshsets[1], 2, bintxelems ); MB_CHK_ERR ( rval );
-            outputFormatter.printf ( 0,  "The blue set contains %lu vertices and %lu elements \n", bintxverts.size(), bintxelems.size() );
->>>>>>> 8b174600
         }
 
         moab::EntityHandle intxset; // == remapper.GetMeshSet(moab::Remapper::OverlapMesh);
@@ -401,17 +376,10 @@
             double area_method1 = area_on_sphere_lHuiller ( mbCore, intxset, radius_src );
             double area_method2 = area_on_sphere ( mbCore, intxset, radius_src );
 
-<<<<<<< HEAD
             outputFormatter.printf ( 0,  "initial areas: source = %12.10f, target = %12.10f \n", initial_sarea, initial_tarea );
             outputFormatter.printf ( 0,  " area with l'Huiller: %12.10f with Girard: %12.10f\n", area_method1, area_method2 );
             outputFormatter.printf ( 0,  " relative difference areas = %12.10e\n", fabs ( area_method1 - area_method2 ) / area_method1 );
             outputFormatter.printf ( 0,  " relative error w.r.t source = %12.10e, target = %12.10e \n", fabs ( area_method1 - initial_sarea ) / area_method1, fabs ( area_method1 - initial_tarea ) / area_method1 );
-=======
-            outputFormatter.printf ( 0, "initial area: source = %12.10f, target = %12.10f\n", initial_sarea, initial_tarea );
-            outputFormatter.printf ( 0,  " area with l'Huiller: %12.10f with Girard: %12.10f\n", area_method1, area_method2 );
-            outputFormatter.printf ( 0,  " relative difference areas = %12.10e\n", fabs ( area_method1 - area_method2 ) / area_method1 );
-            outputFormatter.printf ( 0,  " relative error w.r.t source = %12.10e, and target = %12.10e\n", fabs ( area_method1 - initial_sarea ) / area_method1, fabs ( area_method1 - initial_tarea ) / area_method1 );
->>>>>>> 8b174600
         }
 
         // Write out our computed intersection file
@@ -444,7 +412,6 @@
         // print verbosely about the problem setting
         {
             moab::Range rintxverts, rintxelems;
-<<<<<<< HEAD
             rval = mbCore->get_entities_by_dimension ( runCtx->meshsets[0], 0, rintxverts ); MB_CHK_ERR ( rval );
             rval = mbCore->get_entities_by_dimension ( runCtx->meshsets[0], 2, rintxelems ); MB_CHK_ERR ( rval );
             rval = fix_degenerate_quads ( mbCore, runCtx->meshsets[0] ); MB_CHK_ERR ( rval );
@@ -457,20 +424,6 @@
             rval = fix_degenerate_quads ( mbCore, runCtx->meshsets[1] ); MB_CHK_ERR ( rval );
             rval = positive_orientation ( mbCore, runCtx->meshsets[1], radius_dest ); MB_CHK_ERR ( rval );
             if ( !proc_id ) outputFormatter.printf ( 0,  "The target set contains %lu vertices and %lu elements \n", bintxverts.size(), bintxelems.size() );
-=======
-            rval = mbCore->get_entities_by_dimension ( ctx.meshsets[0], 0, rintxverts ); MB_CHK_ERR ( rval );
-            rval = mbCore->get_entities_by_dimension ( ctx.meshsets[0], 2, rintxelems ); MB_CHK_ERR ( rval );
-            rval = fix_degenerate_quads ( mbCore, ctx.meshsets[0] ); MB_CHK_ERR ( rval );
-            rval = positive_orientation ( mbCore, ctx.meshsets[0], radius_src ); MB_CHK_ERR ( rval );
-            if ( !proc_id ) outputFormatter.printf ( 0,  "The red set contains %lu vertices and %lu elements \n", rintxverts.size(), rintxelems.size() );
-
-            moab::Range bintxverts, bintxelems;
-            rval = mbCore->get_entities_by_dimension ( ctx.meshsets[1], 0, bintxverts ); MB_CHK_ERR ( rval );
-            rval = mbCore->get_entities_by_dimension ( ctx.meshsets[1], 2, bintxelems ); MB_CHK_ERR ( rval );
-            rval = fix_degenerate_quads ( mbCore, ctx.meshsets[1] ); MB_CHK_ERR ( rval );
-            rval = positive_orientation ( mbCore, ctx.meshsets[1], radius_dest ); MB_CHK_ERR ( rval );
-            if ( !proc_id ) outputFormatter.printf ( 0,  "The blue set contains %lu vertices and %lu elements \n", bintxverts.size(), bintxelems.size() );
->>>>>>> 8b174600
         }
 
         // First compute the covering set such that the target elements are fully covered by the lcoal source grid
@@ -502,17 +455,10 @@
 #endif
             if ( !proc_id )
             {
-<<<<<<< HEAD
                 outputFormatter.printf ( 0, "initial area: source = %12.14f, target = %12.14f, overlap with l'Huiller: %12.14f\n", global_areas[0], global_areas[1], global_areas[2] );
                 // outputFormatter.printf ( 0, " area with l'Huiller: %12.14f with Girard: %12.14f\n", global_areas[2], global_areas[3] );
                 // outputFormatter.printf ( 0, " relative difference areas = %12.10e\n", fabs ( global_areas[2] - global_areas[3] ) / global_areas[2] );
                 outputFormatter.printf ( 0, " relative error w.r.t source = %12.14e, and target = %12.14e\n", fabs ( global_areas[0] - global_areas[2] ) / global_areas[0], fabs ( global_areas[1] - global_areas[2] ) / global_areas[1] );
-=======
-                outputFormatter.printf ( 0,  "initial area: source = %12.14f, target = %12.14f\n", global_areas[0], global_areas[1] );
-                outputFormatter.printf ( 0,  " area with l'Huiller: %12.14f with Girard: %12.14f\n", global_areas[2], global_areas[3] );
-                outputFormatter.printf ( 0,  " relative difference areas = %12.10e\n", fabs ( global_areas[2] - global_areas[3] ) / global_areas[2] );
-                outputFormatter.printf ( 0,  " relative error w.r.t source = %12.14e, and target = %12.14e\n", fabs ( global_areas[2] - global_areas[0] ) / global_areas[2], fabs ( global_areas[2] - global_areas[1] ) / global_areas[2] );
->>>>>>> 8b174600
             }
         }
 
@@ -539,14 +485,8 @@
 
             size_t lastindex = runCtx->intxFilename.find_last_of(".");
             sstr.str("");
-<<<<<<< HEAD
             sstr << runCtx->intxFilename.substr(0, lastindex) << ".h5m";
             if(!runCtx->proc_id) std::cout << "Writing out the MOAB intersection mesh file to " << sstr.str() << std::endl;
-=======
-            sstr << ctx.intxFilename.substr(0, lastindex) << ".h5m";
-            if(!ctx.proc_id) std::cout << "Writing out the MOAB intersection mesh file to " << sstr.str() << std::endl;
-            rval = mbCore->write_file ( sstr.str().c_str(), NULL, writeOptions, &ctx.meshsets[2], 1 ); MB_CHK_ERR ( rval );
->>>>>>> 8b174600
 
             // Write out our computed intersection file
             rval = mbCore->write_file ( sstr.str().c_str(), NULL, writeOptions, &writableOverlapSet, 1 ); MB_CHK_ERR ( rval );
@@ -560,7 +500,6 @@
             runCtx->timer_push ( "setup computation of weights" );
             // Call to generate the remapping weights with the tempest meshes
             moab::TempestOnlineMap* weightMap = new moab::TempestOnlineMap ( &remapper );
-<<<<<<< HEAD
             runCtx->timer_pop();
 
             runCtx->timer_push ( "compute weights with TempestRemap" );
@@ -575,39 +514,11 @@
                                                    "", true,                                                       // std::string strNColName="", bool fOutputDouble=true,
                                                    "", false, 0.0,                                                 // std::string strPreserveVariables="", bool fPreserveAll=false, double dFillValueOverride=0.0,
                                                    runCtx->fInputConcave, runCtx->fOutputConcave                   // bool fInputConcave = false, bool fOutputConcave = false
-=======
-            ctx.timer_pop();
-
-            ctx.timer_push ( "compute weights with TempestRemap" );
-            rval = weightMap->GenerateRemappingWeights ( ctx.disc_methods[0], ctx.disc_methods[1],      // std::string strInputType, std::string strOutputType,
-                                                   ctx.disc_orders[0],  ctx.disc_orders[1],             // int nPin=4, int nPout=4,
-                                                   ctx.fNoBubble, ctx.ensureMonotonicity,               // bool fNoBubble=true, int fMonotoneTypeID=0,
-                                                   ctx.fVolumetric, ctx.fNoConservation, ctx.fNoCheck,  // bool fVolumetric=false, bool fNoConservation=false, bool fNoCheck=false,
-                                                   ctx.doftag_names[0], ctx.doftag_names[1],
-                                                   "", //"",                                            // std::string strVariables="", std::string strOutputMap="",
-                                                   "", "",                                              // std::string strInputData="", std::string strOutputData="",
-                                                   "", false,                                           // std::string strNColName="", bool fOutputDouble=false,
-                                                   "", false, 0.0,                                      // std::string strPreserveVariables="", bool fPreserveAll=false, double dFillValueOverride=0.0,
-                                                   ctx.fInputConcave, ctx.fOutputConcave                // bool fInputConcave = false, bool fOutputConcave = false
->>>>>>> 8b174600
                                                  );MB_CHK_ERR ( rval );
             runCtx->timer_pop();
 
-<<<<<<< HEAD
             // Invoke the CheckMap routine on the TempestRemap serial interface directly, if running on a single process
             if (nprocs == 1) {
-=======
-            /*
-            * the file can be written in parallel, and it will contain additional tags defined by the user
-            * we may extend the method to write only desired tags to the file
-            */
-            if (nprocs == 1) {
-                // free allocated data
-                char outputFileTgt[]  = "fIntxTarget.h5m";
-
-                rval = mbCore->write_file ( outputFileTgt, NULL, writeOptions, &ctx.meshsets[2], 1 ); MB_CHK_ERR ( rval );
-
->>>>>>> 8b174600
                 const double dNormalTolerance = 1.0E-8;
                 const double dStrictTolerance = 1.0E-12;
                 weightMap->CheckMap(!runCtx->fNoCheck, !runCtx->fNoCheck, !runCtx->fNoCheck && (runCtx->ensureMonotonicity), dNormalTolerance, dStrictTolerance);
@@ -646,23 +557,18 @@
                 }
             }
 
-<<<<<<< HEAD
             if ( runCtx->verifyWeights )
-=======
-            if ( ctx.verifyWeights )
->>>>>>> 8b174600
             {
                 // Let us pick a sampling test function for solution evaluation
                 moab::TempestOnlineMap::sample_function testFunction = &sample_stationary_vortex; // &sample_slow_harmonic;
 
-<<<<<<< HEAD
                 runCtx->timer_push ( "describe a solution on source grid" );
                 moab::Tag srcAnalyticalFunction;
                 rval = weightMap->DefineAnalyticalSolution ( srcAnalyticalFunction, "AnalyticalSolnSrcExact", 
                                                              moab::Remapper::SourceMesh, 
                                                              testFunction);MB_CHK_ERR ( rval );
                 runCtx->timer_pop();
-                // rval = mbCore->write_file ( "srcWithSolnTag.h5m", NULL, writeOptions, &ctx.meshsets[0], 1 ); MB_CHK_ERR ( rval );
+                // rval = mbCore->write_file ( "srcWithSolnTag.h5m", NULL, writeOptions, &runCtx->meshsets[0], 1 ); MB_CHK_ERR ( rval );
 
                 runCtx->timer_push ( "describe a solution on target grid" );
                 moab::Tag tgtAnalyticalFunction;
@@ -672,46 +578,18 @@
                                                              testFunction,
                                                              &tgtProjectedFunction,
                                                              "ProjectedSolnTgt");MB_CHK_ERR ( rval );
-                // rval = mbCore->write_file ( "tgtWithSolnTag.h5m", NULL, writeOptions, &ctx.meshsets[1], 1 ); MB_CHK_ERR ( rval );
+                // rval = mbCore->write_file ( "tgtWithSolnTag.h5m", NULL, writeOptions, &runCtx->meshsets[1], 1 ); MB_CHK_ERR ( rval );
                 runCtx->timer_pop();
 
                 runCtx->timer_push ( "compute solution projection on target grid" );
                 rval = weightMap->ApplyWeights(srcAnalyticalFunction, tgtProjectedFunction);MB_CHK_ERR ( rval );
                 runCtx->timer_pop();
-                // rval = mbCore->write_file ( "tgtWithSolnTag2.h5m", NULL, writeOptions, &ctx.meshsets[1], 1 ); MB_CHK_ERR ( rval );
-                
+                rval = mbCore->write_file ( "tgtWithSolnTag2.h5m", NULL, writeOptions, &runCtx->meshsets[1], 1 ); MB_CHK_ERR ( rval );
+
                 runCtx->timer_push ( "compute error metrics against analytical solution on target grid" );
                 std::map<std::string, double> errMetrics;
                 rval = weightMap->ComputeMetrics(moab::Remapper::TargetMesh, tgtAnalyticalFunction, tgtProjectedFunction, errMetrics, true);MB_CHK_ERR ( rval );
                 runCtx->timer_pop();
-=======
-                ctx.timer_push ( "describe a solution on source grid" );
-                moab::Tag srcAnalyticalFunction;
-                rval = weightMap->DefineAnalyticalSolution ( srcAnalyticalFunction, "AnalyticalSolnSrcExact", moab::Remapper::SourceMesh, 
-                                                            testFunction);MB_CHK_ERR ( rval );
-                ctx.timer_pop();
-                rval = mbCore->write_file ( "srcWithSolnTag.h5m", NULL, writeOptions, &ctx.meshsets[0], 1 ); MB_CHK_ERR ( rval );
-
-                ctx.timer_push ( "describe a solution on target grid" );
-                moab::Tag tgtAnalyticalFunction;
-                moab::Tag tgtProjectedFunction;
-                rval = weightMap->DefineAnalyticalSolution ( tgtAnalyticalFunction, "AnalyticalSolnTgtExact", moab::Remapper::TargetMesh, 
-                                                            testFunction,
-                                                            &tgtProjectedFunction,
-                                                            "ProjectedSolnTgt");MB_CHK_ERR ( rval );
-                rval = mbCore->write_file ( "tgtWithSolnTag.h5m", NULL, writeOptions, &ctx.meshsets[1], 1 ); MB_CHK_ERR ( rval );
-                ctx.timer_pop();
-
-                ctx.timer_push ( "compute solution projection on target grid" );
-                rval = weightMap->ApplyWeights(srcAnalyticalFunction, tgtProjectedFunction);MB_CHK_ERR ( rval );
-                ctx.timer_pop();
-                rval = mbCore->write_file ( "tgtWithSolnTag2.h5m", NULL, writeOptions, &ctx.meshsets[1], 1 ); MB_CHK_ERR ( rval );
-
-                ctx.timer_push ( "compute error metrics against analytical solution on target grid" );
-                std::map<std::string, double> errMetrics;
-                rval = weightMap->ComputeMetrics(moab::Remapper::TargetMesh, tgtAnalyticalFunction, tgtProjectedFunction, errMetrics, true);MB_CHK_ERR ( rval );
-                ctx.timer_pop();
->>>>>>> 8b174600
             }
 
             delete weightMap;
@@ -912,8 +790,4 @@
   return (1.0 - tanh(dRho / dD * sin(dLon - dOmega * dT)));
 }
 
-<<<<<<< HEAD
 ///////////////////////////////////////////////
-=======
-///////////////////////////////////////////////
->>>>>>> 8b174600
