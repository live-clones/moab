MESHDIR = $(top_srcdir)/MeshFiles/unittest

AM_CPPFLAGS += -DIS_BUILDING_MB \
               -I$(top_builddir)/src \
               -I$(top_srcdir)/src 

AM_CPPFLAGS += -DSRCDIR=$(srcdir) \
               -DMESHDIR=$(MESHDIR) \
               -I$(top_srcdir)/src \
               -I$(top_builddir)/src \
               -I$(top_srcdir)/src/parallel \
               -I$(top_srcdir)/src/moab/point_locater/lotte \
               -I$(top_srcdir)/tools/mbcoupler \
               -I$(top_srcdir)/itaps \
               -I$(top_srcdir)/itaps/imesh \
               -I$(top_builddir)/itaps \
               -I$(top_builddir)/itaps/imesh \
               -I$(top_srcdir)/test

lib_LTLIBRARIES = libmbcslam.la
libmbcslam_la_LIBADD = $(top_builddir)/src/libMOAB.la $(top_builddir)/itaps/imesh/libiMesh.la \
         $(top_builddir)/tools/mbcoupler/libmbcoupler.la
         
LDADD = $(top_builddir)/src/libMOAB.la libmbcslam.la $(top_builddir)/tools/mbcoupler/libmbcoupler.la

libmbcslam_la_SOURCES = \
   Intx2Mesh.cpp Intx2Mesh.hpp Intx2MeshOnSphere.cpp Intx2MeshOnSphere.hpp \
     CslamUtils.cpp CslamUtils.hpp Intx2MeshInPlane.cpp Intx2MeshInPlane.hpp 

# these will be installed
libmbcslam_la_include_HEADERS = 

libmbcslam_la_includedir = $(includedir)

# Automake doesn't seem to have a directory defined for
# platform-dependent data (or include) files. So put 
# in $(libdir).  Define a $(cfgdir) to get around automake's
# check that only libraries are going in $(libdir)
cfgdir = $(libdir)

TESTS = intx_on_sphere_test  intx_in_plane_test  spec_visu_test spherical_area_test \
         case1_test  intx_mpas
<<<<<<< HEAD
noinst_PROGRAMS =  cslam_par_test diffusion 
=======
noinst_PROGRAMS =  cslam_par_test
if NETCDF_FILE
  noinst_PROGRAMS += process_arm
  process_arm_LDADD = $(LDADD) $(NETCDF_LIBS)
endif
>>>>>>> ade16e36

check_PROGRAMS = $(TESTS) 
intx_on_sphere_test_SOURCES = intx_on_sphere_test.cpp
diffusion_SOURCES = diffusion.cpp
intx_in_plane_test_SOURCES = intx_in_plane_test.cpp
spec_visu_test_SOURCES = spec_visu_test.cpp
spherical_area_test_SOURCES = spherical_area_test.cpp
case1_test_SOURCES = case1_test.cpp
intx_mpas_SOURCES = intx_mpas.cpp
cslam_par_test_SOURCES = cslam_par_test.cpp

EXTRA_DIST  = lagrangeHomme.vtk  \
              eulerHomme.vtk \
              m1.vtk \
              m2.vtk 

# Other files to clean up (e.g. output from tests)
MOSTLYCLEANFILES = intersect1.h5m \
                   lagr.h5m \
                   polyWithEdges.vtk \
                   lagr00.h5m \
                   intersect00.h5m \
                   lagrIni.h5m \
                   intx.vtk \
                   spectral.vtk \
                   intx1.vtk \
                   SpanEdges0.h5m \
                   SpanQuads0.h5m 
           <|MERGE_RESOLUTION|>--- conflicted
+++ resolved
@@ -40,15 +40,11 @@
 
 TESTS = intx_on_sphere_test  intx_in_plane_test  spec_visu_test spherical_area_test \
          case1_test  intx_mpas
-<<<<<<< HEAD
 noinst_PROGRAMS =  cslam_par_test diffusion 
-=======
-noinst_PROGRAMS =  cslam_par_test
 if NETCDF_FILE
   noinst_PROGRAMS += process_arm
   process_arm_LDADD = $(LDADD) $(NETCDF_LIBS)
 endif
->>>>>>> ade16e36
 
 check_PROGRAMS = $(TESTS) 
 intx_on_sphere_test_SOURCES = intx_on_sphere_test.cpp
