/*
 * mpas file test
 *
 *  Created on: Feb 12, 2013
 */

// copy from case1 test

#include <iostream>
#include <sstream>
#include <time.h>
#include <stdlib.h>
#include <stdio.h>
#include <string.h>
#include "moab/Core.hpp"
#include "moab/Interface.hpp"
#include "Intx2MeshOnSphere.hpp"
#include <math.h>
#include "moab/ProgOptions.hpp"
#include "MBTagConventions.hpp"
#include "TestUtil.hpp"
#include "moab/ParallelComm.hpp"

#include "CslamUtils.hpp"

#ifdef MESHDIR
std::string TestDir( STRINGIFY(MESHDIR) );
#else
std::string TestDir(".");
#endif

// for M_PI
#include <math.h>

#define STRINGIFY_(X) #X
#define STRINGIFY(X) STRINGIFY_(X)

using namespace moab;
// some input data
double gtol = 1.e-9; // this is for geometry tolerance

double radius = 1.;// in m:  6371220.

double t = 0.1, delta_t = 0.05; // check the script

ErrorCode manufacture_lagrange_mesh_on_sphere(Interface * mb,
    EntityHandle euler_set)
{
  ErrorCode rval = MB_SUCCESS;

  /*
   * get all plys first, then vertices, then move them on the surface of the sphere
   *  radius is 1., most of the time
   *
   */
  Range polygons;
  rval = mb->get_entities_by_dimension(euler_set, 2, polygons);
  if (MB_SUCCESS != rval)
    return rval;

  Range connecVerts;
  rval = mb->get_connectivity(polygons, connecVerts);
  if (MB_SUCCESS != rval)
    return rval;


  Tag tagh = 0;
  std::string tag_name("DP");
  rval = mb->tag_get_handle(tag_name.c_str(), 3, MB_TYPE_DOUBLE, tagh, MB_TAG_DENSE | MB_TAG_CREAT);
  CHECK_ERR(rval);
  void *data; // pointer to the LOC in memory, for each vertex
  int count;

  rval = mb->tag_iterate(tagh, connecVerts.begin(), connecVerts.end(), count, data);
  CHECK_ERR(rval);
  // here we are checking contiguity
  assert(count == (int) connecVerts.size());
  double * ptr_DP=(double*)data;
  // get the coordinates of the old mesh, and move it around the sphere in the same way as in the
  // python script

  // now put the vertices in the right place....
  //int vix=0; // vertex index in new array
  double T=5;// check the script

  double rot= M_PI/10;
  for (Range::iterator vit=connecVerts.begin();vit!=connecVerts.end(); vit++ )
  {
    EntityHandle oldV=*vit;
    CartVect posi;
    rval = mb->get_coords(&oldV, 1, &(posi[0]) );
    CHECK_ERR(rval);
    // do some mumbo jumbo, as in python script
    SphereCoords sphCoord = cart_to_spherical(posi);
    double lat1 = sphCoord.lat-2*M_PI*t/T; // 0.1/5
    double uu = 3*radius/ T * pow(sin(lat1), 2)*sin(2*sphCoord.lon)*cos(M_PI*t/T);
    uu+=2*radius*M_PI*cos(sphCoord.lon)/T;
    double vv = 3*radius/T*(sin(2*lat1))*cos(sphCoord.lon)*cos(M_PI*t/T);
    double vx = -uu*sin(sphCoord.lon)-vv*sin(sphCoord.lat)*cos(sphCoord.lon);
    double vy = -uu*cos(sphCoord.lon)-vv*sin(sphCoord.lat)*sin(sphCoord.lon);
    double vz = vv*cos(sphCoord.lat);
    posi = posi + delta_t * CartVect(vx, vy, vz);
    double x2= posi[0]*cos(rot)-posi[1]*sin(rot);
    double y2= posi[0]*sin(rot) + posi[1]*cos(rot);
    CartVect newPos(x2, y2, posi[2]);
    double len1= newPos.length();
    newPos = radius*newPos/len1;

    ptr_DP[0]=newPos[0];
    ptr_DP[1]=newPos[1];
    ptr_DP[2]=newPos[2];
    ptr_DP+=3; // increment to the next node
  }
  return rval;
}

int main(int argc, char **argv)
{

  MPI_Init(&argc, &argv);

  std::string extra_read_opts;
  std::string fileN= TestDir + "/mpas_p8.h5m";
  const char *filename_mesh1 = fileN.c_str();
  if (argc > 1)
  {
    int index = 1;
    while (index < argc)
    {
      if (!strcmp(argv[index], "-gtol")) // this is for geometry tolerance
      {
        gtol = atof(argv[++index]);
      }
      if (!strcmp(argv[index], "-dt"))
      {
        delta_t = atof(argv[++index]);
      }
      if (!strcmp(argv[index], "-input"))
      {
        filename_mesh1 = argv[++index];
      }
      if (!strcmp(argv[index], "-R"))
      {
        radius = atof(argv[++index]);
      }
      if (!strcmp(argv[index], "-O"))
      {
        extra_read_opts = std::string(argv[++index]);
      }

      index++;
    }
  }
  // start copy
  std::string opts = std::string("PARALLEL=READ_PART;PARTITION=PARALLEL_PARTITION")+
            std::string(";PARALLEL_RESOLVE_SHARED_ENTS")+extra_read_opts;
  Core moab;
  Interface & mb = moab;
  EntityHandle euler_set;
  ErrorCode rval;
  rval = mb.create_meshset(MESHSET_SET, euler_set);
  CHECK_ERR(rval);


  rval = mb.load_file(filename_mesh1, &euler_set, opts.c_str());

  ParallelComm* pcomm = ParallelComm::get_pcomm(&mb, 0);
  CHECK_ERR(rval);

  rval = pcomm->check_all_shared_handles();
  CHECK_ERR(rval);
  // end copy
  int rank = pcomm->proc_config().proc_rank();

  if (0==rank)
    std::cout << " case 1: use -gtol " << gtol << " -dt " << delta_t <<
        " -R " << radius << " -input " << filename_mesh1 << "\n";

  rval = manufacture_lagrange_mesh_on_sphere(&mb, euler_set);
  if (MB_SUCCESS != rval)
    return 1;
  // create a set with quads corresponding to each initial edge spanned with the displacement field

  rval = create_span_quads(&mb, euler_set, rank);
  if (MB_SUCCESS != rval)
    return 1;

  EntityHandle covering_lagr_set;
  rval = mb.create_meshset(MESHSET_SET, covering_lagr_set);
  CHECK_ERR(rval);
  Intx2MeshOnSphere worker(&mb);

  //double radius = 1.; // input

  worker.SetRadius(radius);

  worker.SetErrorTolerance(gtol);
  rval = worker.create_departure_mesh_2nd_alg(euler_set, covering_lagr_set);
  CHECK_ERR(rval);

  std::stringstream lagrIni;
  lagrIni<<"def0" << rank<<".h5m";
  rval = mb.write_file(lagrIni.str().c_str(), 0, 0, &covering_lagr_set, 1);

<<<<<<< HEAD
  rval = enforce_convexity(&mb, covering_lagr_set);
=======
  rval = enforce_convexity(&mb, covering_lagr_set, rank);
>>>>>>> b8d5ea53
  if (MB_SUCCESS != rval)
    return 1;

  std::stringstream ste;
  ste<<"lagr0" << rank<<".h5m";
  rval = mb.write_file(ste.str().c_str(), 0, 0, &euler_set, 1);

  if (MB_SUCCESS != rval)
    std::cout << "can't write lagr set\n";

  EntityHandle outputSet;
  rval = mb.create_meshset(MESHSET_SET, outputSet);
  if (MB_SUCCESS != rval)
    return 1;
  rval = worker.intersect_meshes(covering_lagr_set, euler_set, outputSet);
  if (MB_SUCCESS != rval)
    return 1;

  std::string opts_write("");
  std::stringstream outf;
  outf << "intersect0" << rank << ".h5m";
  rval = mb.write_file(outf.str().c_str(), 0, 0, &outputSet, 1);
  if (MB_SUCCESS != rval)
    std::cout << "can't write output\n";
  double intx_area = area_on_sphere_lHuiller(&mb, outputSet, radius);
  double arrival_area = area_on_sphere_lHuiller(&mb, euler_set, radius);
  std::cout << " Arrival area: " << arrival_area
      << "  intersection area:" << intx_area << " rel error: "
      << fabs((intx_area - arrival_area) / arrival_area) << "\n";

  MPI_Finalize();
  if (MB_SUCCESS != rval)
    return 1;

  return 0;
}
<|MERGE_RESOLUTION|>--- conflicted
+++ resolved
@@ -202,11 +202,7 @@
   lagrIni<<"def0" << rank<<".h5m";
   rval = mb.write_file(lagrIni.str().c_str(), 0, 0, &covering_lagr_set, 1);
 
-<<<<<<< HEAD
-  rval = enforce_convexity(&mb, covering_lagr_set);
-=======
   rval = enforce_convexity(&mb, covering_lagr_set, rank);
->>>>>>> b8d5ea53
   if (MB_SUCCESS != rval)
     return 1;
 
