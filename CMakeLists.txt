--- conflicted
+++ resolved
@@ -306,11 +306,7 @@
   )
 install(
   EXPORT MOABTargets
-<<<<<<< HEAD
-  DESTINATION ${CMAKE_INSTALL_LIBDIR}/cmake/
-=======
   DESTINATION ${CMAKE_INSTALL_LIBDIR}/cmake/MOAB/
->>>>>>> e432eac7
   )
 
 # Create some custom command
@@ -380,11 +376,7 @@
 INSTALL(
   FILES "${PROJECT_BINARY_DIR}/MOABConfig.cmake"
   "${PROJECT_BINARY_DIR}/lib/moab.make"
-<<<<<<< HEAD
-  DESTINATION ${CMAKE_INSTALL_LIBDIR}/cmake/
-=======
   DESTINATION ${CMAKE_INSTALL_LIBDIR}/cmake/MOAB/
->>>>>>> e432eac7
   )
 
 ADD_CUSTOM_TARGET(
