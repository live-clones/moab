################################################################################
#                           Standard Stuff
################################################################################
AC_INIT([MOAB],[4.7.1pre])
AC_CONFIG_SRCDIR([moab.make.in])
AC_CONFIG_SRCDIR([MOABConfig.cmake.in])
AC_CONFIG_SRCDIR([examples/makefile.in])
AC_CONFIG_MACRO_DIR([config])
AC_CONFIG_AUX_DIR([config])
AC_CANONICAL_TARGET
m4_ifdef([AM_SILENT_RULES],
 [AM_INIT_AUTOMAKE([color-tests subdir-objects parallel-tests])],
 [AM_INIT_AUTOMAKE])

AC_CHECK_PROG( [SED], [sed], [sed], [true] )

# Infer the source directory as the path to the ./configure script
#srcdir=`dirname $0`
#top_srcdir=`dirname $0`
USER_CONFIGURE_CMD="$0 $@"

################################################################################
#                           Compilers
################################################################################

ENABLE_FORTRAN=no
AC_ARG_ENABLE([fortran],
              [AS_HELP_STRING([--disable-fortran], [Disable Fortran support and name mangling in ITAPS/MBCN C headers])])

AS_IF([test "x$enable_fortran" != "xno"], [ENABLE_FORTRAN=yes])
AC_SUBST(ENABLE_FORTRAN)
DISTCHECK_CONFIGURE_FLAGS="$DISTCHECK_CONFIGURE_FLAGS --enable-fortran=$ENABLE_FORTRAN"
EXTRA_GNU_FLAGS='-Wall -pipe -pedantic -Wno-long-long -Wextra -Wcast-align  -Wpointer-arith -Wformat -Wformat-security -Wshadow -Wunused-parameter'
EXTRA_INTEL_FLAGS='-Wall'

# Find out the appropriate compiler based on user options
FATHOM_CHECK_COMPILERS([yes],[yes],[$ENABLE_FORTRAN])
AM_CONDITIONAL(PARALLEL,[test "x$enablempi" != "xno"])
AM_CONDITIONAL(ENABLE_FORTRAN,[test "x$ENABLE_FORTRAN" != "xno"])

# Invoke and find all necessary flags for C, C++, FC
FATHOM_COMPILER_FLAGS([yes],[yes],[$ENABLE_FORTRAN])

m4_ifdef([AM_SILENT_RULES],[
if test "x$DEBUG" = "xyes"; then
  AM_SILENT_RULES(yes)
else
  AM_SILENT_RULES(no)
fi
])
AC_PROG_LN_S
AC_PROG_MAKE_SET
AC_DISABLE_SHARED

# All language options initialized -- now call
# libtool initialization
# AC_PROG_LIBTOOL is deprecated
LT_INIT([dlopen])

AC_C_BIGENDIAN

# Check if platform is BlueGene
AC_MSG_CHECKING([if platform is IBM BlueGene])
FATHOM_TRY_COMPILER_DEFINE([__bg__],
  [AM_CPPFLAGS="$AM_CPPFLAGS -DBLUEGENE"
   AC_MSG_RESULT([yes])],
  [AC_MSG_RESULT([no])])

AC_CHECK_PROG([ZCAT],[gunzip],[gunzip -c],[])
AC_CHECK_PROG([ZCAT],[gzip],[gzip -cd],[])
AC_CHECK_PROG([ZCAT],[zcat],[zcat],[])
if test "x" = "x$ZCAT"; then
  AC_MSG_WARN([[Cannot run tests: no way to uncompress input files.]])
fi
AC_SUBST([ZCAT])
AM_CONDITIONAL([HAVE_ZCAT],[test "x" = "x$ZCAT"])

FATHOM_TEMPLATE_SPECIALIZATION
FATHOM_TEMPLATE_FUNC_SPECIALIZATION
AM_CPPFLAGS="$AM_CPPFLAGS $TEMPLATE_SPECIALIZATION $TEMPLATE_FUNC_SPECIALIZATION"

FATHOM_CHECK_CXX_WORKS([], [AC_MSG_ERROR([Cannot build without C++ compiler])])
#if test "xyes" = "x$ENABLE_FORTRAN" && test "x" != "x$FC"; then
#  AC_FC_WRAPPERS
#fi

################################################################################
#            Check for need for extra flags to support cray pointers
################################################################################
if test "xyes" = "x$ENABLE_FORTRAN" && test "x" != "x$F77"; then
  PAC_PROG_F77_CRAY_POINTER([
    FFLAGS="$FFLAGS $CRAYPTR_FFLAGS"
  ])
fi

if test "xyes" = "x$ENABLE_FORTRAN" && test "x" != "x$FC"; then
  PAC_PROG_FC_CRAY_POINTER([
    FCFLAGS="$FCFLAGS $CRAYPTR_FCFLAGS"
  ])
fi

################################################################################
#                           Basic Portability Stuff
################################################################################
AC_CHECK_FUNC([vsnprintf],[AM_CPPFLAGS="$AM_CPPFLAGS -DHAVE_VSNPRINTF"])

# Use 64-bit off_t value for file offsets.  W/out this, the stat/fseek calls
# in serial_open_file and other places will fail on 32-bit systems if the file 
# is larger that 2GB.
AM_CPPFLAGS="$AM_CPPFLAGS -D_FILE_OFFSET_BITS=64"

FATHOM_VECTOR_TEMPLATE_INSERT
FATHOM_OLD_STD_COUNT
AM_CPPFLAGS="$AM_CPPFLAGS $NO_VECTOR_TEMPLATE_INSERT $OLD_STD_COUNT"


################################################################################
#                           No-Namepsace (3.0) Headers
################################################################################
AC_ARG_ENABLE([old-headers],
 [AS_HELP_STRING([--disable-old-headers],[Do not install no-namespace headers for compatability with MOAB 3.0 API])],
 [OLD_HEADERS=$enableval],[OLD_HEADERS=yes])
AM_CONDITIONAL([OLD_HEADERS],[test "xyes" = "x$OLD_HEADERS"])

################################################################################
#                              HANDLE SIZE
################################################################################
AC_CHECK_HEADER([inttypes.h], [AC_DEFINE(MOAB_HAVE_INTTYPES_H,  [], [MOAB qualified HAVE_INTTYPES_H]) ])
AC_CHECK_HEADER([stdint.h],   [AC_DEFINE(MOAB_HAVE_STDINT_H,    [], [MOAB qualified HAVE_STDINT_H])   ])
AC_CHECK_HEADER([sys/types.h],[AC_DEFINE(MOAB_HAVE_SYS_TYPES_H, [], [MOAB qualified HAVE_SYS_TYPES_H])])
AC_CHECK_HEADER([stddef.h],   [AC_DEFINE(MOAB_HAVE_STDDEF_H,    [], [MOAB qualified HAVE_STDDEF_H])   ])
AC_CHECK_HEADER([stdlib.h],   [AC_DEFINE(MOAB_HAVE_STDLIB_H,    [], [MOAB qualified HAVE_STDLIB_H])   ])
SIZEOF_MBENTITYHANDLE=0
AC_CHECK_SIZEOF([void *])
SIZEOF_VOID_P=$ac_cv_sizeof_void_p
AC_SUBST(SIZEOF_VOID_P)
AC_ARG_ENABLE([64bit-handles],
  [AS_HELP_STRING([--enable-64bit-handles],[Force EntityHandle to be 64 bits])],
  [AC_CHECK_TYPE([uint64_t],
    [AC_DEFINE(MOAB_FORCE_64_BIT_HANDLES,[],[Use int64_t for handles])
     SIZEOF_MBENTITYHANDLE=8
     DISTCHECK_CONFIGURE_FLAGS="$DISTCHECK_CONFIGURE_FLAGS --enable-64bit-handles"],
    [AC_MSG_ERROR([Platform does not have uint64_t. Cannot force 64-bit handles])])
])
AC_ARG_ENABLE([32bit-handles],
  [AS_HELP_STRING([--enable-32bit-handles],[Force EntityHandle to be 32 bits])],
  [AC_CHECK_TYPE([uint32_t],
    [AC_DEFINE(MOAB_FORCE_32_BIT_HANDLES,[],[Use int32_t for handles])
     SIZEOF_MBENTITYHANDLE=4
     DISTCHECK_CONFIGURE_FLAGS="$DISTCHECK_CONFIGURE_FLAGS --enable-32bit-handles"],
    [AC_MSG_ERROR([Platform does not have uint32_t. Cannot force 32-bit handles])])
])
if test "x$SIZEOF_MBENTITYHANDLE" = "x0"; then
  SIZEOF_MBENTITYHANDLE=$SIZEOF_VOID_P
  AC_CHECK_TYPE([size_t], 
   [AC_DEFINE(MOAB_HAVE_SIZE_T,[],[System provides size_t typedef])],
   [AC_CHECK_SIZEOF([unsigned long])
    SIZEOF_UNSIGNGED_LONG=$ac_cv_sizeof_unsigned_long
    if test "$SIZEOF_UNSIGNED_LONG" -ne "$SIZEOF_VOID_P"; then
      AC_MSG_ERROR([Cannot define handle with sizeof void*: size_t not found and long is of incorrect size.])
    fi]
  )
  AC_CHECK_TYPE([ptrdiff_t], 
   [AC_DEFINE(MOAB_HAVE_PTRDIFF_T,[],[System provides ptrdiff_t typedef])],
   [AC_CHECK_SIZEOF([long])
    AC_CHECK_SIZEOF([void *])
    SIZEOF_VOID_P=$ac_cv_sizeof_void_p
    SIZEOF_LONG=$ac_cv_sizeof_long
    if test "$SIZEOF_LONG" -ne "$SIZEOF_VOID_P"; then
      AC_MSG_ERROR([Cannot define handle with sizeof void*: ptrdiff_t not found and long is of incorrect size.])
    fi]
  )
fi

### Checks for other standard libraries.
AC_CHECK_LIB(pthread, pthread_create,
  [ CPPFLAGS="$CPPFLAGS -D_REENTRANT -D_POSIX_PTHREAD_SEMANTICS"
    LIBS="$LIBS -lpthread" ],
  AC_CHECK_LIB(c_r, pthread_create,
    [ CPPFLAGS="$CPPFLAGS -D_THREAD_SAFE"
      LIBS="$LIBS -pthread"],
    AC_MSG_ERROR([POSIX threads not found.])
  )
)
AC_CHECK_LIB(z, compress, LIBS="$LIBS -lz")
AC_CHECK_LIB(dl, dlopen, LIBS="$LIBS -ldl")
AC_CHECK_LIB(m, pow, LIBS="$LIBS -lm")

################################################################################
#                           iMesh Part 1 of 2
################################################################################
AC_ARG_ENABLE( [imesh],
[AS_HELP_STRING([--disable-imesh],[Do not build support for iMesh interface.])],
[disable_imesh=$enableval],
[disable_imesh=yes] )

if (test "xyes" != "x$disable_imesh" && test "xno" != "x$disable_imesh"); then
  AC_MSG_ERROR([Unknown argument --enable-imesh=$enableval])
else
  if (test "$disable_imesh" != "no"); then
    ENABLE_imesh=yes
  else
    ENABLE_imesh=no
  fi
  DISTCHECK_CONFIGURE_FLAGS="$DISTCHECK_CONFIGURE_FLAGS --enable-imesh=$ENABLE_imesh"
fi

################################################################################
#                           iGeom Part 1 of 2
################################################################################
AC_ARG_ENABLE( [igeom],
[AS_HELP_STRING([--enable-igeom],[Build mesh-based iGeom implementation])],
[enable_igeom=$enableval],[enable_igeom=no] )

if (test "xyes" != "x$enable_igeom" && test "xno" != "x$enable_igeom"); then
  AC_MSG_ERROR([Unknown argument --enable-igeom=$enableval])
else
  ENABLE_igeom=$enable_igeom
  DISTCHECK_CONFIGURE_FLAGS="$DISTCHECK_CONFIGURE_FLAGS --enable-igeom=$enable_igeom"
fi

################################################################################
#                           iMesh/iGeom Part 2 of 2
################################################################################

# The iMesh option must be checked before configuring the compilers
# so that we know if we need Fortran.  This stuff has to be done
# after configuring the compilers so that we know what size of 
# various types are.

AC_MSG_CHECKING([size of EntityHandle])
AC_MSG_RESULT([$SIZEOF_MBENTITYHANDLE])
ITAPS_VALID_HANDLE_SIZE=yes
if test $SIZEOF_VOID_P -ne $SIZEOF_MBENTITYHANDLE; then
  ITAPS_VALID_HANDLE_SIZE=no
  AC_MSG_WARN([Cannot build iMesh or iGeom API because sizeof(EntityHandle) != sizeof(void*)])
  ENABLE_imesh=no
  ENABLE_igeom=no
fi

AC_MSG_CHECKING([if iMesh support is to be built])
AC_MSG_RESULT([$ENABLE_imesh])
AM_CONDITIONAL([ENABLE_imesh],[test "xyes" = "x$ENABLE_imesh"])
if test "x$ENABLE_imesh" = "xyes"; then
  if test "x$ITAPS_VALID_HANDLE_SIZE" != "xyes"; then
    AC_MSG_ERROR([Cannot build iMesh API with sizeof(EntityHandle) != sizeof(void*)])
  fi
fi

AC_MSG_CHECKING([if iGeom support is to be built])
AC_MSG_RESULT([$ENABLE_igeom])
AM_CONDITIONAL([ENABLE_igeom],[test "xyes" = "x$ENABLE_igeom"])
if test "x$ENABLE_igeom" = "xyes"; then
  if test "x$ITAPS_VALID_HANDLE_SIZE" != "xyes"; then
    AC_MSG_ERROR([Cannot build iGeom API with sizeof(EntityHandle) != sizeof(void*)])
  fi
fi

################################################################################
#                              Version Stuff
################################################################################

AC_DEFINE(MB_VERSION,["AC_PACKAGE_VERSION"],[MOAB Version])
VERSION_MAJOR=`expr AC_PACKAGE_VERSION : '\([[0-9]]*\)'`
VERSION_MINOR=`expr AC_PACKAGE_VERSION : '[[0-9]]*\.\([[0-9]]*\)'`
VERSION_PATCH=`expr AC_PACKAGE_VERSION : '[[0-9]]*\.[[0-9]]*\.\(.*\)'`
test "x" != "x$VERSION_MAJOR" || AC_MSG_ERROR("Invalid version string: AC_PACKAGE_VERSION")
test "x" != "x$VERSION_MINOR" || AC_MSG_ERROR("Invalid version string: AC_PACKAGE_VERSION")
AC_DEFINE_UNQUOTED(MB_VERSION_MAJOR,$VERSION_MAJOR,[MOAB Major Version])
AC_DEFINE_UNQUOTED(MB_VERSION_MINOR,$VERSION_MINOR,[MOAB Minor Version])
if test "x" != "x$VERSION_PATCH"; then
  AC_DEFINE_UNQUOTED(MB_VERSION_PATCH,$VERSION_PATCH,[MOAB Patch Level])
  VERSION_STRING="AC_PACKAGE_STRING"
elif test $VERSION_MINOR -eq 99; then
  VERSION_STRING="AC_PACKAGE_STRING (Alpha)"
else
  VERSION_STRING="AC_PACKAGE_STRING (Beta)"
fi
AC_DEFINE_UNQUOTED(MB_VERSION_STRING,"${VERSION_STRING}",[MOAB Version String])

################################################################################
#                Create libtool script
################################################################################
# We need the libtool script both for the calls to the ITAPS_LIBTOOL_VAR
# macro and for us in testing for ACIS libraries.  If we're using a newer
# version of libtool, the script normally isn't generated until AC_OUTPUT
# at the end of the configure script.  Ask that it be created now instead.
m4_ifdef([LT_OUTPUT],[LT_OUTPUT])


################################################################################
#                              Extract libtool config
################################################################################
FATHOM_LIBTOOL_VAR( [CXX], [compiler_lib_search_path], [MOAB_CXX_LINKFLAGS])
FATHOM_LIBTOOL_VAR( [CXX], [postdeps], [MOAB_CXX_LIBS_TMP])
MOAB_CXX_LIBS=
for lib in $MOAB_CXX_LIBS_TMP; do
  case $lib in
    -lgcc_s)
      ;;
    -lm)
      ;;
    -lc)
      ;;
    *)
      MOAB_CXX_LIBS="$MOAB_CXX_LIBS $lib"
      ;;
  esac
done
AC_SUBST(MOAB_CXX_LINKFLAGS)
AC_SUBST(MOAB_CXX_LIBS)


################################################################################
#                             System Headers
################################################################################
AC_CHECK_HEADER([ieeefp.h],[AM_CPPFLAGS="$AM_CPPFLAGS -DHAVE_IEEEFP_H"] )
if test "xyes" = "x$enable_debug"; then
  AC_CHECK_HEADER( [valgrind/memcheck.h], [CPPFLAGS="$CPPFLAGS -DVALGRIND"] )
fi

################################################################################
#                             BOOST OPTIONS
################################################################################

dnl FATHOM_CHECK_BOOST( [boost/pool/object_pool.hpp] )
MK_CHECK_UNORDERED_MAP([CPPFLAGS="$CPPFLAGS -DUNORDERED_MAP_NS=$result -DHAVE_UNORDERED_MAP=${incdir}unordered_map -DHAVE_UNORDERED_SET=${incdir}unordered_set"])

################################################################################
#                              MPI OPTIONS
################################################################################

FATHOM_CHECK_MPI
FATHOM_CONFIG_MPI_EXEC
test "xyes" != "x$enablempi" || AM_CPPFLAGS="$AM_CPPFLAGS -DUSE_MPI"
AM_CONDITIONAL(USE_MPI, [test "xno" != "x$enablempi"])
# Used to generate moab_mpi.h
if test "xyes" = "x$MPI_CXX_HELP_NEEDED"; then
  AC_DEFINE( [MB_MPI_CXX_CONFLICT], [1], 
    [MPICH_IGNORE_CXX_SEEK is not sufficient to avoid conflicts] )
  AC_DEFINE_UNQUOTED([MB_SEEK_SET],[$SEEK_SET],["Value of C SEEK_SET"])
  AC_DEFINE_UNQUOTED([MB_SEEK_CUR],[$SEEK_CUR],["Value of C SEEK_CUR"])
  AC_DEFINE_UNQUOTED([MB_SEEK_END],[$SEEK_END],["Value of C SEEK_END"])
fi
FATHOM_CHECK_MPITYPE

if (test "$MPIFAMILY" == "OPENMPI" && test "x$ENABLE_FORTRAN" != "xno"); then
  FCLIBS="$FCLIBS -lmpi_cxx"
fi

if test "xyes" = "x$enablempi"; then
  FATHOM_CHECK_MPE
  AC_SUBST([WITH_MPE])
  AC_SUBST([MPE_LIBS])
  test "xyes" != "x$WITH_MPE" || AM_CPPFLAGS="$AM_CPPFLAGS -DUSE_MPE"
fi

################################################################################
#                              HDF5 OPTIONS
################################################################################

FATHOM_CHECK_HDF5
if test "xno" = "x$HAVE_HDF5"; then
  AC_MSG_WARN([Support for native HDF5 file format disabled])
else
  AM_CPPFLAGS="$AM_CPPFLAGS -DHDF5_FILE"
fi
AM_CONDITIONAL(HDF5_FILE, [test "xno" != "x$HAVE_HDF5"])
AM_CPPFLAGS="$HDF5_CPPFLAGS $AM_CPPFLAGS"
EXPORT_LDFLAGS="$EXPORT_LDFLAGS $HDF5_LDFLAGS"
AC_SUBST(HDF5_LIBS)

WARN_PARALLEL_HDF5=no
WARN_PARALLEL_HDF5_NO_COMPLEX=no
HAVE_HDF5_PARALLEL=no
if test "xno" != "x$HAVE_HDF5"; then
  if test "xno" != "x$enablempi"; then
    old_LDFLAGS="$LDFLAGS"
    LDFLAGS="$LDFLAGS $HDF5_LDFLAGS"
    AC_CHECK_LIB( [hdf5], [H5Pset_fapl_mpio], [HAVE_HDF5_PARALLEL=yes],
      [WARN_PARALLEL_HDF5=yes; AC_MSG_WARN("libhdf5 library does not include parallel support.  Parallel HDF5 I/O disabled")],
      [$HDF5_LIBS $LIBS]
      )
    LDFLAGS="$old_LDFLAGS"
  fi
fi
AM_CONDITIONAL(PARALLEL_HDF5, [test "xno" != "x$HAVE_HDF5_PARALLEL"])
if test "xno" != "x$HAVE_HDF5_PARALLEL"; then
  AM_CPPFLAGS="$AM_CPPFLAGS -DHDF5_PARALLEL"
  
  AC_MSG_CHECKING([for H5_MPI_COMPLEX_DERIVED_DATATYPE_WORKS])
  old_CPPFLAGS="$CPPFLAGS"
  CPPFLAGS="$CPPFLAGS $HDF5_CPPFLAGS"
  AC_PREPROC_IFELSE([AC_LANG_PROGRAM([#include <H5pubconf.h>],[
#ifndef H5_MPI_COMPLEX_DERIVED_DATATYPE_WORKS
  choke me
#endif])],[AC_MSG_RESULT(yes)],[AC_MSG_RESULT(no); WARN_PARALLEL_HDF5_NO_COMPLEX=yes])
  CPPFLAGS="$old_CPPFLAGS"
fi

################################################################################
#                             CCMIO OPTIONS
################################################################################

old_LDFLAGS="$LDFLAGS"
LDFLAGS="$LDFLAGS $HDF5_LDFLAGS"
FATHOM_CHECK_CCMIO
LDFLAGS="$old_LDFLAGS"
if test "xno" != "x$HAVE_CCMIO"; then
  AM_CPPFLAGS="$AM_CPPFLAGS -DCCMIO_FILE"
fi
AM_CONDITIONAL(CCMIO_FILE, [test "xno" != "x$HAVE_CCMIO"])
AM_CPPFLAGS="$CCMIO_CPPFLAGS $AM_CPPFLAGS"
EXPORT_LDFLAGS="$CCMIO_LDFLAGS $EXPORT_LDFLAGS"
AC_SUBST(CCMIO_LIBS)


################################################################################
#                             DAMSEL OPTIONS
################################################################################

old_LDFLAGS="$LDFLAGS"
LDFLAGS="$LDFLAGS $HDF5_LDFLAGS"
FATHOM_CHECK_DAMSEL
LDFLAGS="$old_LDFLAGS"
if test "xno" != "x$HAVE_DAMSEL"; then
  AM_CPPFLAGS="$AM_CPPFLAGS -DDAMSEL_FILE"
fi
AM_CONDITIONAL(DAMSEL_FILE, [test "xno" != "x$HAVE_DAMSEL"])
AM_CPPFLAGS="$DAMSEL_CPPFLAGS $AM_CPPFLAGS"
EXPORT_LDFLAGS="$DAMSEL_LDFLAGS $EXPORT_LDFLAGS"
AC_SUBST(DAMSEL_LIBS)


################################################################################
#                             NetCDF OPTIONS
################################################################################

  # now pnetcdf
FATHOM_CHECK_PNETCDF([65536],[524288])
if test "xyes" = "x$HAVE_PNETCDF"; then
  AM_CPPFLAGS="$AM_CPPFLAGS -DPNETCDF_FILE"
fi
AM_CONDITIONAL(PNETCDF_FILE, [test "xyes" = "x$HAVE_PNETCDF"])
AM_CPPFLAGS="$PNETCDF_CPPFLAGS $AM_CPPFLAGS"
EXPORT_LDFLAGS="$PNETCDF_LDFLAGS $EXPORT_LDFLAGS"
AC_SUBST(PNETCDF_LIBS)

old_LDFLAGS="$LDFLAGS"
LDFLAGS="$LDFLAGS $PNETCDF_LDFLAGS $HDF5_LDFLAGS"
FATHOM_CHECK_NETCDF([65536],[524288])
LDFLAGS="$old_LDFLAGS"
if test "xyes" = "x$HAVE_NETCDF"; then
  AM_CPPFLAGS="$AM_CPPFLAGS -DNETCDF_FILE"
fi
AM_CONDITIONAL(NETCDF_FILE, [test "xno" != "x$HAVE_NETCDF"])
AM_CPPFLAGS="$NETCDF_CPPFLAGS $AM_CPPFLAGS"
EXPORT_LDFLAGS="$NETCDF_LDFLAGS $EXPORT_LDFLAGS"
AC_SUBST(NETCDF_LIBS)


################################################################################
#                             CGNS OPTIONS
################################################################################

old_LDFLAGS="$LDFLAGS"
LDFLAGS="$LDFLAGS $HDF5_LDFLAGS"
FATHOM_CHECK_CGNS
LDFLAGS="$old_LDFLAGS"
if test "xno" != "x$HAVE_CGNS"; then
  AM_CPPFLAGS="$AM_CPPFLAGS -DCGNS_FILE"
fi
AM_CONDITIONAL(CGNS_FILE, [test "xno" != "x$HAVE_CGNS"])
AM_CPPFLAGS="$CGNS_CPPFLAGS $AM_CPPFLAGS"
EXPORT_LDFLAGS="$CGNS_LDFLAGS $EXPORT_LDFLAGS"
AC_SUBST(CGNS_LIBS)


#################################################################################
#                             Documentation
#################################################################################
AC_ARG_ENABLE([docs],
[AS_HELP_STRING([--enable-docs],[indicate to check for doxygen installation])],
                        [ENABLE_DOCS=yes],[ENABLE_DOCS=no] )
AC_ARG_WITH([doxygen],
[AS_HELP_STRING([--with-doxygen=DIR],[Specify directory where Doxygen program is installed. By default, it is /usr/bin])],
[WITH_DOXYGEN="$withval"], [WITH_DOXYGEN=no])

if test "x$WITH_DOXYGEN" != "xno"; then
  AC_PATH_PROGS( [DOXYGEN], [doxygen], [no],[$WITH_DOXYGEN] )
else
  AC_PATH_PROGS( [DOXYGEN], [doxygen], [no],[$PATH])
fi
if test "x$ENABLE_DOCS" = "xyes"; then
  if test "x$DOXYGEN" = "xno"; then
    AC_MSG_ERROR("Doxygen executable not found.")
  fi
fi
AC_SUBST([DOXYGEN])
AM_CONDITIONAL([ENABLE_DOCS],[test "x$ENABLE_DOCS" != "xno"])

################################################################################
#                           Zoltan - Part 1 of 2
################################################################################
WITH_ZOLTAN=no
ZOLTAN_DIR=
ZOLTAN_ARCH=
WITH_PARAMETIS=no
PARMETIS_DIR=
SCOTCH_DIR=
PTSCOTCH_DIR=
SCOTCH_LIBS=
WITH_SCOTCH=no
ZOLTAN_LIBS=
ZOLTAN_LIB_FLAGS=
ZOLTAN_INC_FLAGS=

# If user specified zoltan-arch, but not zoltan, assume
# they want zoltan support, otherwise assume no zoltan
ZOLTAN_DEFAULT=no

# Some versions of Zoltan put libraries in directories such as Obj_Linux,
# where the part after the Obj_ prefix is the zoltan architecture.  Here
# we allow the user to specify this architecture.  We try to avoid requiring
# this option, but we allow the user to specify it in case something is 
# going wrong with the logic to choose one automatically.  The 'choose one
# automatically' logic is basically to add everything that matches Obj_*
# to the search path, with the assumption that the linker will ignore libraries
# for other architectures.
AC_ARG_WITH( [zoltan-arch],
             [AS_HELP_STRING([--with-zoltan-arch=OS],[Specify zoltan architecture])],
             [case "x$withval" in
               xyes|xno)
                 AC_MSG_ERROR([Expeted value for --with-zoltan-arch])
                 ;;
               x*)
                 ZOLTAN_ARCH="$withval"
                 ZOLTAN_DEFAULT=yes
                 DISTCHECK_CONFIGURE_FLAGS="$DISTCHECK_CONFIGURE_FLAGS --with-zoltan-arch=\"${withval}\""
                 ;;
               esac])

# Enable support for Zoltan, and optionally specify directory in which
# to search for Zoltan libs and headers.  Specifying this also enables
# mbzoltan unless it is explicitly disabled.
AC_ARG_WITH( [zoltan], 
             [AS_HELP_STRING([--with-zoltan=DIR],[Enable Zoltan support, and optionally specify Zoltan location])],
             [case "x$withval" in
               xyes)
                 WITH_ZOLTAN=yes
                 ;;
               xno)
                 WITH_ZOLTAN=no
                 ;;
               x*)
                 WITH_ZOLTAN=yes
                 ZOLTAN_DIR="$withval"
                 test -d "$withval" || AC_MSG_ERROR([Not a directory: with-zoltan=$withval])
                 if test -d "$withval/include"; then
                   ZOLTAN_INC_FLAGS="-I$withval/include"
                 else
                   ZOLTAN_INC_FLAGS="-I$withval"
                 fi
                 DISTCHECK_CONFIGURE_FLAGS="$DISTCHECK_CONFIGURE_FLAGS --with-zoltan=\"${withval}\""
                 ;;
               esac],[WITH_ZOLTAN=$ZOLTAN_DEFAULT] )

# If user specified with-parmetis, then assume they are trying
# to add an additional library search directory in which to check
# for the parmetis library.  We always check if zoltan requires
# parmetis, so the only thing the user would really need to tell
# us is if we need to look in some special place for it. 
AC_ARG_WITH([parmetis], 
            [AS_HELP_STRING([--with-parmetis=DIR],[Directory containing ParMetis library for Zoltan])],
             [case "x$withval" in
               xyes|xno)
                 # do nothing
                 ;;
               x*)
                 PARMETIS_DIR="$withval"
                 test -d "$withval" || AC_MSG_ERROR([Not a directory: with-parmetis=$withval])
                 if test -d "$withval/lib"; then
                   ZOLTAN_LIB_FLAGS="$ZOLTAN_LIB_FLAGS -L$withval/lib"
                 else
                   ZOLTAN_LIB_FLAGS="$ZOLTAN_LIB_FLAGS -L$withval"
                 fi
                 if test -d "$withval/include"; then
                   ZOLTAN_INC_FLAGS="$ZOLTAN_INC_FLAGS -I$withval/include"
                 else
                   ZOLTAN_INC_FLAGS="$ZOLTAN_INC_FLAGS -I$withval"
                 fi
                 DISTCHECK_CONFIGURE_FLAGS="$DISTCHECK_CONFIGURE_FLAGS --with-parmetis=\"${withval}\""
		 ;;
               esac] )

# If user specified with-metis, then assume they are trying
# to add an additional library search directory in which to check
# for the metis library.  We always check if zoltan requires
# metis, so the only thing the user would really need to tell
# us is if we need to look in some special place for it. 
AC_ARG_WITH([metis], 
            [AS_HELP_STRING([--with-metis=DIR],[Directory containing Metis library for ParMetis/Zoltan])],
             [case "x$withval" in
               xyes|xno)
                 # do nothing
                 ;;
               x*)
                 METIS_DIR="$withval"
                 test -d "$withval" || AC_MSG_ERROR([Not a directory: with-metis=$withval])
                 if test -d "$withval/lib"; then
                   ZOLTAN_LIB_FLAGS="$ZOLTAN_LIB_FLAGS -L$withval/lib"
                 else
                   ZOLTAN_LIB_FLAGS="$ZOLTAN_LIB_FLAGS -L$withval"
                 fi
                 if test -d "$withval/include"; then
                   ZOLTAN_INC_FLAGS="$ZOLTAN_INC_FLAGS -I$withval/include"
                 else
                   ZOLTAN_INC_FLAGS="$ZOLTAN_INC_FLAGS -I$withval"
                 fi
                 DISTCHECK_CONFIGURE_FLAGS="$DISTCHECK_CONFIGURE_FLAGS --with-metis=\"${withval}\""
     ;;
               esac] )

# If user specified with-scotch, then assume they are trying
# to add an additional library search directory in which to check
# for the scotch library.
AC_ARG_WITH([scotch],
            [AS_HELP_STRING([--with-scotch=DIR],[Directory containing Scotch library for Zoltan])],
             [SCOTCH_DIR="$withval"; enablescotch=yes],[SCOTCH_DIR=""; enablescotch=no] )

if (test "$enablescotch" != "no"); then
  case "x$SCOTCH_DIR" in
     xyes|xno)
       # error out -- expecting directory path
       AC_MSG_ERROR([Please specify the Scotch installation directory])
       ;;
     x*)
       test -d "$SCOTCH_DIR" || AC_MSG_ERROR([Not a directory: with-scotch=$SCOTCH_DIR])
       if test -d "$SCOTCH_DIR/lib"; then
         ZOLTAN_LIB_FLAGS="$ZOLTAN_LIB_FLAGS -L$SCOTCH_DIR/lib"
         if (test -f "$SCOTCH_DIR/lib/libscotch.a" || test -f "$SCOTCH_DIR/lib/libscotch.so" || test -f "$SCOTCH_DIR/lib/libscotch.dylib"); then
           SCOTCH_LIBS="-lscotch -lscotcherr -lscotcherrexit"
         else
           AC_MSG_ERROR([Scotch libraries not found at $SCOTCH_DIR/lib])
         fi
       else
         ZOLTAN_LIB_FLAGS="$ZOLTAN_LIB_FLAGS -L$SCOTCH_DIR"
         if (test -f "$SCOTCH_DIR/libscotch.a" || test -f "$SCOTCH_DIR/libscotch.so" || test -f "$SCOTCH_DIR/libscotch.dylib"); then
           SCOTCH_LIBS="-lscotch -lscotcherr -lscotcherrexit"
         else
           AC_MSG_ERROR([Scotch libraries not found at $SCOTCH_DIR])
         fi
       fi
       if test -d "$SCOTCH_DIR/include"; then
         ZOLTAN_INC_FLAGS="$ZOLTAN_INC_FLAGS -I$SCOTCH_DIR/include"
       else
         ZOLTAN_INC_FLAGS="$ZOLTAN_INC_FLAGS -I$SCOTCH_DIR"
       fi
       DISTCHECK_CONFIGURE_FLAGS="$DISTCHECK_CONFIGURE_FLAGS --with-scotch=\"${SCOTCH_DIR}\""
       ;;
   esac
fi

# If user specified with-ptscotch, then assume they are trying
# to add an additional library search directory in which to check
# for the parallel scotch library.
AC_ARG_WITH([ptscotch],
            [AS_HELP_STRING([--with-ptscotch=DIR],[Directory containing PTScotch library for Zoltan])],
             [PTSCOTCH_DIR="$withval"; enableptscotch=yes],[PTSCOTCH_DIR="$SCOTCH_DIR"; enableptscotch=$enablescotch] )

if (test "$enableptscotch" != "no"); then
  case "x$PTSCOTCH_DIR" in
     xyes|xno)
       # error out -- expecting directory path
       AC_MSG_ERROR([Please specify the parallel Scotch installation directory])
       ;;
     x*)
       PTSCOTCH_DIR="$PTSCOTCH_DIR"
       test -d "$PTSCOTCH_DIR" || AC_MSG_ERROR([Not a directory: with-ptscotch=$PTSCOTCH_DIR])
       if test -d "$PTSCOTCH_DIR/lib"; then
         ZOLTAN_LIB_FLAGS="$ZOLTAN_LIB_FLAGS -L$PTSCOTCH_DIR/lib"
         if (test -f "$SCOTCH_DIR/lib/libptscotch.a" || test -f "$SCOTCH_DIR/lib/libptscotch.so" || test -f "$SCOTCH_DIR/lib/libptscotch.dylib"); then
           SCOTCH_LIBS="-lptscotch -lptscotcherr -lptscotcherrexit $SCOTCH_LIBS"
         else
           AC_MSG_ERROR([Scotch libraries not found at $SCOTCH_DIR/lib])
         fi
       else
         ZOLTAN_LIB_FLAGS="$ZOLTAN_LIB_FLAGS -L$PTSCOTCH_DIR"
         if (test -f "$SCOTCH_DIR/libptscotch.a" || test -f "$SCOTCH_DIR/libptscotch.so" || test -f "$SCOTCH_DIR/libptscotch.dylib"); then
           SCOTCH_LIBS="-lptscotch -lptscotcherr -lptscotcherrexit $SCOTCH_LIBS"
         else
           AC_MSG_ERROR([Scotch libraries not found at $SCOTCH_DIR])
         fi
       fi
       if test -d "$PTSCOTCH_DIR/include"; then
         ZOLTAN_INC_FLAGS="$ZOLTAN_INC_FLAGS -I$PTSCOTCH_DIR/include"
       else
         ZOLTAN_INC_FLAGS="$ZOLTAN_INC_FLAGS -I$PTSCOTCH_DIR"
       fi
       DISTCHECK_CONFIGURE_FLAGS="$DISTCHECK_CONFIGURE_FLAGS --with-ptscotch=\"${PTSCOTCH_DIR}\""
       ;;
  esac
fi

################################################################################
#                            Optional Libraries
################################################################################

AC_ARG_WITH([vtk],
  [AS_HELP_STRING([--with-vtk@<:@=DIR@:>@],[Enable VTK support, and specify VTK location])],
  [WITH_VTK=$withval
   DISTCHECK_CONFIGURE_FLAGS="$DISTCHECK_CONFIGURE_FLAGS --with-vtk=\"${withval}\""
  ],[WITH_VTK=])

VTKMOAB_DEFAULT=no
if (test "x$WITH_VTK" != "xno" && test "x$WITH_VTK" != "x"); then
  VTKMOAB_DEFAULT=yes
fi
  
AC_ARG_WITH( [vtk-lib-suffix], 
             [AS_HELP_STRING([--with-vtk-lib-suffix=SUFFIX],[Specify optional suffix to VTK library names, e.g. -pv3.98])],
             [case "x$withval" in
               xyes)
                 AC_MSG_ERROR([Must specify a non-empty suffix!])
		             VTK_LIB_SUFFIX=
                 ;;
               xno)
                 AC_MSG_ERROR([Must specify a non-empty suffix!])
		             VTK_LIB_SUFFIX=
                 ;;
               x*)
		             VTK_LIB_SUFFIX="$withval"
                 DISTCHECK_CONFIGURE_FLAGS="$DISTCHECK_CONFIGURE_FLAGS --with-vtk-lib-suffix=\"${withval}\""
                 ;;
               esac],[VTK_LIB_SUFFIX=] )


###############################################################################
#                           Optional Tools
###############################################################################
  # Define a macro to avoid typing this for each individual tool
  # Usage: MB_OPTIONAL_TOOL( name, default, default_if_tools_enabled )
  #  name      - name of option
  #  default   - yes/no, $ENABLE_TOOLS overrides this if set
  # Actions:
  #  sets ENABLE_${tool} to 'yes' or 'no'
  #  creates ENABLE_${tool} automake conditional
AC_DEFUN([MB_OPTIONAL_TOOL],[
  mb_default_$1=$2

  if test "x" != "x$ENABLE_TOOLS"; then
    mb_default_$1=$3
  fi
  AC_ARG_ENABLE( [$1],
[AS_HELP_STRING([--enable-$1],[Build tool: $1])
AS_HELP_STRING([--disable-$1],[Don't build $1])],
                 [ENABLE_$1=$enableval],[ENABLE_$1=${mb_default_$1}] )
  AM_CONDITIONAL([ENABLE_$1],[test "x${ENABLE_$1}" != "xno"])
  AC_MSG_CHECKING([if $1 is to be built])
  AC_MSG_RESULT([${ENABLE_$1}])
  DISTCHECK_CONFIGURE_FLAGS="$DISTCHECK_CONFIGURE_FLAGS --enable-$1=\"${ENABLE_$1}\""
])
  # The default for all tools
AC_ARG_ENABLE( [tools], [
AS_HELP_STRING([--enable-tools],[Build all tools by default])
AS_HELP_STRING([--disable-tools],[Disable all tools by default])],
                         [ENABLE_TOOLS=$enableval; DISTCHECK_CONFIGURE_FLAGS="$DISTCHECK_CONFIGURE_FLAGS --enable-tools"],
                         [ENABLE_TOOLS=] )
  # Individual tools
MB_OPTIONAL_TOOL([mbconvert],    [yes], [yes])
MB_OPTIONAL_TOOL([hexmodops],    [yes], [yes])
MB_OPTIONAL_TOOL([qvdual],       [no], [no])
MB_OPTIONAL_TOOL([vtkMOABReader],[${VTKMOAB_DEFAULT}], [${VTKMOAB_DEFAULT}])
MB_OPTIONAL_TOOL([mbsize],       [yes], [yes])
MB_OPTIONAL_TOOL([mbskin],       [yes], [yes])
MB_OPTIONAL_TOOL([mbtagprop],    [yes], [yes])
MB_OPTIONAL_TOOL([mbmem],        [yes], [yes])
MB_OPTIONAL_TOOL([spheredecomp], [yes], [yes])
MB_OPTIONAL_TOOL([mbsurfplot],   [yes], [yes])
MB_OPTIONAL_TOOL([mbpart],     [${WITH_ZOLTAN}], [${WITH_ZOLTAN}] )
MB_OPTIONAL_TOOL([dagmc],        [no], [yes])
MB_OPTIONAL_TOOL([gsets],        [yes], [yes])
MB_OPTIONAL_TOOL([mbdepth],      [yes], [yes])
if test "x$enablempi" != "xno"; then
  MB_OPTIONAL_TOOL([mbcoupler],    [no], [yes] )
  MB_OPTIONAL_TOOL([mcnpmit],      [no], [yes])
  MB_OPTIONAL_TOOL([refiner],      [no], [yes])
else
  AS_ECHO("Disabling mbcoupler and refiner since these tools require MPI/parallel configuration")
  MB_OPTIONAL_TOOL([mbcoupler],    [no], [no] )
  MB_OPTIONAL_TOOL([mcnpmit],      [no], [no])
  MB_OPTIONAL_TOOL([refiner],      [no], [no])
fi
MB_OPTIONAL_TOOL([h5mtools],     [${HAVE_HDF5}], [${HAVE_HDF5}])
MB_OPTIONAL_TOOL([mbcslam],      [no], [yes])
MB_OPTIONAL_TOOL([ahf],          [no], [no])
MB_OPTIONAL_TOOL([mbquality],    [yes], [yes])
if test "xyes" = "x$ENABLE_dagmc"; then
   DAGMC_LIBS="-ldagmc"
   AC_SUBST(DAGMC_LIBS)
fi

if test "xyes" = "x$ENABLE_ahf"; then
  AM_CPPFLAGS="$AM_CPPFLAGS -DUSE_AHF"
fi

if test "xyes" = "x$ENABLE_vtkMOABReader"; then
  if test "xno" == "x$WITH_VTK"; then
    AC_MSG_ERROR([vtkMOABReader requires VTK])
  elif test "x" == "x$WITH_VTK"; then 
    WITH_VTK=yes
  fi
fi

if test "xyes" = "x$ENABLE_qvdual"; then
  if test "xno" == "x$WITH_VTK"; then
    AC_MSG_ERROR([qvdual requires VTK])
  elif test "x" == "x$WITH_VTK"; then 
    WITH_VTK=yes
  fi
fi

################################################################################
#                           Zoltan - Part 2 of 2
################################################################################

if test "xyes" = "x$ENABLE_mbpart"; then
  WITH_ZOLTAN=yes
else
  WITH_ZOLTAN=no
fi

# If user requested Zoltan support, verify that we can
# find the library and headers, and set the necessary
# build variables.
if test "xyes" = "x$WITH_ZOLTAN"; then

  if test "xyes" != "x$enablempi"; then
    AC_MSG_ERROR([Cannot include Zoltan support without MPI.  See --with-mpi])
  fi

    # Test for zoltan headers
  AC_LANG_PUSH([C++])
  old_CPPFLAGS="$CPPFLAGS"
  CPPFLAGS="$CPPFLAGS $ZOLTAN_INC_FLAGS -DMPICH_IGNORE_CXX_SEEK"
  AC_CHECK_HEADER([zoltan_cpp.h],,[AC_MSG_ERROR([zoltan_cpp.h: header not found in $ZOLTAN_INC_FLAGS .])],
                  [#include <stdlib.h>])
  CPPFLAGS="$old_CPPFLAGS"
  AC_LANG_POP([C++])

    # Build LDFLAGS for Zoltan
  found=no
  if test "x" != "x$ZOLTAN_DIR"; then
    if test "x" != "x$ZOLTAN_ARCH" && test -d "$ZOLTAN_DIR/Obj_$ZOLTAN_ARCH"; then
      ZOLTAN_LIB_FLAGS="$ZOLTAN_LIB_FLAGS -L$ZOLTAN_DIR/Obj_$ZOLTAN_ARCH"
      found=yes
    elif test -d "$ZOLTAN_DIR/lib"; then
      ZOLTAN_LIB_FLAGS="$ZOLTAN_LIB_FLAGS -L$ZOLTAN_DIR/lib"
      found=yes
    else
      for d in $ZOLTAN_DIR/Obj_*; do
        if test -d "$d"; then
          found=yes
          ZOLTAN_LIB_FLAGS="$ZOLTAN_LIB_FLAGS -L$d"
        fi
      done
    fi
    if test "no" = "$found"; then
      ZOLTAN_LIB_FLAGS="$ZOLTAN_LIB_FLAGS -L$ZOLTAN_DIR"
    fi
  fi

    # Test for Zoltan library, possibly requiring parmetis and scotch
  old_LDFLAGS="$LDFLAGS"
  LDFLAGS="$LDFLAGS $ZOLTAN_LIB_FLAGS"
  AC_CHECK_LIB([zoltan],[Zoltan_LB_Partition],[ZOLTAN_LIBS='-lzoltan'],
    [unset ac_cv_lib_zoltan_Zoltan_LB_Partition
     AC_CHECK_LIB([zoltan],[Zoltan_LB_Partition],
                  [ZOLTAN_LIBS="-lzoltan -lparmetis -lmetis"],
                  [unset ac_cv_lib_zoltan_Zoltan_LB_Partition
                   AC_CHECK_LIB([zoltan],[Zoltan_LB_Partition],[ZOLTAN_LIBS="-lzoltan $SCOTCH_LIBS -lparmetis -lmetis"],
                   [AC_MSG_ERROR([zoltan library not found or not usable.  Perhaps you need to specify --with-parmetis=@<:@DIR@:>@ and --with-scotch=@<:@DIR@:>@?])],
                   [$SCOTCH_LIBS -lparmetis -lmetis])],
                  [-lparmetis -lmetis])])
  LDFLAGS="$old_LDFLAGS"

    # Define macro HAVE_ZOLTAN
  AM_CPPFLAGS="$AM_CPPFLAGS -DHAVE_ZOLTAN"  
fi

AC_SUBST(ZOLTAN_LIBS)
AC_SUBST(ZOLTAN_LIB_FLAGS)
AC_SUBST(ZOLTAN_INC_FLAGS)

EXPORT_LDFLAGS="$ZOLTAN_LIB_FLAGS $EXPORT_LDFLAGS"

  
dnl Define a function that checks for the existence of a library
dnl and if it exists, prepends the corresponding link flag to a 
dnl sepecified variable
dnl Arguments:
dnl  - The library name
dnl  - The name of the variable to which to prepend the library link flag
dnl  - List of extra libraries required for link test
dnl  - Optional library path linker argument (e.g. -L/opt/foo)
  AC_DEFUN([FATHOM_CHECK_LIB_LIST],[
    old_LIBS="$LIBS"
    LIBS="$5 ${$3} $old_LIBS"
    AC_CHECK_LIB([$1],[main],[$3="-l$1 ${$3}"],[],[$4])
    ac_cv_lib_$1=ac_cv_lib_$1_main

    LIBS="$old_LIBS"
  ])
  
dnl Define a function that checks for the existence of a library
dnl and if it exists, prepends the corresponding link flag to a 
dnl sepecified variable
dnl Arguments:
dnl  - The library name
dnl  - The name of the variable to which to prepend the library link flag
dnl  - List of extra libraries required for link test
dnl  - Optional library path linker argument (e.g. -L/opt/foo)
  AC_DEFUN([FATHOM_CHECK_VTK_LIB_LIST],[
    old_LIBS="$LIBS"
    LIBS="$5 ${$3} $old_LIBS"
    AC_CHECK_LIB([$1$VTK_LIB_SUFFIX], main, 
       [$3="-l$1$VTK_LIB_SUFFIX ${$3}"],
       [],[$4])dnl
    LIBS="$old_LIBS"
  ])
  

################################################################################
#                    VTK for qvdual and/or vtkMOABReader
################################################################################
AC_DEFUN([FATHOM_MERGE_LISTS],[
  $1="$2"
  # Reverse list two
  for item3 in $3; do 
    found=no
    for item2 in $2; do
      if test "x$item2" = "x$item3"; then found=yes; fi
    done
    if test "$found" = "no"; then $1="${$1} $item3"; fi
  done
  $1="${$1} $2"
])

if  (test "x$WITH_VTK" != "xno" && test "x$WITH_VTK" != "x"); then
  AC_PATH_X
  AC_PATH_XTRA
  if test "xyes" = "x$no_x"; then
    AC_MSG_ERROR([X11 not found])
  fi

  AC_LANG_PUSH([C++])

  VTK_INCLUDES=  
  case "x$WITH_VTK" in
    xyes|x)
      VTK_LIB_DIR=
      VTK_INC_DIR=
      for dir in  /usr/local/include/vtk /usr/local/include/vtk-* /usr/include/vtk  /usr/include/vtk-*; do
        if test "x" = "x$VTK_INC_DIR"; then
          AC_CHECK_FILE([${dir}/vtkUnstructuredGrid.h],[VTK_INC_DIR="-I$dir"])
        fi
      done
      if test x = x"$VTK_INC_DIR"; then
        AC_CHECK_HEADER([vtkUnstructuredGrid.h],[],
                        [AC_MSG_ERROR([VTK includes not found])])
      else
        VTK_INCLUDES="$VTK_INC_DIR"
      fi
      old_LIBS="$LIBS"
      for dir in /usr/lib/vtk /usr/lib /usr/bin /usr; do
        if test "x" = "x$VTK_LIB_DIR"; then
          LIBS="$old_LIBS -L$dir"
          FATHOM_CHECK_VTK_LIB_LIST([vtkCommonCore],[$VTK_LIB_SUFFIX], [VTK_LIB_DIR],[],[-L$dir])
        fi
      done
      if test "x" = "x$VTK_LIB_DIR"; then
        AC_MSG_ERROR([VTK libraries not found])
      fi
      LIBS="$old_LIBS"
      ;;
    x?*)
      VTK_LIB_DIR=
      VTK_INC_DIR=
      for dir in ${WITH_VTK}/include/vtk* ${WITH_VTK}/include ${WITH_VTK}/include/paraview* ${WITH_VTK}/VTK ${WITH_VTK}; do
        if test "x" = "x$VTK_INC_DIR"; then
          AC_CHECK_FILE([${dir}/vtkUnstructuredGrid.h],[VTK_INC_DIR="-I$dir"])
        fi
      done
      if test "x" = "x$VTK_INC_DIR"; then
        # Check for non-installed VTK source
        AC_CHECK_FILE([vtkUnstructuredGrid.h],[
          for subdir in . Common Common/DataModel Filtering GenericFiltering Graphics Hybrid Imaging Parallel Patented Rendering Utilities Utilities/vtkexpat Utilities/expat Utilities/DICOMParser Utilties/vtkpng Utilities/vtkzlib Utilities/freetype/include/freetype Wrapping; do
        	  AC_MSG_CHECKING([for directory ${WITH_VTK}/$subdir])
        	  if test -d ${WITH_VTK}/$subdir; then
        	    VTK_INC_DIR="$VTK_INC_DIR -I${WITH_VTK}/$subdir"
        	    AC_MSG_RESULT([yes])
        	  else
        	    AC_MSG_RESULT([no])
        	  fi
        	done
        	],[AC_MSG_ERROR([VTK includes not found])]
        )
      fi
      VTK_INCLUDES="$VTK_INC_DIR"
      old_LIBS="$LIBS"
      for dir in ${WITH_VTK}/lib ${WITH_VTK}/lib/vtk ${VTK_DIR}/bin ${WITH_VTK}/bin ${WITH_VTK}; do
        if test "x" = "x$VTK_LIB_DIR"; then
          LIBS="$old_LIBS -L$dir"
          FATHOM_CHECK_VTK_LIB_LIST([vtkCommonCore],[$VTK_LIB_SUFFIX], [VTK_LIB_DIR],[],[-L$dir])
        fi
      done
      if test "x" = "x$VTK_LIB_DIR"; then
        AC_MSG_ERROR([VTK libraries not found])
      fi
      LIBS="$old_LIBS"
      ;;
  esac

   # These are ordered such that a given library depends only on those libraries
   # that preceed it in the list.
  FATHOM_CHECK_LIB_LIST([pthread],[],[vtk_sys_libs])
  FATHOM_CHECK_LIB_LIST([dl],[],     [vtk_sys_libs])
  FATHOM_CHECK_LIB_LIST([m],[],      [vtk_sys_libs])
  FATHOM_CHECK_LIB_LIST([gcc],[],    [vtk_sys_libs])
  x_libs_arg="$X_EXTRA_LIBS -lX11 $X_PRE_LIBS"
  FATHOM_CHECK_LIB_LIST([Xext],[],[vtk_x_libs],[$x_libs_arg],[-L$x_libraries]) 
  FATHOM_CHECK_LIB_LIST([ICE],[], [vtk_x_libs],[$x_libs_arg],[-L$x_libraries]) 
  FATHOM_CHECK_LIB_LIST([SM],[],  [vtk_x_libs],[$x_libs_arg],[-L$x_libraries]) 
  FATHOM_CHECK_LIB_LIST([Xt],[],  [vtk_x_libs],[$x_libs_arg],[-L$x_libraries]) 
  FATHOM_CHECK_LIB_LIST([GL],[],  [vtk_x_libs],[$x_libs_arg],[-L$x_libraries]) 
  FATHOM_CHECK_LIB_LIST([GLU],[], [vtk_x_libs],[$x_libs_arg],[-L$x_libraries]) 
  vtk_libs_arg="-L$x_libraries $vtk_x_libs $X_EXTRA_LIBS -lX11 $X_PRE_LIBS $vtk_sys_libs"
  
  FATHOM_CHECK_VTK_LIB_LIST([vtksys],[$VTK_LIB_SUFFIX],        [vtk_libs],[$vtk_libs_arg],[-L$VTK_LIB_DIR])
  FATHOM_CHECK_VTK_LIB_LIST([vtkCommonCore],[$VTK_LIB_SUFFIX], [vtk_libs],[$vtk_libs_arg],[-L$VTK_LIB_DIR])
  FATHOM_CHECK_VTK_LIB_LIST([vtkDICOMParser],[$VTK_LIB_SUFFIX],[vtk_libs],[$vtk_libs_arg],[-L$VTK_LIB_DIR])
  FATHOM_CHECK_VTK_LIB_LIST([vtkfreetype],[$VTK_LIB_SUFFIX],   [vtk_libs],[$vtk_libs_arg],[-L$VTK_LIB_DIR])
  FATHOM_CHECK_VTK_LIB_LIST([vtkexpat],[$VTK_LIB_SUFFIX],      [vtk_libs],[$vtk_libs_arg],[-L$VTK_LIB_DIR])
  FATHOM_CHECK_VTK_LIB_LIST([vtkzlib],[$VTK_LIB_SUFFIX],       [vtk_libs],[$vtk_libs_arg],[-L$VTK_LIB_DIR])
  FATHOM_CHECK_VTK_LIB_LIST([vtkpng],[$VTK_LIB_SUFFIX],        [vtk_libs],[$vtk_libs_arg],[-L$VTK_LIB_DIR])
  FATHOM_CHECK_VTK_LIB_LIST([vtkjpeg],[$VTK_LIB_SUFFIX],       [vtk_libs],[$vtk_libs_arg],[-L$VTK_LIB_DIR])
  FATHOM_CHECK_VTK_LIB_LIST([vtktiff],[$VTK_LIB_SUFFIX],       [vtk_libs],[$vtk_libs_arg],[-L$VTK_LIB_DIR])
  FATHOM_CHECK_VTK_LIB_LIST([vtkftgl],[$VTK_LIB_SUFFIX],       [vtk_libs],[$vtk_libs_arg],[-L$VTK_LIB_DIR])
  FATHOM_CHECK_VTK_LIB_LIST([vtkFiltersCore],[$VTK_LIB_SUFFIX],  [vtk_libs],[$vtk_libs_arg],[-L$VTK_LIB_DIR])
  FATHOM_CHECK_VTK_LIB_LIST([vtkImagingCore],[$VTK_LIB_SUFFIX],    [vtk_libs],[$vtk_libs_arg],[-L$VTK_LIB_DIR])
  FATHOM_CHECK_VTK_LIB_LIST([verdict],[$VTK_LIB_SUFFIX],       [vtk_libs],[$vtk_libs_arg],[-L$VTK_LIB_DIR])
  FATHOM_CHECK_VTK_LIB_LIST([vtkGraphics],[$VTK_LIB_SUFFIX],   [vtk_libs],[$vtk_libs_arg],[-L$VTK_LIB_DIR])
  FATHOM_CHECK_VTK_LIB_LIST([vtkNetCDF],[$VTK_LIB_SUFFIX],     [vtk_libs],[$vtk_libs_arg],[-L$VTK_LIB_DIR])
  FATHOM_CHECK_VTK_LIB_LIST([vtkexoIIc],[$VTK_LIB_SUFFIX],     [vtk_libs],[$vtk_libs_arg],[-L$VTK_LIB_DIR])
  FATHOM_CHECK_VTK_LIB_LIST([vtkmetaio],[$VTK_LIB_SUFFIX],     [vtk_libs],[$vtk_libs_arg],[-L$VTK_LIB_DIR])
  FATHOM_CHECK_VTK_LIB_LIST([vtkIOCore],[$VTK_LIB_SUFFIX],         [vtk_libs],[$vtk_libs_arg],[-L$VTK_LIB_DIR])
  FATHOM_CHECK_VTK_LIB_LIST([vtkRenderingCore],[$VTK_LIB_SUFFIX],  [vtk_libs],[$vtk_libs_arg],[-L$VTK_LIB_DIR])
  FATHOM_CHECK_VTK_LIB_LIST([vtkParallelCore],[$VTK_LIB_SUFFIX],   [vtk_libs],[$vtk_libs_arg],[-L$VTK_LIB_DIR])
  #FATHOM_CHECK_VTK_LIB_LIST([vtkHybrid],[$VTK_LIB_SUFFIX],     [vtk_libs],[$vtk_libs_arg],[-L$VTK_LIB_DIR])
  
   # Make sure we found at least vtkCommonCore and vtkRendering
  if ! echo "x $vtk_libs" | grep lvtkCommonCore >/dev/null; then
    AC_MSG_ERROR("VTK library 'vtkCommonCore' not found.")
  fi
  
  AC_LANG_POP([C++])

  FATHOM_MERGE_LISTS([XLIBS_tmp],[$X_EXTRA_LIBS -lX11 $X_PRE_LIBS],[$vtk_x_libs])
  FATHOM_MERGE_LISTS([XLIBS],[$vtk_sys_libs],[$XLIBS_tmp])
  VTK_LIBS="$LIBS -L$VTK_LIB_DIR $vtk_libs $XLIBS"
  VTK_INCLUDES="$VTK_INCLUDES"
  AC_SUBST(VTK_LIBS)
  AC_SUBST(VTK_INCLUDES)
  AC_SUBST(VTK_LIB_DIR)
  AC_SUBST(VTK_INC_DIR)
fi

################################################################################
#                               qvdual
################################################################################

if test $ENABLE_qvdual = yes; then


################################################################################
#                               GraphViz
################################################################################
  AC_ARG_WITH([graphviz],
  [AS_HELP_STRING([--with-graphviz=DIR],[Specify directory containing GraphViz])],
  [GRAPH_DIR=$withval
   DISTCHECK_CONFIGURE_FLAGS="$DISTCHECK_CONFIGURE_FLAGS --with-graphviz=\"${withval}\""
  ],[GRAPH_DIR=])

  case "x$GRAPH_DIR" in
    xno)
      GRAPHVIZ_MISSING=yes
      ;;
    xyes|x)
      GRAPH_INC_DIR=
      GRAPH_DIR=
      for dir in /usr /usr/local; do
        if test "x" = "x$GRAPH_DIR"; then
          AC_CHECK_FILE([${dir}/include/graphviz/gvc.h],[GRAPH_DIR="$dir"])
        fi
      done
      AC_MSG_CHECKING([for GraphViz include dir])
      if test "x" != x"$GRAPH_DIR"; then
        GRAPH_INC_DIR="-I${GRAPH_DIR}/include/graphviz"
      fi
      AC_MSG_RESULT([$GRAPH_INC_DIR])
      AC_MSG_CHECKING([for GraphViz library dir])
      GRAPH_LIB_DIR=
      for dir in ${GRAPH_DIR}/lib64/graphviz ${GRAPH_DIR}/lib/graphviz /usr/lib64/graphviz /usr/lib/graphviz /usr/local/lib64/graphviz /usr/local/lib/graphviz /lib64/graphviz /lib/graphviz; do
        if test "x" = "x$GRAPH_LIB_DIR"; then
          if test -d $dir; then
            GRAPH_LIB_DIR=-L$dir
          fi
        fi
      done
      AC_MSG_RESULT([$GRAPH_LIB_DIR])
      ;;
    x?*)
      GRAPH_INC_DIR=
      for dir in ${GRAPH_DIR}/include/graphviz ${GRAPH_DIR}/include ${GRAPH_DIR}; do
        if test "x" = "x$GRAPH_INC_DIR"; then
          AC_CHECK_FILE([${dir}/gvc.h],[GRAPH_INC_DIR="-I$dir"])
        fi
      done
      AC_MSG_CHECKING([for GraphViz include dir])
      if test "x" = x"$GRAPH_INC_DIR"; then
        AC_MSG_RESULT([no])
        AC_MSG_ERROR([Graphviz includes for qvdual not found])
      else
        AC_MSG_RESULT([$GRAPH_INC_DIR])
      fi
      AC_MSG_CHECKING([for GraphViz library dir])
      GRAPH_LIB_DIR=
      for dir in ${GRAPH_DIR}/lib/graphviz ${GRAPH_DIR}/lib ${GRAPH_DIR}; do
        if test "x" = "x$GRAPH_LIB_DIR"; then
          if test -d $dir; then
            GRAPH_LIB_DIR=-L$dir
          fi
        fi
      done
      if test "x" = x"$GRAPH_LIB_DIR"; then
        AC_MSG_RESULT([no])
        AC_MSG_ERROR([Graphviz lib for qvdual not found])
      else
        AC_MSG_RESULT([$GRAPH_LIB_DIR])
      fi
      ;;
  esac

  GRAPH_LIBS="$GRAPH_LIB_DIR -lgvc -lgraph"
  old_CXXFLAGS="$CXXFLAGS"
  old_CPPFLAGS="$CPPFLAGS"
  CXXFLAGS="$GRAPH_INC_DIR"
  CPPFLAGS="$GRAPH_INC_DIR"
  old_LIBS="$LIBS"
  LIBS=$GRAPH_LIBS
  AC_CHECK_HEADERS([gvc.h],[],[AC_MSG_WARN([Missing GraphViz header]); GRAPHVIZ_MISSING=yes])
  AC_CHECK_LIB([gvc],[gvContext],[],[AC_MSG_WARN([Cannot find GraphViz library: -lgraph]); GRAPHVIZ_MISSING=yes])
  LIBS="$old_LIBS"
  CXXFLAGS="$old_CXXFLAGS"
  CPPFLAGS="$old_CPPFLAGS"
  
  
################################################################################
#                                   QT
################################################################################
  AC_LANG_PUSH([C++])
  AC_ARG_VAR([QTDIR],[QT installation directory])
  if test x"$QTDIR" = x; then
    search_path="$PATH"
    qlibdir=
    incdir=
    for dir in /usr/include/qt3 /usr/local/include/qt3 /include/qt3; do
      if test x = x${incdir}; then
        if test -d $dir; then
          incdir=-I$dir
        fi
      fi
    done
  else
    search_path="${QTDIR}/bin"
    qlibdir="-L${QTDIR}/lib"
    incdir="-I${QTDIR}/include"
  fi
  
  AC_PATH_PROG([MOC],[moc],[],[$search_path])
  if test x = x"$MOC";then
    AC_MSG_WARN([Cannot find moc (Qt meta object compiler)])
    QT_MISSING=yes
  fi
  AC_SUBST(MOC)
  AC_PATH_PROG([UIC],[uic],[],[$search_path])
  if test x = x"$UIC";then
    AC_MSG_WARN([Cannot find uic (Qt user interface compiler)])
    QT_MISSING=yes
  fi
  AC_SUBST(UIC)
  
  old_CXXFLAGS="$CXXFLAGS"
  old_CPPFLAGS="$CPPFLAGS"
  CXXFLAGS="$incdir"
  CPPFLAGS="$incdir"
  AC_CHECK_HEADERS([qlineedit.h qevent.h qapplication.h \
                    qwidget.h qtimer.h qpixmap.h qwidgetplugin.h \
                    qobject.h qmetaobject.h],[],
                   [QT_MISSING=yes])
  CXXFLAGS="$old_CXXFLAGS"
  CPPFLAGS="$old_CPPFLAGS"
  QT_INCLUDES="$incdir"
  
  old_LIBS="$LIBS"
  LIBS="$LIBS $qlibdir"
  # Cannot use CHECK-LIB here to loop over qt-mt because of
  # autoconf bug with libraries that have a '-' in their name.
  AC_MSG_CHECKING([for main in -lqt-mt])
  QT_LIBS="$qlibdir -lqt-mt"
  AC_TRY_LINK_FUNC(main,[AC_MSG_RESULT([yes])],[
    AC_MSG_RESULT([no])
    LIBS="$old_LIBS $qlibdir"
    AC_CHECK_LIB([qt],[main],[QT_LIBS="$qlibdir -lqt"],[QT_MISSING=yes],[])ac_cv_lib_qt=ac_cv_lib_qt_main

  ])
  LIBS="$VTK_LIBS $QT_LIBS"
  AC_CHECK_LIB([QVTK],[main],[QT_LIBS="-lQVTL $QT_LIBS"],[AC_MSG_ERROR([QVTK library for qvdual not found])],[])ac_cv_lib_QVTK=ac_cv_lib_QVTK_main

  LIBS="$old_LIBS"
  AC_LANG_POP([C++])
  
################################################################################
#                                 X/VTK/QT
################################################################################

  QVDUAL_LIBS="$LIBS $GRAPH_LIBS $QT_LIBS $VTK_LIBS"
  QVDUAL_INCLUDES="$GRAPH_INC_DIR $VTK_INCLUDES $QT_INCLUDES"
  AC_SUBST(QVDUAL_LIBS)
  AC_SUBST(QVDUAL_INCLUDES)
fi

################################################################################
#                           CGM
################################################################################
AC_ARG_WITH(cgm, 
[AS_HELP_STRING([--with-cgm=DIR],[Specify directory containing CGM])],
[CGM_DIR=$withval
 DISTCHECK_CONFIGURE_FLAGS="$DISTCHECK_CONFIGURE_FLAGS --with-cgm=\"${withval}\""
 ], [CGM_DIR=])

case "x$CGM_DIR" in
  xno|x)
    CGM_MISSING=yes
    ;;
  xyes)
    AC_MSG_ERROR([--with-cgm requires an argument])
    ;;
  *)
    if ! test -d "$CGM_DIR"; then
      AC_MSG_ERROR([$CGM_DIR : not a directory.])
    fi
    CGM_MISSING=no
    CGM_MAKE=
    AC_CHECK_FILE([${CGM_DIR}/lib/cgm.make],
                  [CGM_MAKE="${CGM_DIR}/lib/cgm.make";
                   AM_CPPFLAGS="$AM_CPPFLAGS -DCGM"],
                  [AC_CHECK_FILE([${CGM_DIR}/cgm.make],
                                 [CGM_MAKE="${CGM_DIR}/cgm.make";
                   AM_CPPFLAGS="$AM_CPPFLAGS -DCGM"],
                                 [AC_MSG_ERROR([$CGM_DIR : not a configured CGM]); 
                                  CGM_MISSING=yes])
                  ])
    ;;
esac

if test "x$CGM_MISSING" = "xno"; then
  CGM_CONFIG_OPTIONS="include $CGM_MAKE"

  AC_MSG_CHECKING([Checking for GeometryQueryTool::ray_fire(RefFace*,...)])
  FATHOM_MAKE_INC_VAR([$CGM_MAKE],[CGM_DEFINES], [CGM_CPPFLAGS="$make_val"])   
  FATHOM_MAKE_INC_VAR([$CGM_MAKE],[CGM_INCLUDES],[CGM_CPPFLAGS="$CGM_CPPFLAGS $make_val"])   
  FATHOM_MAKE_INC_VAR([$CGM_MAKE],[CGM_LTFLAGS], [CGM_LTFLAGS="$make_val"])   
  FATHOM_MAKE_INC_VAR([$CGM_MAKE],[CGM_LDFLAGS], [CGM_LDFLAGS="$make_val"])   
  FATHOM_MAKE_INC_VAR([$CGM_MAKE],[CGM_LIBS],    [CGM_LIBS="$make_val"])   
  AC_LANG_PUSH([C++])
  old_CPPFLAGS="$CPPFLAGS"
  old_LDFLAGS="$LDFLAGS"
  old_LIBS="$LIBS"
  CPPFLAGS="$CGM_CPPFLAGS $CPPFLAGS"
  LDFLAGS="$CGM_LTFLAGS $CGM_LDFLAGS $CPPFLAGS"
  LIBS="$CGM_LIBS $LIBS"
  AC_LINK_IFELSE(
    [AC_LANG_PROGRAM([#include "GeometryQueryTool.hpp"
                      #include "CubitVector.hpp"],
                    [CubitVector a,b;
                     DLIList<double> c;
                     GeometryQueryTool::instance()->fire_ray((RefFace*)0, a, b, c );
                    ])],
    [MOAB_CGM_DEFINES="-DHAVE_CGM_FIRE_RAY"; AC_MSG_RESULT(yes)],
    [AC_MSG_RESULT(no)])
  CPPFLAGS="$old_CPPFLAGS"
  LDFLAGS="$old_LDFLAGS"
  LIBS="$old_LIBS"
#  LDFLAGS="$old_LDFLAGS"
#  LIBS="$old_LIBS"
  AC_LANG_POP([C++])
  EXPORT_LDFLAGS="$EXPORT_LDFLAGS $CGM_LDFLAGS"
  EXPORT_LTFLAGS="$EXPORT_LTFLAGS $CGM_LTFLAGS"
fi

AC_SUBST(MOAB_CGM_DEFINES)
AC_SUBST(CGM_CPPFLAGS)
AC_SUBST(CGM_LDFLAGS)
AC_SUBST(CGM_LTFLAGS)
AC_SUBST(CGM_LIBS)
AC_SUBST(CGM_DIR)

AM_CONDITIONAL( HAVE_CGM, [test "x$CGM_MISSING" = "xno"] )

################################################################################
#                           Output Files
################################################################################
rm -r -f a.out

# --------------------------------------------------------------
# Print configuration info to the header file
# --------------------------------------------------------------
AC_DEFINE_UNQUOTED(CONFIGURE_INFO, ["$0 run on `date`"], [Configuration information.])
AC_DEFINE_UNQUOTED(CONFIGURE_COMMAND, ["$USER_CONFIGURE_CMD"], [Configuration command along with user-specified options.])
AC_SUBST(USER_CONFIGURE_CMD)

# Some old versions of autoconf don't define docdir.  
# Define it if autoconf did not.
if test "x" = "x$docdir"; then
  docdir='${datadir}/doc/moab'
  AC_SUBST(docdir)
fi

# Let us define examplesdir. 
# Define it if autoconf did not already.
if test "x" = "x$examplesdir"; then
  examplesdir='${datadir}/examples'
  AC_SUBST(examplesdir)
fi


AC_SUBST([AM_CPPFLAGS])
AM_LDFLAGS="$AM_LDFLAGS $EXPORT_LTFLAGS $EXPORT_LDFLAGS"
AC_SUBST([AM_LDFLAGS])
AC_SUBST([EXPORT_LTFLAGS])
AC_SUBST([EXPORT_LDFLAGS])
AC_SUBST([AM_CXXFLAGS])
AC_SUBST([AM_CFLAGS])
AC_SUBST([AM_FCFLAGS])
AC_SUBST([AM_FFLAGS])

AC_ARG_VAR([FC], [FORTRAN compiler command])
AC_CONFIG_HEADERS([config.h])
AC_CONFIG_HEADERS([src/moab/Version.h
                   src/moab/EntityHandle.hpp
                   src/parallel/moab_mpi_config.h
                   src/FCDefs.h])
AC_CONFIG_FILES([Makefile 
                 moab.make                  
                 MOABConfig.cmake
                 examples/makefile
                 examples/old/deform_mesh/makefile
                 src/Makefile
                 src/io/Makefile
                 src/io/mhdf/Makefile
                 src/LocalDiscretization/Makefile
<<<<<<< HEAD
		 src/RefineMesh/Makefile
=======
                 src/RefineMesh/Makefile
>>>>>>> 93fe136b
                 src/parallel/Makefile
                 src/oldinc/Makefile
                 src/verdict/Makefile
                 test/Makefile
                 test/dagmc/Makefile
                 test/h5file/Makefile
                 test/dual/Makefile
                 test/obb/Makefile
                 test/perf/Makefile
                 test/perf/point_location/Makefile
                 test/io/Makefile
                 test/parallel/Makefile
                 test/oldinc/Makefile
                 itaps/iBase_f.h
                 itaps/Makefile
                 itaps/imesh/Makefile
                 itaps/imesh/iMesh-Defs.inc
                 itaps/igeom/Makefile
                 itaps/igeom/FBiGeom-Defs.inc
                 tools/Makefile
                 tools/refiner/Makefile
                 tools/mbcoupler/Makefile
                 tools/mbcslam/Makefile
                 tools/mcnpmit/Makefile
                 tools/qvdual/Makefile
                 tools/dagmc/Makefile
                 tools/vtkMOABReader/CMakeLists.txt
                 doc/user.dox
                 doc/config.tex
                 MeshFiles/Makefile
                 MeshFiles/unittest/Makefile
                 MeshFiles/unittest/io/Makefile
                 MeshFiles/unittest/iGeom/Makefile
                 MeshFiles/unittest/dagmc/Makefile
                 MeshFiles/unittest/mbcslam/Makefile
                 MeshFiles/unittest/h5file/Makefile
                 MeshFiles/examples/Makefile
                 ])
AC_CONFIG_COMMANDS([src/MOAB_FCDefs.h],
  [sed -e "s/FC_FUNC/MOAB_FC_FUNC/" src/FCDefs.h >src/MOAB_FCDefs.h])

# DISTCHECK_CONFIGURE_FLAGS="$USER_CONFIGURE_CMD"
# make distcheck will use this DISTCHECK_CONFIGURE_FLAGS 
# variable to be passed to configure line
# some people include a lot of env vars here
# I think we need only those; only distcheck is affected by this
## original is commented out below; we use only a few 
## for var in CC CFLAGS CPPFLAGS CXX CXXCPP LDFLAGS LIBS F90 FC F77; do
for var in CC CXX F90 FC F77 LDFLAGS LIBS; do
  eval isset=\${$var+set}
  if test "$isset" = 'set' ; then
    eval val=$`echo $var`
    DISTCHECK_CONFIGURE_FLAGS="$DISTCHECK_CONFIGURE_FLAGS  $var=\"$val\""
  fi
done

AC_SUBST([DISTCHECK_CONFIGURE_FLAGS])

AC_OUTPUT

AC_MSG_RESULT([C:   $CC $CFLAGS $CPPFLAGS])
AC_MSG_RESULT([C++: $CXX $CXXFLAGS $CPPFLAGS])
if (test "xno" != "x$ENABLE_FORTRAN"); then
  AC_MSG_RESULT([Fortran90: $FC $FCFLAGS $FCPPFLAGS])
fi
if (test "xno" != "x$ENABLE_FORTRAN"); then
  AC_MSG_RESULT([Fortran77: $F77 $FFLAGS $FCPPFLAGS])
fi

if test "x$HAVE_HDF5" = "xno"; then
  AC_MSG_WARN([
*************************************************************************
*            MOAB has been configured w/out the HDF5 library.
*              Support for native file format is disabled!
*************************************************************************])
fi

if test "x$HAVE_NETCDF" = "xno"; then
  AC_MSG_WARN([
*************************************************************************
*           MOAB has been configured w/out the NetCDF library.
*     Support for ExodusII/Genesis and other file formats is disabled!
*************************************************************************])
elif test "xno" = "x$NETCDF_SUFFICIENT_DIMS_VARS"; then
  AC_MSG_WARN([
*************************************************************************
*  The configured NetCDF library does not have sufficient constant limits
*  to support reading of ExodusII with large numbers of blocks or sidesets
*  or nodesets.  Please consider re-compiling your NetCDF library after
*  increasing the constants NC_MAX_DIMS and NC_MAX_VARS in netcdf.h to
*  65536 and 524288, respectively.  See: 
*  http://cubit.sandia.gov/help-version11.1/finite_element_model/export/exporting_exodus2_file.htm
*************************************************************************])
fi

if test "x$WARN_PARALLEL_HDF5" = "xyes"; then
  AC_MSG_WARN([
*************************************************************************
*        MOAB has been configured with parallel and HDF5 support
*     but the configured HDF5 library does not support parallel IO.
*            Some parallel IO capabilities will be disabled.
*************************************************************************])
fi

if test "x$WARN_PARALLEL_HDF5_NO_COMPLEX" = "xyes"; then
  AC_MSG_WARN([
*************************************************************************
*     Your parallel HDF5 library is configured without 
*     H5_MPI_COMPLEX_DERIVED_DATATYPE_WORKS .  For the types of IO
*     patterns MOAB typically does this will result in degrading
*     collective IO calls to independent IO, which may have a very
*     significant impact on IO performance.
*************************************************************************])
fi

<|MERGE_RESOLUTION|>--- conflicted
+++ resolved
@@ -1370,11 +1370,7 @@
                  src/io/Makefile
                  src/io/mhdf/Makefile
                  src/LocalDiscretization/Makefile
-<<<<<<< HEAD
-		 src/RefineMesh/Makefile
-=======
                  src/RefineMesh/Makefile
->>>>>>> 93fe136b
                  src/parallel/Makefile
                  src/oldinc/Makefile
                  src/verdict/Makefile
