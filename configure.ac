--- conflicted
+++ resolved
@@ -599,12 +599,9 @@
 enablehypre=no
 if (test "x$enablempi" != "xno" && test "x$enableeigen" != "xno"); then
   CONFIGURE_HYPRE
-<<<<<<< HEAD
-=======
   if (test "xno" != "x$enablehypre"); then
     AC_DEFINE([HAVE_HYPRE],[1],["Define if configured with HYPRE solver support."])
   fi
->>>>>>> defce38c
 fi
 AM_CONDITIONAL(HAVE_HYPRE, [test "xno" != "x$enablehypre"])
 
