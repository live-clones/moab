################################################################################
#                           Standard Stuff
################################################################################
AC_INIT([MOAB],[5.1.1],[moab-dev@mcs.anl.gov],[moab],[http://sigma.mcs.anl.gov])
AC_CONFIG_SRCDIR([moab.make.in])
AC_CONFIG_SRCDIR([config/MOABConfig.cmake.in])
AC_CONFIG_SRCDIR([examples/makefile.config.in])
AC_CONFIG_MACRO_DIR([config])
AC_CONFIG_AUX_DIR([config])
AC_CANONICAL_TARGET
m4_ifdef([AM_SILENT_RULES],
          [m4_define([mb_am_oldtests], [[color-tests] [parallel-tests]])],
          [m4_define([mb_am_oldtests], [])])
AM_INIT_AUTOMAKE([subdir-objects] mb_am_oldtests)
m4_ifdef([AM_SILENT_RULES], [AM_SILENT_RULES([yes])])

AC_CHECK_PROG( [SED], [sed], [sed], [true] )

# Infer the source directory as the path to the ./configure script
project_topsrcdir=`dirname $0`
project_topbuilddir="$PWD"
USER_CONFIGURE_CMD="$0 $ac_configure_args"
################################################################################
#                         Operating system
################################################################################
build_linux=no
build_windows=no
build_mac=no

# Detect the target system
case "${target_os}" in
    linux*)
        build_linux=yes
        ;;
    cygwin*|mingw*)
        build_windows=yes
        ;;
    darwin*)
        build_mac=yes
        ;;
    *)
        AC_MSG_ERROR(["OS $target_os is not supported"])
        ;;
esac

# Pass the conditionals to automake
AM_CONDITIONAL([LINUX], [test "$build_linux" = "yes"])
AM_CONDITIONAL([WINDOWS], [test "$build_windows" = "yes"])
AM_CONDITIONAL([OSX], [test "$build_mac" = "yes"])
################################################################################
#                           Compilers
################################################################################
INITIALIZE_EXTERNAL_PACKAGES

MB_CPPFLAGS=""
MB_DEFS=""

ENABLE_FORTRAN=no
AC_ARG_ENABLE([fortran],
              [AS_HELP_STRING([--disable-fortran], [Disable Fortran support and name mangling in ITAPS/MBCN C headers])])

if (test "x$enable_fortran" != "xno"); then
  ENABLE_FORTRAN=yes
fi
AC_SUBST(ENABLE_FORTRAN)
DISTCHECK_CONFIGURE_FLAGS="$DISTCHECK_CONFIGURE_FLAGS --enable-fortran=$ENABLE_FORTRAN"

FCMANGLE_SUFFIX="_" # GNU, Intel
AC_ARG_WITH(fc-mangling-suffix,
  [AS_HELP_STRING([--with-fc-mangling-suffix=<lib>], [use the provided suffix for Fortran mangled symbols])])
case $with_fc_mangling_suffix in
  yes | no | "") ;;
  *) FCMANGLE_SUFFIX="$with_fc_mangling_suffix" ;;
esac
AC_SUBST(FCMANGLE_SUFFIX)

# Find out the appropriate compiler based on user options
FATHOM_CHECK_COMPILERS([yes],[yes],[$ENABLE_FORTRAN])
AM_CONDITIONAL(PARALLEL,[test "x$enablempi" != "xno"])
AM_CONDITIONAL(ENABLE_FORTRAN,[test "x$ENABLE_FORTRAN" != "xno"])
MPI_DIR=$WITH_MPI
AC_SUBST(MPI_DIR)
AC_SUBST(enablempi)

# Invoke and find all necessary flags for C, C++, FC
FATHOM_COMPILER_FLAGS([yes],[yes],[$ENABLE_FORTRAN])

AC_PROG_LN_S
AC_PROG_MAKE_SET
AC_PROG_MKDIR_P
AC_DISABLE_SHARED
AC_SUBST(enable_static)
AC_SUBST(enable_shared)

# All language options initialized -- now call
# libtool initialization
# AC_PROG_LIBTOOL is deprecated
LT_INIT([dlopen])
LT_LANG([C++])

AC_C_BIGENDIAN

AC_CHECK_PROG([ZCAT],[gunzip],[gunzip -c],[])
AC_CHECK_PROG([ZCAT],[gzip],[gzip -cd],[])
AC_CHECK_PROG([ZCAT],[zcat],[zcat],[])
if test "x" = "x$ZCAT"; then
  AC_MSG_WARN([[Cannot run tests: no way to uncompress input files.]])
fi
AC_SUBST([ZCAT])
AM_CONDITIONAL([HAVE_ZCAT],[test "x" = "x$ZCAT"])

FATHOM_TEMPLATE_SPECIALIZATION
FATHOM_TEMPLATE_FUNC_SPECIALIZATION
MB_DEFS="$MB_DEFS $TEMPLATE_SPECIALIZATION $TEMPLATE_FUNC_SPECIALIZATION"

FATHOM_CHECK_CXX_WORKS([], [AC_MSG_ERROR([Cannot build without C++ compiler])])

################################################################################
#            Check for need for extra flags to support cray pointers
################################################################################
if test "xyes" = "x$ENABLE_FORTRAN" && test "x" != "x$F77"; then
  PAC_PROG_F77_CRAY_POINTER([
    FFLAGS="$FFLAGS $CRAYPTR_FFLAGS"
  ])
fi

if test "xyes" = "x$ENABLE_FORTRAN" && test "x" != "x$FC"; then
  PAC_PROG_FC_CRAY_POINTER([
    FCFLAGS="$FCFLAGS $CRAYPTR_FCFLAGS"
  ])
fi

################################################################################
#                           Basic Portability Stuff
################################################################################
AC_CHECK_FUNC([vsnprintf], [AC_DEFINE([HAVE_VSNPRINTF],[1],[Define if vsnprintf is available.])] )
AC_CHECK_FUNC([vsprintf],  [AC_DEFINE([HAVE_VSPRINTF], [1],[Define if vsprintf is available.])] )
AC_CHECK_FUNC([clock],     [AC_DEFINE([HAVE_CLOCK],    [1],[Define if clock is available.])] )
AC_CHECK_FUNC([times],     [AC_DEFINE([HAVE_TIMES],    [1],[Define if times is available.])] )
AC_CHECK_FUNC([cbrt],      [AC_DEFINE([HAVE_CBRT],     [1],[Define if cbrt is available.])] )

FATHOM_VECTOR_TEMPLATE_INSERT
FATHOM_OLD_STD_COUNT
MB_DEFS="$MB_DEFS $NO_VECTOR_TEMPLATE_INSERT $OLD_STD_COUNT"

################################################################################
#                              Headers
################################################################################
AC_HEADER_STDC
AC_CHECK_HEADERS(fcntl.h strings.h sys/file.h sys/time.h unistd.h)
AC_CHECK_HEADER([inttypes.h], [AC_DEFINE(HAVE_INTTYPES_H,  [1], [MOAB qualified HAVE_INTTYPES_H]) ])
AC_CHECK_HEADER([stdint.h],   [AC_DEFINE(HAVE_STDINT_H,    [1], [MOAB qualified HAVE_STDINT_H])   ])
AC_CHECK_HEADER([stddef.h],   [AC_DEFINE(HAVE_STDDEF_H,    [1], [MOAB qualified HAVE_STDDEF_H])   ])
AC_CHECK_HEADER([stdlib.h],   [AC_DEFINE(HAVE_STDLIB_H,    [1], [MOAB qualified HAVE_STDLIB_H])   ])
AC_CHECK_HEADER([ieeefp.h],   [AC_DEFINE(HAVE_IEEEFP_H,    [1], [MOAB qualified HAVE_IEEEFP_H])   ])
AC_CHECK_HEADER([termios.h],  [AC_DEFINE(HAVE_TERMIOS_H,   [1], [MOAB qualified HAVE_TERMIOS_H])  ])
AC_CHECK_HEADER([sys/types.h],[AC_DEFINE(HAVE_SYS_TYPES_H, [1], [MOAB qualified HAVE_SYS_TYPES_H])])
AC_CHECK_HEADER([sys/ioctl.h],[AC_DEFINE(HAVE_SYS_IOCTL_H, [1], [MOAB qualified HAVE_SYS_IOCTL_H])])

SIZEOF_MBENTITYHANDLE=0
AC_CHECK_SIZEOF([void *])
SIZEOF_VOID_P=$ac_cv_sizeof_void_p
AC_SUBST(SIZEOF_VOID_P)
AC_ARG_ENABLE([64bit-handles],
  [AS_HELP_STRING([--enable-64bit-handles],[Force EntityHandle to be 64 bits])],
  [AC_CHECK_TYPE([uint64_t],
    [AC_DEFINE(FORCE_64_BIT_HANDLES,[1],[Use int64_t for handles])
     SIZEOF_MBENTITYHANDLE=8
     DISTCHECK_CONFIGURE_FLAGS="$DISTCHECK_CONFIGURE_FLAGS --enable-64bit-handles"],
    [AC_MSG_ERROR([Platform does not have uint64_t. Cannot force 64-bit handles])])
])
AC_ARG_ENABLE([32bit-handles],
  [AS_HELP_STRING([--enable-32bit-handles],[Force EntityHandle to be 32 bits])],
  [AC_CHECK_TYPE([uint32_t],
    [AC_DEFINE(FORCE_32_BIT_HANDLES,[1],[Use int32_t for handles])
     SIZEOF_MBENTITYHANDLE=4
     DISTCHECK_CONFIGURE_FLAGS="$DISTCHECK_CONFIGURE_FLAGS --enable-32bit-handles"],
    [AC_MSG_ERROR([Platform does not have uint32_t. Cannot force 32-bit handles])])
])
if test "x$SIZEOF_MBENTITYHANDLE" = "x0"; then
  SIZEOF_MBENTITYHANDLE=$SIZEOF_VOID_P
  AC_CHECK_TYPE([size_t],
   [AC_DEFINE(HAVE_SIZE_T,[1],[System provides size_t typedef])],
   [AC_CHECK_SIZEOF([unsigned long])
    SIZEOF_UNSIGNGED_LONG=$ac_cv_sizeof_unsigned_long
    if test "$SIZEOF_UNSIGNED_LONG" -ne "$SIZEOF_VOID_P"; then
      AC_MSG_ERROR([Cannot define handle with sizeof void*: size_t not found and long is of incorrect size.])
    fi]
  )
  AC_CHECK_TYPE([ptrdiff_t],
   [AC_DEFINE(HAVE_PTRDIFF_T,[1],[System provides ptrdiff_t typedef])],
   [AC_CHECK_SIZEOF([long])
    AC_CHECK_SIZEOF([void *])
    SIZEOF_VOID_P=$ac_cv_sizeof_void_p
    SIZEOF_LONG=$ac_cv_sizeof_long
    if test "$SIZEOF_LONG" -ne "$SIZEOF_VOID_P"; then
      AC_MSG_ERROR([Cannot define handle with sizeof void*: ptrdiff_t not found and long is of incorrect size.])
    fi]
  )
fi

# Use 64-bit off_t value for file offsets.  W/out this, the stat/fseek calls
# in serial_open_file and other places will fail on 32-bit systems if the file
# is larger that 2GB.
if (test "x$enable_32bit_handles" != "x"); then
  MB_DEFS="$MB_DEFS -D_FILE_OFFSET_BITS=64"
  # AC_DEFINE_UNQUOTED([FILE_OFFSET_BITS], [64], [Support for handling files larger than 2GB on 32-bit machines])
fi

AC_CHECK_LIB(dl, dlopen, LIBS="$LIBS -ldl")
AC_CHECK_LIB(z, compress, LIBS="$LIBS -lz")
if (test "$cxx_compiler" != "Intel"); then
  AC_CHECK_LIB(m, pow, LIBS="$LIBS -lm")
fi

### Check for BLAS and Lapack dense solvers
AC_ARG_ENABLE( [blaslapack],
              [AS_HELP_STRING([--disable-blaslapack], [Enable/disable external BLAS/LAPACK interface; If disabled, Eigen3 should be enabled.])],
[enable_blaslapack=no],
[enable_blaslapack=yes] )

if (test "x$enable_blaslapack" != "xno"); then
  AX_BLAS
  AX_LAPACK
  LIBS="$LAPACK_LIBS $BLAS_LIBS $LIBS"
fi

################################################################################
#                                 pymoab
################################################################################
# function for detecting python modules
AC_DEFUN([AC_PYTHON_MODULE],
[AC_MSG_CHECKING(for module $1 in python)
echo "import $1" | python -
if test $? -ne 0 ; then
AC_MSG_RESULT(not found)
AC_MSG_ERROR(You need the module $1 available to python for this package)
fi
AC_MSG_RESULT(found)
])

filter_sources="NO"
filter_program=""
python_patterns=""

AC_MSG_CHECKING([if pymoab interface was requested by user])
AC_ARG_ENABLE( [pymoab],
[AS_HELP_STRING([--enable-pymoab],[Build support for pymoab interface.])],
[enable_pymoab=$enableval],
[enable_pymoab=no] )

AC_ARG_VAR([PYMOAB_PREFIX],
Custom location for install of PyMOAB module)

pymoab_custom_install=no
AC_MSG_RESULT([$enable_pymoab])

if (test "xyes" != "x$enable_pymoab" && test "xno" != "x$enable_pymoab"); then
  AC_MSG_ERROR([Unknown argument --enable-pymoab=$enableval])
else
  if (test "x$enable_pymoab" != "xno"); then
    ENABLE_pymoab=yes
    AM_PATH_PYTHON([2.7],,[:])
    AX_PYTHON_DEVEL()

    AC_MSG_CHECKING([for the numpy Python package])
    ac_numpy_result=`$PYTHON -c "import numpy" 2>&1`
    if test $? -eq 0; then
    AC_MSG_RESULT([yes])
    else
    AC_MSG_RESULT([no])
    AC_MSG_ERROR([cannot import Python module "numpy".
    Please check your Python installation. The error was:
    $ac_numpy_result])
    PYTHON_VERSION=""
    fi

    AC_MSG_CHECKING([for the setuptools Python package])
    ac_setuptools_result=`$PYTHON -c "import setuptools" 2>&1`
    if test $? -eq 0; then
    AC_MSG_RESULT([yes])
    else
    AC_MSG_RESULT([no])
    AC_MSG_ERROR([cannot import Python module "setuptools".
    Please check your Python installation. The error was:
    $ac_setuptools_result])
    PYTHON_VERSION=""
    fi

    # if enabling PyMOAB, turn cython file filter oni
    filter_sources="YES"
    filter_program=$PYTHON" cython_filter.py 2>/dev/null"
    python_patterns="*.py *.pyx"

    if (test "x$enable_devmode" != "xno"); then
      # Developers updating the PyMOAB modules need Cython (> 0.25)
      AC_PYTHON_MODULE(cython)
      AC_MSG_CHECKING(for proper cython capabilities)
      cython --cplus $srcdir/pymoab/cmake/cython_test.pyx --output-file ./.cython_test_out && rm .cython_test_out
      if test $? -ne 0 ; then
        AC_MSG_ERROR(cython is not the correct version for pymoab)
      fi
      AC_CHECK_PROG(CYTHON_AVAILABLE, cython, yes, no)
      if test x"$CYTHON_AVAILABLE" != x"yes" ; then
          AC_MSG_ERROR([Cython is not installed. Use 'easy_install cython'.])
      else
          CYTHON=`which cython`
          AC_SUBST(CYTHON)
      fi
    fi

    AC_CONFIG_SRCDIR([pymoab/setup.py.in])
    # link source files to build location
    AC_CONFIG_LINKS([pymoab/pymoab/moab.pxd:pymoab/pymoab/moab.pxd
                     pymoab/pymoab/eh.pxd:pymoab/pymoab/eh.pxd
                     pymoab/pymoab/tag.pyx:pymoab/pymoab/tag.pyx
                     pymoab/pymoab/tag.pxd:pymoab/pymoab/tag.pxd
                     pymoab/pymoab/core.pyx:pymoab/pymoab/core.pyx
		     pymoab/pymoab/core.pxd:pymoab/pymoab/core.pxd
		     pymoab/pymoab/rng.pyx:pymoab/pymoab/rng.pyx
		     pymoab/pymoab/rng.pxd:pymoab/pymoab/rng.pxd
		     pymoab/pymoab/hcoord.pyx:pymoab/pymoab/hcoord.pyx
		     pymoab/pymoab/hcoord.pxd:pymoab/pymoab/hcoord.pxd
		     pymoab/pymoab/types.pyx:pymoab/pymoab/types.pyx
		     pymoab/pymoab/topo_util.pyx:pymoab/pymoab/topo_util.pyx
		     pymoab/pymoab/topo_util.pxd:pymoab/pymoab/topo_util.pxd
		     pymoab/pymoab/scd.pyx:pymoab/pymoab/scd.pyx
		     pymoab/pymoab/scd.pxd:pymoab/pymoab/scd.pxd
		     pymoab/pymoab/skinner.pyx:pymoab/pymoab/skinner.pyx
		     pymoab/pymoab/skinner.pxd:pymoab/pymoab/skinner.pxd
		     pymoab/pymoab/tag_conventions.pxd:pymoab/pymoab/tag_conventions.pxd
		     pymoab/pymoab/__init__.pxd:pymoab/pymoab/__init__.pxd
		     pymoab/pymoab/__init__.py:pymoab/pymoab/__init__.py])
    # link test files to build location
    AC_CONFIG_LINKS([pymoab/tests/driver.py:pymoab/tests/driver.py
                     pymoab/tests/test_core.py:pymoab/tests/test_core.py
		     pymoab/tests/test_tag.py:pymoab/tests/test_tag.py
		     pymoab/tests/test_scd.py:pymoab/tests/test_scd.py
		     pymoab/tests/test_hom.py:pymoab/tests/test_hom.py
		     pymoab/tests/test_topo_util.py:pymoab/tests/test_topo_util.py
		     pymoab/tests/test_range.py:pymoab/tests/test_range.py
		     pymoab/tests/test_skinner.py:pymoab/tests/test_skinner.py
		     pymoab/tests/cyl_grps.h5m:pymoab/tests/cyl_grps.h5m
		     pymoab/tests/cyl_grps.vtk:pymoab/tests/cyl_grps.vtk])
    # if a python install location is specified, use that
    if test "x$PYMOAB_PREFIX" != "x"; then
      pymoab_custom_install=yes
      pymoab_prefix=${PYMOAB_PREFIX}
      pythondir=$pymoab_prefix
    else
      # if a prefix was supplied, then install under the lib directory
      # of the specified prefix location
      if test "x$prefix" != "xNONE"; then
        pymoab_prefix=$prefix/lib/python${PYTHON_VERSION}/site-packages
        pymoab_custom_install=yes
        pythondir=$pymoab_prefix
      else
        # if no specific location is used and no prefix was supplied,
        # then install to the system location
        pymoab_prefix=/usr/lib/python${PYTHON_VERSION}/dist-packages
        pythondir=$pymoab_prefix
      fi
    fi

    AC_SUBST([pymoab_prefix])
    # ensure shared libraries are enabled
    if (test "xyes" != "x$enable_shared" || test "xno" = "x$enable_shared"); then
      AC_MSG_ERROR([Cannot build static libraries and the python interface. Please build with shared libraries (--enable-shared) or build without MOAB's python interface.])
    fi
    # ensure 32 bit objects are NOT enabled
    if (test "xyes" = "x$enable_32bit" || test "xno" != "x$enable_32bit"); then
      AC_MSG_ERROR([Cannot build pymoab with 32bit objects enabled. Please remove the --enable-32bit configuration option or build without MOAB's python interface.])
    fi
    # ensure 32 bit handles are NOT enabled
    if (test "x$enable_32bit_handles" != "x"); then
      AC_MSG_ERROR([Cannot build pymoab with 32bit EntityHandles enabled. Please remove the --enable-32bit-handles configuration option or build without MOAB's python interface.])
    fi
    UNAME_S=`uname -s`
    if (test "x$UNAME_S" = "xDarwin"); then
      SLIBENVPATH="DYLD_LIBRARY_PATH"
    else
      SLIBENVPATH="LD_LIBRARY_PATH"
    fi
    AC_SUBST(SLIBENVPATH)
    DISTCHECK_CONFIGURE_FLAGS="$DISTCHECK_CONFIGURE_FLAGS --enable-pymoab=$ENABLE_pymoab"
  else
    ENABLE_pymoab=no
  fi
fi

AM_CONDITIONAL([ENABLE_pymoab],[test "xyes" = "x$ENABLE_pymoab"])
AC_MSG_CHECKING([if pymoab interface is enabled])
AC_MSG_RESULT([$ENABLE_pymoab])
AC_SUBST([filter_sources])
AC_SUBST([filter_program])
AC_SUBST([python_patterns])
################################################################################
#                           iMesh Part 1 of 2
################################################################################
AC_ARG_ENABLE( [imesh],
[AS_HELP_STRING([--disable-imesh],[Do not build support for iMesh interface.])],
[disable_imesh=$enableval],
[disable_imesh=yes] )

if (test "xyes" != "x$disable_imesh" && test "xno" != "x$disable_imesh"); then
  AC_MSG_ERROR([Unknown argument --disable-imesh=$enableval])
else
  if (test "$disable_imesh" != "no"); then
    ENABLE_imesh=yes
  else
    ENABLE_imesh=no
  fi
  DISTCHECK_CONFIGURE_FLAGS="$DISTCHECK_CONFIGURE_FLAGS --enable-imesh=$ENABLE_imesh"
fi

################################################################################
#                           FBiGeom Part 1 of 2
################################################################################
AC_ARG_ENABLE( [fbigeom],
[AS_HELP_STRING([--enable-fbigeom],[Build mesh-based (facets) iGeom implementation])],
[enable_fbigeom=$enableval],[enable_fbigeom=no] )

if (test "xyes" != "x$enable_fbigeom" && test "xno" != "x$enable_fbigeom"); then
  AC_MSG_ERROR([Unknown argument --enable-fbigeom=$enableval])
else
  ENABLE_fbigeom=$enable_fbigeom
  DISTCHECK_CONFIGURE_FLAGS="$DISTCHECK_CONFIGURE_FLAGS --enable-fbigeom=$enable_fbigeom"
fi

################################################################################
#                           iMesh/FBiGeom Part 2 of 2
################################################################################

# The iMesh option must be checked before configuring the compilers
# so that we know if we need Fortran.  This stuff has to be done
# after configuring the compilers so that we know what size of
# various types are.

AC_MSG_CHECKING([size of EntityHandle])
AC_MSG_RESULT([$SIZEOF_MBENTITYHANDLE])
ITAPS_VALID_HANDLE_SIZE=yes
if test $SIZEOF_VOID_P -ne $SIZEOF_MBENTITYHANDLE; then
  ITAPS_VALID_HANDLE_SIZE=no
  AC_MSG_WARN([Cannot build iMesh or FBiGeom API because sizeof(EntityHandle) != sizeof(void*)])
  ENABLE_imesh=no
  ENABLE_fbigeom=no
fi

AC_MSG_CHECKING([if FBiGeom support is to be built])
AC_MSG_RESULT([$ENABLE_fbigeom])
AM_CONDITIONAL([ENABLE_fbigeom],[test "xyes" = "x$ENABLE_fbigeom"])
if test "x$ENABLE_fbigeom" = "xyes"; then
  if test "x$ITAPS_VALID_HANDLE_SIZE" != "xyes"; then
    AC_MSG_ERROR([Cannot build FBiGeom API with sizeof(EntityHandle) != sizeof(void*)])
  fi
  AC_DEFINE([HAVE_FBIGEOM],[1],[Define if configured with FBiGeom interfaces.])
fi
HAVE_FBIGEOM=$ENABLE_fbigeom
AC_SUBST(HAVE_FBIGEOM)

AC_MSG_CHECKING([if iMesh support is to be built])
AC_MSG_RESULT([$ENABLE_imesh])
AM_CONDITIONAL([ENABLE_imesh],[test "xyes" = "x$ENABLE_imesh"])
if test "x$ENABLE_imesh" = "xyes"; then
  if test "x$ITAPS_VALID_HANDLE_SIZE" != "xyes"; then
    AC_MSG_ERROR([Cannot build iMesh API with sizeof(EntityHandle) != sizeof(void*)])
  fi
  AC_DEFINE([HAVE_IMESH],[1],[Define if configured with iMesh interfaces.])
fi

################################################################################
#                           iRel/Lasso Part 1 of 2
################################################################################
AC_ARG_ENABLE( [irel],
[AS_HELP_STRING([--enable-irel],[Build relational geometry-mesh query interface implementation])],
[enable_irel=$enableval],[enable_irel=no] )

if (test "xyes" != "x$enable_irel" && test "xno" != "x$enable_irel"); then
  AC_MSG_ERROR([Unknown argument --enable-irel=$enableval])
else
  ENABLE_irel=$enable_irel
  DISTCHECK_CONFIGURE_FLAGS="$DISTCHECK_CONFIGURE_FLAGS --enable-irel=$enable_irel"
fi

################################################################################
#                           Mesquite Part 1 of 2
################################################################################
AC_ARG_ENABLE( [mesquite],
[AS_HELP_STRING([--enable-mesquite],[Build support for Mesquite interfaces.])],
[enable_mesquite=$enableval],
[enable_mesquite=no] )

if (test "xyes" != "x$enable_mesquite" && test "xno" != "x$enable_mesquite"); then
  AC_MSG_ERROR([Unknown argument --enable-mesquite=$enableval])
else
  DISTCHECK_CONFIGURE_FLAGS="$DISTCHECK_CONFIGURE_FLAGS --enable-mesquite=$enable_mesquite"
fi


################################################################################
#                              Version Stuff
################################################################################

AC_DEFINE(VERSION,["AC_PACKAGE_VERSION"],[MOAB Version])
VERSION_MAJOR=`expr AC_PACKAGE_VERSION : '\([[0-9]]*\)'`
VERSION_MINOR=`expr AC_PACKAGE_VERSION : '[[0-9]]*\.\([[0-9]]*\)'`
VERSION_PATCH=`expr AC_PACKAGE_VERSION : '[[0-9]]*\.[[0-9]]*\.\(.*\)'`
test "x" != "x$VERSION_MAJOR" || AC_MSG_ERROR("Invalid version string: AC_PACKAGE_VERSION")
test "x" != "x$VERSION_MINOR" || AC_MSG_ERROR("Invalid version string: AC_PACKAGE_VERSION")
AC_DEFINE_UNQUOTED(VERSION_MAJOR,$VERSION_MAJOR,[MOAB Major Version])
AC_DEFINE_UNQUOTED(VERSION_MINOR,$VERSION_MINOR,[MOAB Minor Version])
if test "x" != "x$VERSION_PATCH"; then
  AC_DEFINE_UNQUOTED(VERSION_PATCH,$VERSION_PATCH,[MOAB Patch Level])
  VERSION_STRING="AC_PACKAGE_STRING"
elif test $VERSION_MINOR -eq 99; then
  VERSION_STRING="AC_PACKAGE_STRING (Alpha)"
else
  VERSION_STRING="AC_PACKAGE_STRING (Beta)"
fi
AC_DEFINE_UNQUOTED(VERSION_STRING,"${VERSION_STRING}",[MOAB Version String])

################################################################################
#                Create libtool script
################################################################################
# We need the libtool script both for the calls to the ITAPS_LIBTOOL_VAR
# macro and for us in testing for libraries.  If we're using a newer
# version of libtool, the script normally isn't generated until AC_OUTPUT
# at the end of the configure script.  Ask that it be created now instead.
m4_ifdef([LT_OUTPUT],[LT_OUTPUT])

################################################################################
#                              Extract libtool config
################################################################################
FATHOM_LIBTOOL_VAR( [CXX], [compiler_lib_search_path], [MOAB_CXX_LINKFLAGS])
FATHOM_LIBTOOL_VAR( [CXX], [postdeps], [MOAB_CXX_LIBS_TMP])
MOAB_CXX_LIBS=
for lib in $MOAB_CXX_LIBS_TMP; do
  case $lib in
    -lgcc_s)
      ;;
    -lm)
      ;;
    -lc)
      ;;
    *)
      MOAB_CXX_LIBS="$MOAB_CXX_LIBS $lib"
      ;;
  esac
done
AC_SUBST(MOAB_CXX_LINKFLAGS)
AC_SUBST(MOAB_CXX_LIBS)


################################################################################
#                             System Headers
################################################################################
HAVE_IEEEFP=0
AC_CHECK_HEADER([ieeefp.h],[HAVE_IEEEFP_H=1] )
AM_CONDITIONAL(HAVE_IEEEFP_H, [test "$HAVE_IEEEFP"!="0"])
if (test "$HAVE_IEEEFP" != "0"); then
  AC_DEFINE(HAVE_IEEEFP, [1], [Defined if configured with IEEE Floating point support])
fi

## Check for some mathematical functions
AX_CXX_HAVE_STDISFINITE
AX_CXX_HAVE_ISFINITE
AX_CXX_HAVE_FINITE

HAVE_VALGRIND=0
if test "xyes" = "x$enable_debug"; then
  AC_CHECK_HEADER( [valgrind/memcheck.h], [HAVE_VALGRIND=1] )
  if (test "$HAVE_IEEEFP" != "0"); then
    AC_DEFINE(HAVE_VALGRIND, [1], [Defined if configured with Valgrind support])
  fi
fi
AM_CONDITIONAL(HAVE_VALGRIND, [test "$HAVE_VALGRIND"!="0"])

################################################################################
#                             BOOST OPTIONS
################################################################################

dnl FATHOM_CHECK_BOOST( [boost/pool/object_pool.hpp] )
# MK_CHECK_UNORDERED_MAP([CPPFLAGS="$CPPFLAGS -DUNORDERED_MAP_NS=$result -DHAVE_UNORDERED_MAP=${incdir}unordered_map -DHAVE_UNORDERED_SET=${incdir}unordered_set"])
MK_CHECK_UNORDERED_MAP([AC_DEFINE_UNQUOTED([UNORDERED_MAP_NS], [$result], [Unordered map namespace])
                        AC_DEFINE_UNQUOTED([HAVE_UNORDERED_MAP], [${incdir}unordered_map], [Specify if unordered map is available])
                        AC_DEFINE_UNQUOTED([HAVE_UNORDERED_SET], [${incdir}unordered_set], [Specify if unordered set is available])])

################################################################################
#                              MPI OPTIONS
################################################################################

FATHOM_CHECK_MPI
FATHOM_CONFIG_MPI_EXEC
if (test "xno" != "x$enablempi"); then
  AC_DEFINE([HAVE_MPI],[1],[Define if configured with support for parallel computations.])
fi
AM_CONDITIONAL(HAVE_MPI, [test "xno" != "x$enablempi"])
# Used to generate moab_mpi.h
if test "xyes" = "x$MPI_CXX_HELP_NEEDED"; then
  AC_DEFINE( [MPI_CXX_CONFLICT], [1],
    [MPICH_IGNORE_CXX_SEEK is not sufficient to avoid conflicts] )
  AC_DEFINE_UNQUOTED([SEEK_SET],[$SEEK_SET],["Value of C SEEK_SET"])
  AC_DEFINE_UNQUOTED([SEEK_CUR],[$SEEK_CUR],["Value of C SEEK_CUR"])
  AC_DEFINE_UNQUOTED([SEEK_END],[$SEEK_END],["Value of C SEEK_END"])
fi
FATHOM_CHECK_MPITYPE

if (test "$MPIFAMILY" = "OPENMPI" && test "x$ENABLE_FORTRAN" != "xno"); then
  FCLIBS="$FCLIBS -lmpi_cxx"
fi

if test "xyes" = "x$enablempi"; then
  FATHOM_CHECK_MPE
  AC_SUBST([WITH_MPE])
  AC_SUBST([MPE_LIBS])
  test "xyes" != "x$WITH_MPE" || MB_DEFS="$MB_DEFS -DUSE_MPE"
fi

################################################################################
#                              Eigen3 OPTIONS
################################################################################

FATHOM_CONFIGURE_EIGEN3

if (test "x$enable_blaslapack" != "xyes" && test "x$enableeigen" != "xyes"); then
  AC_MSG_ERROR("Either external BLAS/LAPACK libraries or Eigen headers need to be provided.")
fi
<<<<<<< HEAD
AM_CONDITIONAL(HAVE_HDF5, [test "xno" != "x$HAVE_HDF5"])

AM_CPPFLAGS="$HDF5_CPPFLAGS $AM_CPPFLAGS"
EXPORT_LDFLAGS="$EXPORT_LDFLAGS $HDF5_LDFLAGS"
AC_SUBST(HDF5_LIBS)

WARN_HAVE_HDF5=no
WARN_PARALLEL_HDF5=no
WARN_PARALLEL_HDF5_NO_COMPLEX=no
HAVE_HDF5_PARALLEL=no
if test "xno" != "x$HAVE_HDF5"; then
  old_LDFLAGS="$LDFLAGS"
  LDFLAGS="$LDFLAGS $HDF5_LDFLAGS"
  AC_CHECK_LIB( [hdf5_hl], [H5LTpath_valid], [HAVE_HDF5=yes; HDF5_LIBS="-lhdf5_hl $HDF5_LIBS"],
      [WARN_HAVE_HDF5=yes; AC_MSG_WARN("libhdf5 library does not include high level support. Support for native HDF5 file format disabled")],
      [$HDF5_LIBS $LIBS]
      )
  if test "xno" != "x$enablempi"; then
    AC_CHECK_LIB( [hdf5], [H5Pset_fapl_mpio], [HAVE_HDF5_PARALLEL=yes],
      [WARN_PARALLEL_HDF5=yes; AC_MSG_WARN("libhdf5 library does not include parallel support.  Parallel HDF5 I/O disabled")],
      [$HDF5_LIBS $LIBS]
      )
=======

################################################################################
#                              HYPRE OPTIONS
################################################################################

enablehypre=no
if (test "x$enablempi" != "xno" && test "x$enableeigen" != "xno"); then
  CONFIGURE_HYPRE
  if (test "xno" != "x$enablehypre"); then
    AC_DEFINE([HAVE_HYPRE],[1],["Define if configured with HYPRE solver support."])
>>>>>>> 05455f04
  fi
  LDFLAGS="$old_LDFLAGS"
fi
AM_CONDITIONAL(HAVE_HYPRE, [test "xno" != "x$enablehypre"])

################################################################################
#                              HDF5 OPTIONS
################################################################################

FATHOM_CHECK_HDF5

################################################################################
#                             CCMIO OPTIONS
################################################################################

old_LDFLAGS="$LDFLAGS"
LDFLAGS="$LDFLAGS $HDF5_LDFLAGS"
FATHOM_CHECK_CCMIO
LDFLAGS="$old_LDFLAGS"
if test "xno" != "x$HAVE_CCMIO"; then
  AC_DEFINE([HAVE_CCMIO],[1],["Define if configured with CCM I/O support."])
fi
AM_CONDITIONAL(HAVE_CCMIO, [test "xno" != "x$HAVE_CCMIO"])
MB_CPPFLAGS="$CCMIO_CPPFLAGS $MB_CPPFLAGS"
EXPORT_LDFLAGS="$CCMIO_LDFLAGS $EXPORT_LDFLAGS"
AC_SUBST(CCMIO_LIBS)


################################################################################
#                             DAMSEL OPTIONS
################################################################################

old_LDFLAGS="$LDFLAGS"
LDFLAGS="$LDFLAGS $HDF5_LDFLAGS"
FATHOM_CHECK_DAMSEL
LDFLAGS="$old_LDFLAGS"
if (test "xno" != "x$HAVE_DAMSEL" && test "x" != "x$HAVE_DAMSEL"); then
  AC_DEFINE([HAVE_DAMSEL],[1],["Define if configured with Damsel I/O format support."])
fi
AM_CONDITIONAL(HAVE_DAMSEL, [test "xno" != "x$HAVE_DAMSEL" && test "x" != "x$HAVE_DAMSEL"])
MB_CPPFLAGS="$DAMSEL_CPPFLAGS $MB_CPPFLAGS"
EXPORT_LDFLAGS="$DAMSEL_LDFLAGS $EXPORT_LDFLAGS"
AC_SUBST(DAMSEL_LIBS)


################################################################################
#                             NetCDF OPTIONS
################################################################################

  # now pnetcdf
FATHOM_CHECK_PNETCDF([65536],[524288])
if test "xyes" = "x$enablepnetcdf"; then
  AC_DEFINE([HAVE_PNETCDF],[1],["Define if configured with PNetCDF support."])
fi
AM_CONDITIONAL(HAVE_PNETCDF, [test "xyes" = "x$enablepnetcdf"])
MB_CPPFLAGS="$PNETCDF_CPPFLAGS $MB_CPPFLAGS"
EXPORT_LDFLAGS="$PNETCDF_LDFLAGS $EXPORT_LDFLAGS"
AC_SUBST(PNETCDF_LIBS)
AC_SUBST(enablepnetcdf)

old_LDFLAGS="$LDFLAGS"
LDFLAGS="$LDFLAGS $PNETCDF_LDFLAGS $HDF5_LDFLAGS"
FATHOM_CHECK_NETCDF([65536],[524288])
LDFLAGS="$old_LDFLAGS"
if test "xyes" = "x$enablenetcdf"; then
  AC_DEFINE([HAVE_NETCDF],[1],["Define if configured with NetCDF support."])
fi
AM_CONDITIONAL(HAVE_NETCDF, [test "xno" != "x$enablenetcdf"])
MB_CPPFLAGS="$NETCDF_CPPFLAGS $MB_CPPFLAGS"
EXPORT_LDFLAGS="$NETCDF_LDFLAGS $EXPORT_LDFLAGS"
AC_SUBST(NETCDF_LIBS)
AC_SUBST(enablenetcdf)


################################################################################
#                             CGNS OPTIONS
################################################################################

old_LDFLAGS="$LDFLAGS"
LDFLAGS="$LDFLAGS $HDF5_LDFLAGS"
FATHOM_CHECK_CGNS
LDFLAGS="$old_LDFLAGS"
if test "xno" != "x$HAVE_CGNS"; then
  AC_DEFINE([HAVE_CGNS],[1],["Define if configured with CGNS support."])
fi
AM_CONDITIONAL(HAVE_CGNS, [test "xno" != "x$HAVE_CGNS"])
MB_CPPFLAGS="$CGNS_CPPFLAGS $MB_CPPFLAGS"
EXPORT_LDFLAGS="$CGNS_LDFLAGS $EXPORT_LDFLAGS"
AC_SUBST(CGNS_LIBS)


#################################################################################
#                             Documentation
#################################################################################
AC_ARG_ENABLE([docs],
[AS_HELP_STRING([--enable-docs],[indicate to check for doxygen installation])],
                        [ENABLE_DOCS=yes],[ENABLE_DOCS=no] )
AC_ARG_WITH([doxygen],
[AS_HELP_STRING([--with-doxygen=DIR],[Specify directory where Doxygen program is installed. By default, it is /usr/bin])],
[WITH_DOXYGEN="$withval"], [WITH_DOXYGEN=no])

if test "x$WITH_DOXYGEN" != "xno"; then
  AC_PATH_PROGS( [DOXYGEN], [doxygen], [no],[$WITH_DOXYGEN] )
else
  AC_PATH_PROGS( [DOXYGEN], [doxygen], [no],[$PATH])
fi
if test "x$ENABLE_DOCS" = "xyes"; then
  if test "x$DOXYGEN" = "xno"; then
    AC_MSG_ERROR("Doxygen executable not found.")
  fi
fi
AC_SUBST([DOXYGEN])
AM_CONDITIONAL([ENABLE_DOCS],[test "x$ENABLE_DOCS" != "xno"])

################################################################################
#                           Zoltan - Part 1 of 2
################################################################################
WITH_ZOLTAN=no
ZOLTAN_DIR=
ZOLTAN_ARCH=
WITH_PARAMETIS=no
PARMETIS_DIR=
METIS_DIR=
SCOTCH_DIR=
PTSCOTCH_DIR=
SCOTCH_LIBS=
WITH_SCOTCH=no
ZOLTAN_LIBS=
ZOLTAN_LIB_FLAGS=
ZOLTAN_INC_FLAGS=

# If user specified zoltan-arch, but not zoltan, assume
# they want zoltan support, otherwise assume no zoltan
ZOLTAN_DEFAULT=no

# Some versions of Zoltan put libraries in directories such as Obj_Linux,
# where the part after the Obj_ prefix is the zoltan architecture.  Here
# we allow the user to specify this architecture.  We try to avoid requiring
# this option, but we allow the user to specify it in case something is
# going wrong with the logic to choose one automatically.  The 'choose one
# automatically' logic is basically to add everything that matches Obj_*
# to the search path, with the assumption that the linker will ignore libraries
# for other architectures.
AC_ARG_WITH( [zoltan-arch],
             [AS_HELP_STRING([--with-zoltan-arch=OS],[Specify zoltan architecture])],
             [case "x$withval" in
               xyes|xno)
                 AC_MSG_ERROR([Expeted value for --with-zoltan-arch])
                 ;;
               x*)
                 ZOLTAN_ARCH="$withval"
                 ZOLTAN_DEFAULT=yes
                 DISTCHECK_CONFIGURE_FLAGS="$DISTCHECK_CONFIGURE_FLAGS --with-zoltan-arch=\"${withval}\""
                 ;;
               esac])

# Enable support for Zoltan, and optionally specify directory in which
# to search for Zoltan libs and headers.  Specifying this also enables
# mbzoltan unless it is explicitly disabled.
AC_ARG_WITH( [zoltan],
             [AS_HELP_STRING([--with-zoltan=DIR],[Enable Zoltan support, and optionally specify Zoltan location])],
             [case "x$withval" in
               xyes)
                 WITH_ZOLTAN=yes
                 ;;
               xno)
                 WITH_ZOLTAN=no
                 ;;
               x*)
                 WITH_ZOLTAN=yes
                 ZOLTAN_DIR="$withval"
                 test -d "$withval" || AC_MSG_ERROR([Not a directory: with-zoltan=$withval])
                 if test -d "$withval/include"; then
                   ZOLTAN_INC_FLAGS="-I$withval/include"
                 else
                   ZOLTAN_INC_FLAGS="-I$withval"
                 fi
                 DISTCHECK_CONFIGURE_FLAGS="$DISTCHECK_CONFIGURE_FLAGS --with-zoltan=\"${withval}\""
                 ;;
               esac],[WITH_ZOLTAN=$ZOLTAN_DEFAULT] )

FATHOM_CONFIGURE_METIS
FATHOM_CONFIGURE_PARMETIS

# If user specified with-scotch, then assume they are trying
# to add an additional library search directory in which to check
# for the scotch library.
AC_ARG_WITH([scotch],
            [AS_HELP_STRING([--with-scotch=DIR],[Directory containing Scotch library for Zoltan])],
             [SCOTCH_DIR="$withval"; enablescotch=yes],[SCOTCH_DIR=""; enablescotch=no] )

if (test "$enablescotch" != "no"); then
  case "x$SCOTCH_DIR" in
     xyes|xno)
       # error out -- expecting directory path
       AC_MSG_ERROR([Please specify the Scotch installation directory])
       ;;
     x*)
       test -d "$SCOTCH_DIR" || AC_MSG_ERROR([Not a directory: with-scotch=$SCOTCH_DIR])
       if test -d "$SCOTCH_DIR/lib"; then
         ZOLTAN_LIB_FLAGS="$ZOLTAN_LIB_FLAGS -L$SCOTCH_DIR/lib"
         if (test -f "$SCOTCH_DIR/lib/libscotch.a" || test -f "$SCOTCH_DIR/lib/libscotch.so" || test -f "$SCOTCH_DIR/lib/libscotch.dylib"); then
           SCOTCH_LIBS="-lscotch -lscotcherr -lscotcherrexit"
           AC_DEFINE([HAVE_SCOTCH],[1],["Define if configured with Scotch library partitioning support."])
         else
           AC_MSG_ERROR([Scotch libraries not found at $SCOTCH_DIR/lib])
         fi
       else
         ZOLTAN_LIB_FLAGS="$ZOLTAN_LIB_FLAGS -L$SCOTCH_DIR"
         if (test -f "$SCOTCH_DIR/libscotch.a" || test -f "$SCOTCH_DIR/libscotch.so" || test -f "$SCOTCH_DIR/libscotch.dylib"); then
           SCOTCH_LIBS="-lscotch -lscotcherr -lscotcherrexit"
         else
           AC_MSG_ERROR([Scotch libraries not found at $SCOTCH_DIR])
         fi
       fi
       if test -d "$SCOTCH_DIR/include"; then
         ZOLTAN_INC_FLAGS="$ZOLTAN_INC_FLAGS -I$SCOTCH_DIR/include"
       else
         ZOLTAN_INC_FLAGS="$ZOLTAN_INC_FLAGS -I$SCOTCH_DIR"
       fi
       DISTCHECK_CONFIGURE_FLAGS="$DISTCHECK_CONFIGURE_FLAGS --with-scotch=\"${SCOTCH_DIR}\""
       ;;
   esac
fi

# If user specified with-ptscotch, then assume they are trying
# to add an additional library search directory in which to check
# for the parallel scotch library.
AC_ARG_WITH([ptscotch],
            [AS_HELP_STRING([--with-ptscotch=DIR],[Directory containing PTScotch library for Zoltan])],
             [PTSCOTCH_DIR="$withval"; enableptscotch=yes],[PTSCOTCH_DIR="$SCOTCH_DIR"; enableptscotch=$enablescotch] )

if (test "$enableptscotch" != "no"); then
  case "x$PTSCOTCH_DIR" in
     xyes|xno)
       # error out -- expecting directory path
       AC_MSG_ERROR([Please specify the parallel Scotch installation directory])
       ;;
     x*)
       PTSCOTCH_DIR="$PTSCOTCH_DIR"
       test -d "$PTSCOTCH_DIR" || AC_MSG_ERROR([Not a directory: with-ptscotch=$PTSCOTCH_DIR])
       if test -d "$PTSCOTCH_DIR/lib"; then
         ZOLTAN_LIB_FLAGS="$ZOLTAN_LIB_FLAGS -L$PTSCOTCH_DIR/lib"
         if (test -f "$SCOTCH_DIR/lib/libptscotch.a" || test -f "$SCOTCH_DIR/lib/libptscotch.so" || test -f "$SCOTCH_DIR/lib/libptscotch.dylib"); then
           SCOTCH_LIBS="-lptscotch -lptscotcherr -lptscotcherrexit $SCOTCH_LIBS"
           AC_DEFINE([HAVE_SCOTCH],[1],["Define if configured with Parallel Scotch library partitioning support."])
         else
           AC_MSG_ERROR([Scotch libraries not found at $SCOTCH_DIR/lib])
         fi
       else
         ZOLTAN_LIB_FLAGS="$ZOLTAN_LIB_FLAGS -L$PTSCOTCH_DIR"
         if (test -f "$SCOTCH_DIR/libptscotch.a" || test -f "$SCOTCH_DIR/libptscotch.so" || test -f "$SCOTCH_DIR/libptscotch.dylib"); then
           SCOTCH_LIBS="-lptscotch -lptscotcherr -lptscotcherrexit $SCOTCH_LIBS"
         else
           AC_MSG_ERROR([Scotch libraries not found at $SCOTCH_DIR])
         fi
       fi
       if test -d "$PTSCOTCH_DIR/include"; then
         ZOLTAN_INC_FLAGS="$ZOLTAN_INC_FLAGS -I$PTSCOTCH_DIR/include"
       else
         ZOLTAN_INC_FLAGS="$ZOLTAN_INC_FLAGS -I$PTSCOTCH_DIR"
       fi
       DISTCHECK_CONFIGURE_FLAGS="$DISTCHECK_CONFIGURE_FLAGS --with-ptscotch=\"${PTSCOTCH_DIR}\""
       ;;
  esac
fi

################################################################################
#                            Optional Libraries
################################################################################

AC_ARG_WITH([vtk],
  [AS_HELP_STRING([--with-vtk=DIR],[Enable VTK support, and specify VTK location])],
  [WITH_VTK=$withval
   DISTCHECK_CONFIGURE_FLAGS="$DISTCHECK_CONFIGURE_FLAGS --with-vtk=\"${withval}\""
  ],[WITH_VTK=])

VTKMOAB_DEFAULT=no
if (test "x$WITH_VTK" != "xno" && test "x$WITH_VTK" != "x"); then
  VTKMOAB_DEFAULT=yes
fi

AC_ARG_WITH( [vtk-lib-suffix],
             [AS_HELP_STRING([--with-vtk-lib-suffix=SUFFIX],[Specify optional suffix to VTK library names, e.g. -pv3.98])],
             [case "x$withval" in
               xyes)
                 AC_MSG_ERROR([Must specify a non-empty suffix!])
		             VTK_LIB_SUFFIX=
                 ;;
               xno)
                 AC_MSG_ERROR([Must specify a non-empty suffix!])
		             VTK_LIB_SUFFIX=
                 ;;
               x*)
		             VTK_LIB_SUFFIX="$withval"
                 DISTCHECK_CONFIGURE_FLAGS="$DISTCHECK_CONFIGURE_FLAGS --with-vtk-lib-suffix=\"${withval}\""
                 ;;
               esac],[VTK_LIB_SUFFIX=] )

# Provide downloadable option for TempestRemap library
# Supported TempestRemap versions: 2.0.1, 2.0.2
# Arguments: 1) Default Version Number, 2) Download by default ?
AUSCM_CONFIGURE_DOWNLOAD_TEMPESTREMAP([2.0.2],[no])

# Configuration for TempestRemap library
AC_ARG_WITH([tempestremap],
  [AS_HELP_STRING([--with-tempestremap=DIR],[Enable intersection/remapping support through interface to TempestRemap])],
  [WITH_TEMPEST=$withval
   DISTCHECK_CONFIGURE_FLAGS="$DISTCHECK_CONFIGURE_FLAGS --with-tempestremap=\"${withval}\""
  ],[WITH_TEMPEST=$TEMPESTREMAP_DIR])

HAVE_TEMPEST=no
if (test "x$WITH_TEMPEST" != "xno" && test "x$WITH_TEMPEST" != "x"); then
  if (test "x$enableeigen" != "xyes"); then
    AC_MSG_WARN([TempestRemap remapping operators cannot be computed without Eigen3 support])
  else
    # Test for Tempest headers
    AC_LANG_PUSH([C++])
    old_CPPFLAGS="$CPPFLAGS"
    CPPFLAGS="$CPPFLAGS -I$WITH_TEMPEST/include"
    AC_CHECK_HEADER([TempestConfig.h],[TEMPESTREMAP_INCLUDE="-I$WITH_TEMPEST/include"],
                    [WITH_TEMPEST=no
                    AC_MSG_WARN([TempestConfig.h: header not found in $WITH_TEMPEST/include.])],
                    [#include <stdlib.h>])
    CPPFLAGS="$old_CPPFLAGS"
    AC_SUBST(TEMPESTREMAP_INCLUDE)

    # Test for TempestRemap library, possibly requiring NetCDF
    old_LDFLAGS="$LDFLAGS"
    old_LIBS="$LIBS"
    LDFLAGS="$LDFLAGS -L$WITH_TEMPEST/lib $PNETCDF_LDFLAGS $NETCDF_LDFLAGS $HDF5_LDFLAGS"
    LIBS="$NETCDF_LIBS $LAPACK_LIBS $BLAS_LIBS $LIBS"
    AC_CHECK_LIB([TempestRemap],[GenerateOfflineMap],[TEMPESTREMAP_LIBS="-L$WITH_TEMPEST/lib -lTempestRemap $NETCDF_LIBS $LAPACK_LIBS $BLAS_LIBS"],
      [unset ac_cv_lib_TempestRemap_GenerateOfflineMap
      LIBS="$NETCDF_LIBS $PNETCDF_LIBS $HDF5_LIBS $LAPACK_LIBS $BLAS_LIBS $LIBS"
      AC_CHECK_LIB([TempestRemap],[GenerateOfflineMap],
                    [TEMPESTREMAP_LIBS="-L$WITH_TEMPEST/lib -lTempestRemap $NETCDF_LIBS $PNETCDF_LIBS $LAPACK_LIBS $BLAS_LIBS"],
                    [AC_MSG_ERROR([TempestRemap library not found or not usable.])]
                    [$NETCDF_LIBS $PNETCDF_LIBS])],[$NETCDF_LIBS])
    LDFLAGS="$old_LDFLAGS"
    LIBS="$old_LIBS"
    AC_LANG_POP([C++])
    AC_SUBST(TEMPESTREMAP_LIBS)

      # Define macro HAVE_TEMPESTREMAP
    AC_DEFINE([HAVE_TEMPESTREMAP],[1],[Enable use of TempestRemap library API for computing intersection and remapping for Climate problems])
    HAVE_TEMPEST=yes
  fi
fi
AM_CONDITIONAL( HAVE_TEMPESTREMAP, [test "x$HAVE_TEMPEST" = "xyes"] )

################################################################################
#                           Zoltan - Part 2 of 2
################################################################################

#if test "xyes" = "x$ENABLE_mbpart"; then
#  WITH_ZOLTAN=yes
#else
#  WITH_ZOLTAN=no
#fi

# If user requested Zoltan support, verify that we can
# find the library and headers, and set the necessary
# build variables.
if test "xyes" = "x$WITH_ZOLTAN"; then
  if test "xyes" != "x$enablempi"; then
    AC_MSG_WARN([Cannot include Zoltan support without MPI (--with-mpi). Disabling Zoltan support.])
    WITH_ZOLTAN=no
  fi

  if test "xyes" = "x$WITH_ZOLTAN"; then
      # Test for zoltan headers
    AC_LANG_PUSH([C++])
    old_CPPFLAGS="$CPPFLAGS"
    CPPFLAGS="$CPPFLAGS $ZOLTAN_INC_FLAGS -DMPICH_IGNORE_CXX_SEEK"
    AC_CHECK_HEADER([zoltan_cpp.h],,
                    [WITH_ZOLTAN=no
                    AC_MSG_WARN([zoltan_cpp.h: header not found in $ZOLTAN_INC_FLAGS .])],
                    [#include <stdlib.h>])
    CPPFLAGS="$old_CPPFLAGS"
    AC_LANG_POP([C++])

    if test "xyes" = "x$WITH_ZOLTAN"; then
      # Build LDFLAGS for Zoltan
      found=no
      if test "x" != "x$ZOLTAN_DIR"; then
        if test "x" != "x$ZOLTAN_ARCH" && test -d "$ZOLTAN_DIR/Obj_$ZOLTAN_ARCH"; then
          ZOLTAN_LIB_FLAGS="$ZOLTAN_LIB_FLAGS -L$ZOLTAN_DIR/Obj_$ZOLTAN_ARCH"
          found=yes
        elif test -d "$ZOLTAN_DIR/lib"; then
          ZOLTAN_LIB_FLAGS="$ZOLTAN_LIB_FLAGS -L$ZOLTAN_DIR/lib"
          found=yes
        else
          for d in $ZOLTAN_DIR/Obj_*; do
            if test -d "$d"; then
              found=yes
              ZOLTAN_LIB_FLAGS="$ZOLTAN_LIB_FLAGS -L$d"
            fi
          done
        fi
        if test "no" = "$found"; then
          ZOLTAN_LIB_FLAGS="$ZOLTAN_LIB_FLAGS -L$ZOLTAN_DIR"
        fi
      fi

      # Test for Zoltan library, possibly requiring parmetis and scotch
      old_LDFLAGS="$LDFLAGS"
      LDFLAGS="$LDFLAGS $ZOLTAN_LIB_FLAGS"
      AC_CHECK_LIB([zoltan],[Zoltan_LB_Partition],[ZOLTAN_LIBS='-lzoltan'],
        [unset ac_cv_lib_zoltan_Zoltan_LB_Partition
        AC_CHECK_LIB([zoltan],[Zoltan_LB_Partition],
                      [ZOLTAN_LIBS="-lzoltan $PARMETIS_LIBS $METIS_LIBS"],
                      [unset ac_cv_lib_zoltan_Zoltan_LB_Partition
                      AC_CHECK_LIB([zoltan],[Zoltan_LB_Partition],[ZOLTAN_LIBS="-lzoltan $SCOTCH_LIBS $PARMETIS_LIBS $METIS_LIBS"],
                      [AC_MSG_ERROR([zoltan library not found or not usable.  Perhaps you need to specify --with-parmetis=@<:@DIR@:>@ or --with-metis=@<:@DIR@:>@ and/or --with-scotch=@<:@DIR@:>@?])],
                      [$SCOTCH_LIBS $PARMETIS_LIBS $METIS_LIBS])],
                      [$PARMETIS_LIBS $METIS_LIBS])])
      LDFLAGS="$old_LDFLAGS"

        # Define macro HAVE_ZOLTAN
      AC_DEFINE([HAVE_ZOLTAN],[1],["Define if configured with Zoltan library partitioning support."])
    fi
  fi
fi

AM_CONDITIONAL( HAVE_ZOLTAN, [test "x$WITH_ZOLTAN" = "xyes"] )
enablezoltan=$WITH_ZOLTAN
AC_SUBST(enablezoltan)
AC_SUBST(ZOLTAN_DIR)
AC_SUBST(ZOLTAN_LIBS)
AC_SUBST(ZOLTAN_LIB_FLAGS)
AC_SUBST(ZOLTAN_INC_FLAGS)
EXPORT_LDFLAGS="$ZOLTAN_LIB_FLAGS $EXPORT_LDFLAGS"

################################################################################
#                           CGM
################################################################################
USING_DEV_CGM=no
AC_ARG_WITH(cgm,
[AS_HELP_STRING([--with-cgm=DIR],[Specify directory containing CGM])],
[CGM_DIR=$withval
 DISTCHECK_CONFIGURE_FLAGS="$DISTCHECK_CONFIGURE_FLAGS --with-cgm=\"${withval}\""
 ], [CGM_DIR=])

case "x$CGM_DIR" in
  xno|x)
    CGM_MISSING=yes
    ;;
  xyes)
    AC_MSG_ERROR([--with-cgm requires an argument])
    ;;
  *)
    if ! test -d "$CGM_DIR"; then
      AC_MSG_ERROR([$CGM_DIR : not a directory.])
    fi
    CGM_MISSING=no
    CGM_MAKE=
    AC_CHECK_FILE([${CGM_DIR}/lib/cgm.make],
                  [CGM_MAKE="${CGM_DIR}/lib/cgm.make"
                   IGEOM_DEFS="${CGM_DIR}/lib/iGeom-Defs.inc"],
                  [AC_CHECK_FILE([${CGM_DIR}/cgm.make],
                                 [CGM_MAKE="${CGM_DIR}/cgm.make";
                                  IGEOM_DEFS="${CGM_DIR}/itaps/iGeom-Defs.inc";
                                  USING_DEV_CGM=yes],
                                 [AC_MSG_ERROR([$CGM_DIR : not a configured CGM]);
                                  CGM_MISSING=yes])
                  ])
    ;;
esac

AC_SUBST(CGM_MAKE)
AC_SUBST(IGEOM_DEFS)
AC_SUBST(USING_DEV_CGM)

if test "x$CGM_MISSING" = "xno"; then
  CGM_CONFIG_OPTIONS="include $CGM_MAKE"

  FATHOM_MAKE_INC_VAR([$CGM_MAKE],[CGM_DEFINES], [CGM_CPPFLAGS="$make_val"])
  FATHOM_MAKE_INC_VAR([$CGM_MAKE],[CGM_INCLUDES],[CGM_CPPFLAGS="$CGM_CPPFLAGS $make_val"])
  FATHOM_MAKE_INC_VAR([$CGM_MAKE],[CGM_LTFLAGS], [CGM_LTFLAGS="$make_val"])
  FATHOM_MAKE_INC_VAR([$CGM_MAKE],[CGM_LDFLAGS], [CGM_LDFLAGS="$make_val"])
  FATHOM_MAKE_INC_VAR([$CGM_MAKE],[CGM_LIBS],    [CGM_LIBS="$make_val"])

  AC_LANG_PUSH([C++])
  old_CPPFLAGS="$CPPFLAGS"
  CPPFLAGS="$CGM_CPPFLAGS $CPPFLAGS"
  HAVE_OCC=no
  HAVE_FACET=no
  AC_MSG_CHECKING([for underlying geometry engine in CGM])
  AC_COMPILE_IFELSE(
  [AC_LANG_PROGRAM([@%:@include <CGMConfig.h>],
  [ #ifndef CGM_HAVE_FACET_ENGINE_ONLY
  // Perfect!
  #else
  # error Only Facet engine available
  #endif
  ])
  ],
  [HAVE_OCC=yes
   AC_DEFINE(HAVE_CGM_OCC, [1], [MOAB uses CGM configured with OpenCascade])
   AC_MSG_RESULT(OCC)],
  [HAVE_FACET=yes
   AC_DEFINE(HAVE_CGM_FACET, [1], [MOAB uses CGM configured with Facet Engine only])
  AC_MSG_RESULT(Facets)] )
  CPPFLAGS="$old_CPPFLAGS"
  AC_LANG_POP([C++])

  AC_MSG_CHECKING([for GeometryQueryTool::ray_fire(RefFace*,...)])
  AC_LANG_PUSH([C++])
  old_CPPFLAGS="$CPPFLAGS"
  old_LDFLAGS="$LDFLAGS"
  old_LIBS="$LIBS"
  CPPFLAGS="$CGM_CPPFLAGS $CPPFLAGS"
  LDFLAGS="$CGM_LDFLAGS $CPPFLAGS"
  LIBS="$CGM_LIBS $LIBS"
  HAVE_CGM_FIRE_RAY=no
  AC_LINK_IFELSE(
    [AC_LANG_PROGRAM([#include "GeometryQueryTool.hpp"
                      #include "CubitVector.hpp"],
                    [CubitVector a,b;
                    DLIList<double> c;
                    GeometryQueryTool::instance()->fire_ray((RefFace*)0, a, b, c );
                    ])],
    [HAVE_CGM_FIRE_RAY=yes;
    AC_MSG_RESULT(yes)],
    [AC_MSG_RESULT(no)])
  CPPFLAGS="$old_CPPFLAGS"
  LDFLAGS="$old_LDFLAGS"
  LIBS="$old_LIBS"
  AC_LANG_POP([C++])

  EXPORT_LDFLAGS="$EXPORT_LDFLAGS $CGM_LDFLAGS"
  EXPORT_LTFLAGS="$EXPORT_LTFLAGS $CGM_LTFLAGS"

  AC_CHECK_FILE([$IGEOM_DEFS],
              [IGEOM_CONFIG_OPTIONS="include $IGEOM_DEFS";
               FATHOM_MAKE_INC_VAR([$IGEOM_DEFS],[IGEOM_DEFINES], [IGEOM_DEFINES="$make_val"],[IGEOM_DEFINES=])
               FATHOM_MAKE_INC_VAR([$IGEOM_DEFS],[IGEOM_INCLUDES], [IGEOM_INCLUDES="$make_val"],[IGEOM_INCLUDES=])
               FATHOM_MAKE_INC_VAR([$IGEOM_DEFS],[IGEOM_LDFLAGS], [IGEOM_LDFLAGS="$make_val"],[IGEOM_LDFLAGS=])
               FATHOM_MAKE_INC_VAR([$IGEOM_DEFS],[IGEOM_LIBS], [IGEOM_LIBS="$make_val"],[IGEOM_LIBS=]) ],
               [AC_MSG_WARN([$CGM_DIR : not a configured iGeom])]
              )

fi

AC_SUBST(CGM_CPPFLAGS)
AC_SUBST(CGM_LDFLAGS)
AC_SUBST(CGM_LTFLAGS)
AC_SUBST(CGM_LIBS)
AC_SUBST(CGM_DIR)
AC_SUBST(IGEOM_DEFINES)
AC_SUBST(IGEOM_INCLUDES)
AC_SUBST(IGEOM_CONFIG_OPTIONS)
AC_SUBST(IGEOM_LDFLAGS)
AC_SUBST(IGEOM_LIBS)

AM_CONDITIONAL( HAVE_CGM, [test "x$CGM_MISSING" = "xno"] )
AM_CONDITIONAL( HAVE_OCC, [test "x$HAVE_OCC" = "xyes"] )

if (test "x$CGM_MISSING" = "xno"); then
  AC_DEFINE([HAVE_CGM],[1],["Define if configured with CGM support."])
  if (test "x$HAVE_CGM_FIRE_RAY" != "xno"); then
    AC_DEFINE([HAVE_CGM_FIRE_RAY],[1],["Define if configured with CGM and Ray fire support."])
  fi
fi


################################################################################
#                           iRel/Lasso Part 2 of 2
################################################################################

AC_MSG_CHECKING([if iRel support is to be built])
AC_MSG_RESULT([$ENABLE_irel])
AM_CONDITIONAL([ENABLE_irel],[test "xyes" = "x$ENABLE_irel"])

if test "x$ENABLE_irel" = "xyes"; then
  if (test "x$ENABLE_imesh" != "xyes" || test "x$CGM_MISSING" != "xno"); then
    AC_MSG_ERROR([Cannot build iRel API. Enable both iGeom (CGM) and iMesh implementations.])
  fi
  AC_DEFINE([HAVE_IREL],[1],[Define if configured with iRel interfaces.])
fi

HAVE_IGEOM="no"
HAVE_IMESH="no"
HAVE_IREL="no"
test "x$CGM_MISSING" != "xno" || HAVE_IGEOM="yes"
test "x$ENABLE_imesh" != "xyes" || HAVE_IMESH="yes"
test "x$ENABLE_irel" != "xyes" || HAVE_IREL="yes"
AC_SUBST(HAVE_IGEOM)
AC_SUBST(HAVE_IMESH)
AC_SUBST(HAVE_IREL)
AM_CONDITIONAL([USING_DEV_CGM],[test "xyes" = "x$USING_DEV_CGM"])

################################################################################
#                           Mesquite Part 2 of 2
################################################################################

AC_MSG_CHECKING([if Mesquite support is to be built])
AC_MSG_RESULT([$enable_mesquite])
HAVE_MESQUITE="no"
if (test "xno" != "x$enable_mesquite"); then
  if (test "x$ENABLE_imesh" != "xyes"); then
    enable_mesquite=no
    AC_MSG_WARN([** Disabling Mesquite since iGeom or iMesh is not configured correctly.])
  fi
  if (test "xno" != "x$enable_mesquite"); then
    CONFIGURE_MESQUITE
    AC_DEFINE(HAVE_MESQUITE,[1],"MOAB configured with Mesquite support")
    HAVE_MESQUITE="yes"
  fi
fi
AM_CONDITIONAL([ENABLE_mesquite],[test "yes" = "$enable_mesquite"])
AM_CONDITIONAL([HAVE_CPPUNIT],[test "$HAVE_CPPUNIT" = "yes"])
AC_SUBST(HAVE_MESQUITE)

###############################################################################
#                           Optional Tools
###############################################################################
  # Define a macro to avoid typing this for each individual tool
  # Usage: MB_OPTIONAL_TOOL( name, default, default_if_tools_enabled )
  #  name      - name of option
  #  default   - yes/no, $ENABLE_TOOLS overrides this if set
  # Actions:
  #  sets ENABLE_${tool} to 'yes' or 'no'
  #  creates ENABLE_${tool} automake conditional
AC_DEFUN([MB_OPTIONAL_TOOL],[
  mb_default_$1=$2

  if test "x" != "x$ENABLE_TOOLS"; then
    mb_default_$1=$3
  fi
  AC_ARG_ENABLE( [$1],
[AS_HELP_STRING([--enable-$1],[Build tool: $1])
AS_HELP_STRING([--disable-$1],[Don't build $1])],
                 [ENABLE_$1=$enableval],[ENABLE_$1=${mb_default_$1}] )
  AM_CONDITIONAL([ENABLE_$1],[test "x${ENABLE_$1}" != "xno"])
  if (test "x${ENABLE_$1}" != "xno"); then
    AC_DEFINE(m4_toupper(HAVE_$1),[1],Configure with tool: m4_toupper($1))
  fi
  AC_MSG_CHECKING([if $1 is to be built])
  AC_MSG_RESULT([${ENABLE_$1}])
  DISTCHECK_CONFIGURE_FLAGS="$DISTCHECK_CONFIGURE_FLAGS --enable-$1=${ENABLE_$1}"
])
  # The default for all tools
AC_ARG_ENABLE( [tools], [
AS_HELP_STRING([--enable-tools],[Build all tools by default])
AS_HELP_STRING([--disable-tools],[Disable all tools by default])],
                         [ENABLE_TOOLS=$enableval; DISTCHECK_CONFIGURE_FLAGS="$DISTCHECK_CONFIGURE_FLAGS --enable-tools"],
                         [ENABLE_TOOLS=] )
  # Individual tools
MB_OPTIONAL_TOOL([mbconvert],    [yes], [yes])
MB_OPTIONAL_TOOL([hexmodops],    [yes], [yes])
MB_OPTIONAL_TOOL([vtkMOABReader],[${VTKMOAB_DEFAULT}], [${VTKMOAB_DEFAULT}])
MB_OPTIONAL_TOOL([mbsize],       [yes], [yes])
MB_OPTIONAL_TOOL([mbhonodes],    [yes], [yes])
MB_OPTIONAL_TOOL([mbskin],       [yes], [yes])
MB_OPTIONAL_TOOL([mbtagprop],    [yes], [yes])
MB_OPTIONAL_TOOL([mbmem],        [yes], [yes])
MB_OPTIONAL_TOOL([spheredecomp], [yes], [yes])
MB_OPTIONAL_TOOL([mbsurfplot],   [yes], [yes])
if (test "x$WITH_ZOLTAN" != "xno" || test "x$METIS_DIR" != "x"); then
  MB_OPTIONAL_TOOL([mbpart],     [yes], [yes] )
else
  MB_OPTIONAL_TOOL([mbpart],     [no], [no] )
fi


MB_OPTIONAL_TOOL([gsets],        [yes], [yes])
MB_OPTIONAL_TOOL([mbmerge],      [yes], [yes])
MB_OPTIONAL_TOOL([mbdepth],      [yes], [yes])
if test "x$enablempi" != "xno"; then
  MB_OPTIONAL_TOOL([mbcoupler],  [no], [yes] )
  MB_OPTIONAL_TOOL([mcnpmit],    [no], [yes])
  MB_OPTIONAL_TOOL([mbcslam],    [no], [yes])
else
  AS_ECHO(["Disabling mbcoupler, mbcslam and mcnpmit since these tools require MPI/parallel configuration"])
  MB_OPTIONAL_TOOL([mbcoupler],  [no], [no] )
  MB_OPTIONAL_TOOL([mcnpmit],    [no], [no])
  MB_OPTIONAL_TOOL([mbcslam],    [no], [no])
fi

MB_OPTIONAL_TOOL([refiner],      [no], [no])
MB_OPTIONAL_TOOL([h5mtools],     [${enablehdf5}], [${enablehdf5}])
MB_OPTIONAL_TOOL([mbquality],    [yes], [yes])
MB_OPTIONAL_TOOL([mbtempest],    [${HAVE_TEMPEST}], [${HAVE_TEMPEST}])
if (test "xyes" = "x$ENABLE_tempestremap"); then
  if (test "xyes" != "x$HAVE_TEMPEST"); then
    AC_MSG_ERROR([mbtempest requires TempestRemap library. Configure using --with-tempestremap])
  fi
fi

MB_OPTIONAL_TOOL([ahf],          [no], [no])
MB_OPTIONAL_TOOL([mbumr],        [yes], [yes])
if (test "xyes" = "x$ENABLE_ahf"); then
  AC_DEFINE([HAVE_AHF],[1],[Enable use of AHF data-structures for querying adjacency information])
fi

if test "xyes" = "x$ENABLE_vtkMOABReader"; then
  if test "xno" = "x$WITH_VTK"; then
    AC_MSG_ERROR([vtkMOABReader requires VTK])
  elif (test "x" = "x$WITH_VTK"); then
    WITH_VTK=yes
  fi
fi

dnl Define a function that checks for the existence of a library
dnl and if it exists, prepends the corresponding link flag to a
dnl sepecified variable
dnl Arguments:
dnl  - The library name
dnl  - The name of the variable to which to prepend the library link flag
dnl  - List of extra libraries required for link test
dnl  - Optional library path linker argument (e.g. -L/opt/foo)
  AC_DEFUN([FATHOM_CHECK_LIB_LIST],[
    old_LIBS="$LIBS"
    LIBS="$5 ${$3} $old_LIBS"
    AC_CHECK_LIB([$1],[main],[$3="-l$1 ${$3}"],[],[$4])
    ac_cv_lib_$1=ac_cv_lib_$1_main

    LIBS="$old_LIBS"
  ])

dnl Define a function that checks for the existence of a library
dnl and if it exists, prepends the corresponding link flag to a
dnl sepecified variable
dnl Arguments:
dnl  - The library name
dnl  - The name of the variable to which to prepend the library link flag
dnl  - List of extra libraries required for link test
dnl  - Optional library path linker argument (e.g. -L/opt/foo)
  AC_DEFUN([FATHOM_CHECK_VTK_LIB_LIST],[
    old_LIBS="$LIBS"
    LIBS="$5 ${$3} $old_LIBS"
    AC_CHECK_LIB([$1$VTK_LIB_SUFFIX], main,
       [$3="-l$1$VTK_LIB_SUFFIX ${$3}"],
       [],[$4])dnl
    LIBS="$old_LIBS"
  ])


################################################################################
#                    VTK for vtkMOABReader
################################################################################
AC_DEFUN([FATHOM_MERGE_LISTS],[
  $1="$2"
  # Reverse list two
  for item3 in $3; do
    found=no
    for item2 in $2; do
      if test "x$item2" = "x$item3"; then found=yes; fi
    done
    if test "$found" = "no"; then $1="${$1} $item3"; fi
  done
  $1="${$1} $2"
])

if  (test "x$WITH_VTK" != "xno" && test "x$WITH_VTK" != "x"); then
  AC_PATH_X
  AC_PATH_XTRA
  if test "xyes" = "x$no_x"; then
    AC_MSG_ERROR([X11 not found])
  fi

  AC_LANG_PUSH([C++])

  VTK_INCLUDES=
  case "x$WITH_VTK" in
    xyes|x)
      VTK_LIB_DIR=
      VTK_INC_DIR=
      for dir in  /usr/local/include/vtk /usr/local/include/vtk-* /usr/include/vtk  /usr/include/vtk-*; do
        if test "x" = "x$VTK_INC_DIR"; then
          AC_CHECK_FILE([${dir}/vtkUnstructuredGrid.h],[VTK_INC_DIR="-I$dir"])
        fi
      done
      if test x = x"$VTK_INC_DIR"; then
        AC_CHECK_HEADER([vtkUnstructuredGrid.h],[],
                        [AC_MSG_ERROR([VTK includes not found])])
      else
        VTK_INCLUDES="$VTK_INC_DIR"
      fi
      old_LIBS="$LIBS"
      for dir in /usr/lib/vtk /usr/lib /usr/bin /usr; do
        if test "x" = "x$VTK_LIB_DIR"; then
          LIBS="$old_LIBS -L$dir"
          FATHOM_CHECK_VTK_LIB_LIST([vtkCommonCore],[$VTK_LIB_SUFFIX], [VTK_LIB_DIR],[],[-L$dir])
        fi
      done
      if test "x" = "x$VTK_LIB_DIR"; then
        AC_MSG_ERROR([VTK libraries not found])
      fi
      LIBS="$old_LIBS"
      ;;
    x?*)
      VTK_LIB_DIR=
      VTK_INC_DIR=
      for dir in ${WITH_VTK}/include/vtk* ${WITH_VTK}/include ${WITH_VTK}/include/paraview* ${WITH_VTK}/VTK ${WITH_VTK}; do
        if test "x" = "x$VTK_INC_DIR"; then
          AC_CHECK_FILE([${dir}/vtkUnstructuredGrid.h],[VTK_INC_DIR="-I$dir"])
        fi
      done
      if test "x" = "x$VTK_INC_DIR"; then
        # Check for non-installed VTK source
        AC_CHECK_FILE([vtkUnstructuredGrid.h],[
          for subdir in . Common Common/DataModel Filtering GenericFiltering Graphics Hybrid Imaging Parallel Patented Rendering Utilities Utilities/vtkexpat Utilities/expat Utilities/DICOMParser Utilties/vtkpng Utilities/vtkzlib Utilities/freetype/include/freetype Wrapping; do
        	  AC_MSG_CHECKING([for directory ${WITH_VTK}/$subdir])
        	  if test -d ${WITH_VTK}/$subdir; then
        	    VTK_INC_DIR="$VTK_INC_DIR -I${WITH_VTK}/$subdir"
        	    AC_MSG_RESULT([yes])
        	  else
        	    AC_MSG_RESULT([no])
        	  fi
        	done
        	],[AC_MSG_ERROR([VTK includes not found])]
        )
      fi
      VTK_INCLUDES="$VTK_INC_DIR"
      old_LIBS="$LIBS"
      for dir in ${WITH_VTK}/lib ${WITH_VTK}/lib/vtk ${VTK_DIR}/bin ${WITH_VTK}/bin ${WITH_VTK}; do
        if test "x" = "x$VTK_LIB_DIR"; then
          LIBS="$old_LIBS -L$dir"
          FATHOM_CHECK_VTK_LIB_LIST([vtkCommonCore],[$VTK_LIB_SUFFIX], [VTK_LIB_DIR],[],[-L$dir])
        fi
      done
      if test "x" = "x$VTK_LIB_DIR"; then
        AC_MSG_ERROR([VTK libraries not found])
      else
        AC_DEFINE([HAVE_VTK],[1],["Define if configured with VTK I/O library support."])
      fi
      LIBS="$old_LIBS"
      ;;
  esac

   # These are ordered such that a given library depends only on those libraries
   # that preceed it in the list.
  FATHOM_CHECK_LIB_LIST([pthread],[AC_DEFINE([HAVE_PTHREAD],[1],["Define if configured with pthread support."])],[vtk_sys_libs])
  FATHOM_CHECK_LIB_LIST([dl],[AC_DEFINE([HAVE_LDL],[1],["Define if configured with dynamic library loading support."])],     [vtk_sys_libs])
  FATHOM_CHECK_LIB_LIST([m],[AC_DEFINE([HAVE_LM],[1],["Define if configured with math library support."])],      [vtk_sys_libs])
  FATHOM_CHECK_LIB_LIST([gcc],[],    [vtk_sys_libs])
  x_libs_arg="$X_EXTRA_LIBS -lX11 $X_PRE_LIBS"
  FATHOM_CHECK_LIB_LIST([Xext],[],[vtk_x_libs],[$x_libs_arg],[-L$x_libraries])
  FATHOM_CHECK_LIB_LIST([ICE],[], [vtk_x_libs],[$x_libs_arg],[-L$x_libraries])
  FATHOM_CHECK_LIB_LIST([SM],[],  [vtk_x_libs],[$x_libs_arg],[-L$x_libraries])
  FATHOM_CHECK_LIB_LIST([Xt],[],  [vtk_x_libs],[$x_libs_arg],[-L$x_libraries])
  FATHOM_CHECK_LIB_LIST([GL],[AC_DEFINE([HAVE_GL],[1],["Define if configured with openGL library support."])],  [vtk_x_libs],[$x_libs_arg],[-L$x_libraries])
  FATHOM_CHECK_LIB_LIST([GLU],[], [vtk_x_libs],[$x_libs_arg],[-L$x_libraries])
  vtk_libs_arg="-L$x_libraries $vtk_x_libs $X_EXTRA_LIBS -lX11 $X_PRE_LIBS $vtk_sys_libs"

  FATHOM_CHECK_VTK_LIB_LIST([vtksys],[$VTK_LIB_SUFFIX],        [vtk_libs],[$vtk_libs_arg],[-L$VTK_LIB_DIR])
  FATHOM_CHECK_VTK_LIB_LIST([vtkCommonCore],[$VTK_LIB_SUFFIX], [vtk_libs],[$vtk_libs_arg],[-L$VTK_LIB_DIR])
  FATHOM_CHECK_VTK_LIB_LIST([vtkDICOMParser],[$VTK_LIB_SUFFIX],[vtk_libs],[$vtk_libs_arg],[-L$VTK_LIB_DIR])
  FATHOM_CHECK_VTK_LIB_LIST([vtkfreetype],[$VTK_LIB_SUFFIX],   [vtk_libs],[$vtk_libs_arg],[-L$VTK_LIB_DIR])
  FATHOM_CHECK_VTK_LIB_LIST([vtkexpat],[$VTK_LIB_SUFFIX],      [vtk_libs],[$vtk_libs_arg],[-L$VTK_LIB_DIR])
  FATHOM_CHECK_VTK_LIB_LIST([vtkzlib],[$VTK_LIB_SUFFIX],       [vtk_libs],[$vtk_libs_arg],[-L$VTK_LIB_DIR])
  FATHOM_CHECK_VTK_LIB_LIST([vtkpng],[$VTK_LIB_SUFFIX],        [vtk_libs],[$vtk_libs_arg],[-L$VTK_LIB_DIR])
  FATHOM_CHECK_VTK_LIB_LIST([vtkjpeg],[$VTK_LIB_SUFFIX],       [vtk_libs],[$vtk_libs_arg],[-L$VTK_LIB_DIR])
  FATHOM_CHECK_VTK_LIB_LIST([vtktiff],[$VTK_LIB_SUFFIX],       [vtk_libs],[$vtk_libs_arg],[-L$VTK_LIB_DIR])
  FATHOM_CHECK_VTK_LIB_LIST([vtkftgl],[$VTK_LIB_SUFFIX],       [vtk_libs],[$vtk_libs_arg],[-L$VTK_LIB_DIR])
  FATHOM_CHECK_VTK_LIB_LIST([vtkFiltersCore],[$VTK_LIB_SUFFIX],  [vtk_libs],[$vtk_libs_arg],[-L$VTK_LIB_DIR])
  FATHOM_CHECK_VTK_LIB_LIST([vtkImagingCore],[$VTK_LIB_SUFFIX],    [vtk_libs],[$vtk_libs_arg],[-L$VTK_LIB_DIR])
  FATHOM_CHECK_VTK_LIB_LIST([verdict],[$VTK_LIB_SUFFIX],       [vtk_libs],[$vtk_libs_arg],[-L$VTK_LIB_DIR])
  FATHOM_CHECK_VTK_LIB_LIST([vtkGraphics],[$VTK_LIB_SUFFIX],   [vtk_libs],[$vtk_libs_arg],[-L$VTK_LIB_DIR])
  FATHOM_CHECK_VTK_LIB_LIST([vtkNetCDF],[$VTK_LIB_SUFFIX],     [vtk_libs],[$vtk_libs_arg],[-L$VTK_LIB_DIR])
  FATHOM_CHECK_VTK_LIB_LIST([vtkexoIIc],[$VTK_LIB_SUFFIX],     [vtk_libs],[$vtk_libs_arg],[-L$VTK_LIB_DIR])
  FATHOM_CHECK_VTK_LIB_LIST([vtkmetaio],[$VTK_LIB_SUFFIX],     [vtk_libs],[$vtk_libs_arg],[-L$VTK_LIB_DIR])
  FATHOM_CHECK_VTK_LIB_LIST([vtkIOCore],[$VTK_LIB_SUFFIX],         [vtk_libs],[$vtk_libs_arg],[-L$VTK_LIB_DIR])
  FATHOM_CHECK_VTK_LIB_LIST([vtkRenderingCore],[$VTK_LIB_SUFFIX],  [vtk_libs],[$vtk_libs_arg],[-L$VTK_LIB_DIR])
  FATHOM_CHECK_VTK_LIB_LIST([vtkParallelCore],[$VTK_LIB_SUFFIX],   [vtk_libs],[$vtk_libs_arg],[-L$VTK_LIB_DIR])
  #FATHOM_CHECK_VTK_LIB_LIST([vtkHybrid],[$VTK_LIB_SUFFIX],     [vtk_libs],[$vtk_libs_arg],[-L$VTK_LIB_DIR])

   # Make sure we found at least vtkCommonCore and vtkRendering
  if ! echo "x $vtk_libs" | grep lvtkCommonCore >/dev/null; then
    AC_MSG_ERROR("VTK library 'vtkCommonCore' not found.")
  fi

  AC_LANG_POP([C++])

  FATHOM_MERGE_LISTS([XLIBS_tmp],[$X_EXTRA_LIBS -lX11 $X_PRE_LIBS],[$vtk_x_libs])
  FATHOM_MERGE_LISTS([XLIBS],[$vtk_sys_libs],[$XLIBS_tmp])
  VTK_LIBS="$LIBS -L$VTK_LIB_DIR $vtk_libs $XLIBS"
  VTK_INCLUDES="$VTK_INCLUDES"
  AC_SUBST(VTK_LIBS)
  AC_SUBST(VTK_INCLUDES)
  AC_SUBST(VTK_LIB_DIR)
  AC_SUBST(VTK_INC_DIR)
fi

################################################################################
#                           Output Files
################################################################################
rm -r -f a.out

# --------------------------------------------------------------
# Print configuration info to the header file
# --------------------------------------------------------------
AC_DEFINE_UNQUOTED(CONFIGURE_INFO, ["$0 run on `date`"], [Configuration information.])
AC_DEFINE_UNQUOTED(CONFIGURE_COMMAND, ["$USER_CONFIGURE_CMD"], [Configuration command along with user-specified options.])
AC_SUBST(USER_CONFIGURE_CMD)

# Some old versions of autoconf don't define docdir.
# Define it if autoconf did not.
if test "x" = "x$docdir"; then
  docdir='${datadir}/doc/moab'
  AC_SUBST(docdir)
fi

# Let us define examplesdir.
# Define it if autoconf did not already.
if test "x" = "x$examplesdir"; then
  examplesdir='${datadir}/examples'
  AC_SUBST(examplesdir)
fi

CPPFLAGS="$MB_CPPFLAGS $CPPFLAGS"
FCPPFLAGS=`echo $MB_CPPFLAGS | sed -e "s/-D/$FC_DEFINE/g"`
FCDEFS=`echo $MB_DEFS | sed -e "s/-D/$FC_DEFINE/g"`
AC_SUBST([CPPFLAGS])
AC_SUBST([FCPPFLAGS])
AC_SUBST([MB_DEFS])
AC_SUBST([FCDEFS])
AM_LDFLAGS="$AM_LDFLAGS $EXPORT_LTFLAGS $EXPORT_LDFLAGS"
AC_SUBST([AM_LDFLAGS])
AC_SUBST([EXPORT_LTFLAGS])
AC_SUBST([EXPORT_LDFLAGS])

AC_CONFIG_HEADERS([src/moab/EntityHandle.hpp
                   src/parallel/moab_mpi_config.h
                   src/moab/MOABConfig.h:config/MOABConfig.h.in])
AX_PREFIX_CONFIG_H([src/moab/MOABConfig.h],[MOAB],[src/moab/MOABConfig.h])

AC_CONFIG_FILES([Makefile
                 moab.make
                 MOABConfig.cmake:config/MOABConfig.cmake.in
                 examples/makefile.config
                 src/Makefile
                 src/io/Makefile
                 src/io/mhdf/Makefile
                 test/Makefile
                 test/h5file/Makefile
                 test/dual/Makefile
                 test/obb/Makefile
                 test/perf/Makefile
                 test/perf/point_location/Makefile
                 test/io/Makefile
                 test/parallel/Makefile
                 pymoab/Makefile
                 pymoab/setup.py
                 itaps/iBase_f.h
                 itaps/Makefile
                 itaps/imesh/Makefile
                 itaps/imesh/iMesh-Defs.inc
                 itaps/fbigeom/Makefile
                 itaps/fbigeom/FBiGeom-Defs.inc
                 itaps/irel/Makefile
                 itaps/irel/iRel-Defs.inc
                 tools/Makefile
                 tools/refiner/Makefile
                 tools/mbcoupler/Makefile
                 tools/mbcslam/Makefile
                 tools/mcnpmit/Makefile
                 tools/geometry/Makefile
                 tools/vtkMOABReader/CMakeLists.txt
                 doc/user.dox
		 doc/cython_filter.py
                 doc/config.tex
                 MeshFiles/Makefile
                 MeshFiles/unittest/Makefile
                 MeshFiles/unittest/io/Makefile
                 MeshFiles/unittest/fbigeom/Makefile
                 MeshFiles/unittest/irel/Makefile
                 MeshFiles/unittest/mbcslam/Makefile
                 MeshFiles/unittest/h5file/Makefile
                 MeshFiles/examples/Makefile
                 ])

# Specify the headers to create for mesquite
AC_CONFIG_FILES([src/mesquite/Makefile
                 itaps/mesquite/Makefile
                 test/mesquite/Makefile
                 test/mesquite/convert/Makefile
                 test/mesquite/igeom/Makefile
                 test/mesquite/imesh/Makefile
                 test/mesquite/unit/Makefile
                 test/mesquite/parallel_untangle_shape/Makefile
                 test/mesquite/parallel_smooth_laplace/Makefile
                 test/mesquite/wrapper_tests/Makefile
                 test/mesquite/higher_order/Makefile
                 test/mesquite/slaved/Makefile
                 tools/mesquite/Makefile
                 MeshFiles/mesquite/Makefile
                 ])

DISTCHECK_CONFIGURE_FLAGS="$DISTCHECK_CONFIGURE_FLAGS --enable-static=$enable_static --enable-shared=$enable_shared"
# DISTCHECK_CONFIGURE_FLAGS="$USER_CONFIGURE_CMD"
# make distcheck will use this DISTCHECK_CONFIGURE_FLAGS
# variable to be passed to configure line
# some people include a lot of env vars here
# I think we need only those; only distcheck is affected by this
## original is commented out below; we use only a few
## for var in CC CFLAGS CPPFLAGS CXX CXXCPP LDFLAGS LIBS F90 FC F77; do
for var in CC CXX F90 FC F77 LDFLAGS LIBS; do
  eval isset=\${$var+set}
  if test "$isset" = 'set' ; then
    eval val=$`echo $var`
    DISTCHECK_CONFIGURE_FLAGS="$DISTCHECK_CONFIGURE_FLAGS  $var=\"$val\""
  fi
done

AC_SUBST([DISTCHECK_CONFIGURE_FLAGS])

dnl Before configuring libtool check for --enable-all-static option
AC_ARG_ENABLE(all-static,
  AS_HELP_STRING([--enable-all-static],
                 [Build completely static (standalone) binaries.]),
  [
    if ( test "x$enable_static" != "xno" ); then
      if ( test "$enableval" = "yes" ); then
        LDFLAGS="-all-static $LDFLAGS"
      fi
    else
      AC_MSG_WARN([ Static linking disabled. Ignoring --enable-all-static option. Please add --enable-static also. ])
    fi
])

AC_OUTPUT

AC_MSG_RESULT([C:   $CC $CFLAGS $CPPFLAGS])
AC_MSG_RESULT([C++: $CXX $CXXFLAGS $CPPFLAGS])
if (test "xno" != "x$ENABLE_FORTRAN"); then
  AC_MSG_RESULT([Fortran90: $FC $FCFLAGS $FCPPFLAGS])
fi
if (test "xno" != "x$ENABLE_FORTRAN"); then
  AC_MSG_RESULT([Fortran77: $F77 $FFLAGS $FCPPFLAGS])
fi
<<<<<<< HEAD
AC_MSG_RESULT([LIBS: $LD $EXPORT_LDFLAGS $CXX_LDFLAGS $LDFLAGS -L${PWD}/src/.libs -lMOAB $PNETCDF_LIBS $NETCDF_LIBS $CGNS_LIBS $HDF5_LIBS $CCMIO_LIBS $CGM_LIBS $ZOLTAN_LIBS $PARMETIS_LIBS $METIS_LIBS $LIBS])

if test "x$HAVE_HDF5" = "xno" || test "x$WARN_HAVE_HDF5" = "xyes"; then
=======
AC_MSG_RESULT([Linker: $LD $EXPORT_LDFLAGS $CXX_LDFLAGS $LDFLAGS -L${PWD}/src/.libs -lMOAB $PNETCDF_LIBS $NETCDF_LIBS $CGNS_LIBS $HDF5_LIBS $CCMIO_LIBS $CGM_LIBS $ZOLTAN_LIBS $PARMETIS_LIBS $METIS_LIBS $HYPRE_LIBS $LAPACK_LIBS $BLAS_LIBS $LIBS])

if test "x$enablehdf5" = "xno"; then
>>>>>>> 05455f04
  AC_MSG_WARN([
************************************************************************************
*            MOAB has been configured w/out the HDF5 library.
*              Support for native file format is disabled!
************************************************************************************])
fi

if test "x$HAVE_HDF5" = "xno" || test "x$WARN_HAVE_HDF5" = "xyes"; then
  AC_MSG_WARN([
************************************************************************************
* MOAB has been configured with HDF5 library but without the High-Level API support.
*          Support for high level HDF5 functions is disabled!
************************************************************************************])
fi

if test "x$enablenetcdf" = "xno"; then
  AC_MSG_WARN([
************************************************************************************
*           MOAB has been configured w/out the NetCDF library.
*     Support for ExodusII/Genesis and other file formats is disabled!
************************************************************************************])
elif test "xno" = "x$NETCDF_SUFFICIENT_DIMS_VARS"; then
  AC_MSG_WARN([
************************************************************************************
*  The configured NetCDF library does not have sufficient constant limits
*  to support reading of ExodusII with large numbers of blocks or sidesets
*  or nodesets.  Please consider re-compiling your NetCDF library after
*  increasing the constants NC_MAX_DIMS and NC_MAX_VARS in netcdf.h to
*  65536 and 524288, respectively.  See:
*  http://cubit.sandia.gov/help-version11.1/finite_element_model/export/exporting_exodus2_file.htm
************************************************************************************])
fi

if test "x$WARN_PARALLEL_HDF5" = "xyes"; then
  AC_MSG_WARN([
************************************************************************************
*        MOAB has been configured with parallel and HDF5 support
*     but the configured HDF5 library does not support parallel IO.
*            Some parallel IO capabilities will be disabled.
************************************************************************************])
fi

if test "x$WARN_PARALLEL_HDF5_NO_COMPLEX" = "xyes"; then
  AC_MSG_WARN([
<<<<<<< HEAD
************************************************************************************
*     Your parallel HDF5 library is configured without 
=======
*************************************************************************
*     Your parallel HDF5 library is configured without
>>>>>>> 05455f04
*     H5_MPI_COMPLEX_DERIVED_DATATYPE_WORKS .  For the types of IO
*     patterns MOAB typically does this will result in degrading
*     collective IO calls to independent IO, which may have a very
*     significant impact on IO performance.
************************************************************************************])
fi
<<<<<<< HEAD
=======


# echo "Other details"
# echo "Static: $enable_static"
# echo "Shared: $enable_shared"
# echo "BLAS: $enableblas"
# echo "LAPACK: $enablelapack"
# echo "Zoltan: $enablezoltan"
# echo "Zlib: $enablezlib"
# echo "SZip: $enableszip"


if test "x$enable_pymoab" != "xno" && test "x$pymoab_custom_install" = "xyes" ; then
AC_MSG_NOTICE([
*************************************************************************
*     The PyMOAB interface will be installed to a custom location.
*     In order to access this module from a python interpreter, please add
*     its install location to the PYTHONPATH environment variable:
*
*     export PYTHONPATH=$pythondir:\$PYTHONPATH
*
*************************************************************************])
fi

# define([ConfigurationSuggestion], [`esyscmd(config/suggest_configure_command)'])
# m4_echo(echo "m4_expand([ConfigurationSuggestion])")
>>>>>>> 05455f04
<|MERGE_RESOLUTION|>--- conflicted
+++ resolved
@@ -625,30 +625,6 @@
 if (test "x$enable_blaslapack" != "xyes" && test "x$enableeigen" != "xyes"); then
   AC_MSG_ERROR("Either external BLAS/LAPACK libraries or Eigen headers need to be provided.")
 fi
-<<<<<<< HEAD
-AM_CONDITIONAL(HAVE_HDF5, [test "xno" != "x$HAVE_HDF5"])
-
-AM_CPPFLAGS="$HDF5_CPPFLAGS $AM_CPPFLAGS"
-EXPORT_LDFLAGS="$EXPORT_LDFLAGS $HDF5_LDFLAGS"
-AC_SUBST(HDF5_LIBS)
-
-WARN_HAVE_HDF5=no
-WARN_PARALLEL_HDF5=no
-WARN_PARALLEL_HDF5_NO_COMPLEX=no
-HAVE_HDF5_PARALLEL=no
-if test "xno" != "x$HAVE_HDF5"; then
-  old_LDFLAGS="$LDFLAGS"
-  LDFLAGS="$LDFLAGS $HDF5_LDFLAGS"
-  AC_CHECK_LIB( [hdf5_hl], [H5LTpath_valid], [HAVE_HDF5=yes; HDF5_LIBS="-lhdf5_hl $HDF5_LIBS"],
-      [WARN_HAVE_HDF5=yes; AC_MSG_WARN("libhdf5 library does not include high level support. Support for native HDF5 file format disabled")],
-      [$HDF5_LIBS $LIBS]
-      )
-  if test "xno" != "x$enablempi"; then
-    AC_CHECK_LIB( [hdf5], [H5Pset_fapl_mpio], [HAVE_HDF5_PARALLEL=yes],
-      [WARN_PARALLEL_HDF5=yes; AC_MSG_WARN("libhdf5 library does not include parallel support.  Parallel HDF5 I/O disabled")],
-      [$HDF5_LIBS $LIBS]
-      )
-=======
 
 ################################################################################
 #                              HYPRE OPTIONS
@@ -659,7 +635,6 @@
   CONFIGURE_HYPRE
   if (test "xno" != "x$enablehypre"); then
     AC_DEFINE([HAVE_HYPRE],[1],["Define if configured with HYPRE solver support."])
->>>>>>> 05455f04
   fi
   LDFLAGS="$old_LDFLAGS"
 fi
@@ -1694,15 +1669,9 @@
 if (test "xno" != "x$ENABLE_FORTRAN"); then
   AC_MSG_RESULT([Fortran77: $F77 $FFLAGS $FCPPFLAGS])
 fi
-<<<<<<< HEAD
-AC_MSG_RESULT([LIBS: $LD $EXPORT_LDFLAGS $CXX_LDFLAGS $LDFLAGS -L${PWD}/src/.libs -lMOAB $PNETCDF_LIBS $NETCDF_LIBS $CGNS_LIBS $HDF5_LIBS $CCMIO_LIBS $CGM_LIBS $ZOLTAN_LIBS $PARMETIS_LIBS $METIS_LIBS $LIBS])
-
-if test "x$HAVE_HDF5" = "xno" || test "x$WARN_HAVE_HDF5" = "xyes"; then
-=======
 AC_MSG_RESULT([Linker: $LD $EXPORT_LDFLAGS $CXX_LDFLAGS $LDFLAGS -L${PWD}/src/.libs -lMOAB $PNETCDF_LIBS $NETCDF_LIBS $CGNS_LIBS $HDF5_LIBS $CCMIO_LIBS $CGM_LIBS $ZOLTAN_LIBS $PARMETIS_LIBS $METIS_LIBS $HYPRE_LIBS $LAPACK_LIBS $BLAS_LIBS $LIBS])
 
 if test "x$enablehdf5" = "xno"; then
->>>>>>> 05455f04
   AC_MSG_WARN([
 ************************************************************************************
 *            MOAB has been configured w/out the HDF5 library.
@@ -1747,21 +1716,14 @@
 
 if test "x$WARN_PARALLEL_HDF5_NO_COMPLEX" = "xyes"; then
   AC_MSG_WARN([
-<<<<<<< HEAD
-************************************************************************************
-*     Your parallel HDF5 library is configured without 
-=======
 *************************************************************************
 *     Your parallel HDF5 library is configured without
->>>>>>> 05455f04
 *     H5_MPI_COMPLEX_DERIVED_DATATYPE_WORKS .  For the types of IO
 *     patterns MOAB typically does this will result in degrading
 *     collective IO calls to independent IO, which may have a very
 *     significant impact on IO performance.
 ************************************************************************************])
 fi
-<<<<<<< HEAD
-=======
 
 
 # echo "Other details"
@@ -1787,5 +1749,4 @@
 fi
 
 # define([ConfigurationSuggestion], [`esyscmd(config/suggest_configure_command)'])
-# m4_echo(echo "m4_expand([ConfigurationSuggestion])")
->>>>>>> 05455f04
+# m4_echo(echo "m4_expand([ConfigurationSuggestion])")