################################################################################
#                           Standard Stuff
################################################################################
AC_INIT([MOAB],[4.8.2pre],[moab-dev@mcs.anl.gov],[moab],[http://sigma.mcs.anl.gov])
AC_CONFIG_SRCDIR([moab.make.in])
AC_CONFIG_SRCDIR([MOABConfig.cmake.in])
AC_CONFIG_SRCDIR([examples/makefile.in])
AC_CONFIG_MACRO_DIR([config])
AC_CONFIG_AUX_DIR([config])
AC_CANONICAL_TARGET
m4_ifdef([AM_SILENT_RULES],
 [AM_INIT_AUTOMAKE([color-tests subdir-objects parallel-tests])],
 [AM_INIT_AUTOMAKE])

AC_CHECK_PROG( [SED], [sed], [sed], [true] )

# Infer the source directory as the path to the ./configure script
#srcdir=`dirname $0`
#top_srcdir=`dirname $0`
USER_CONFIGURE_CMD="$0 $ac_configure_args"

################################################################################
#                           Compilers
################################################################################

ENABLE_FORTRAN=no
AC_ARG_ENABLE([fortran],
              [AS_HELP_STRING([--disable-fortran], [Disable Fortran support and name mangling in ITAPS/MBCN C headers])])

if (test "x$enable_fortran" != "xno"); then
  ENABLE_FORTRAN=yes
fi
AC_SUBST(ENABLE_FORTRAN)
DISTCHECK_CONFIGURE_FLAGS="$DISTCHECK_CONFIGURE_FLAGS --enable-fortran=$ENABLE_FORTRAN"
EXTRA_GNU_FLAGS='-Wall -pipe -pedantic -Wno-long-long -Wextra -Wcast-align  -Wpointer-arith -Wformat -Wformat-security -Wshadow -Wunused-parameter'
EXTRA_INTEL_FLAGS='-Wall'

# Find out the appropriate compiler based on user options
FATHOM_CHECK_COMPILERS([yes],[yes],[$ENABLE_FORTRAN])
AM_CONDITIONAL(PARALLEL,[test "x$enablempi" != "xno"])
AM_CONDITIONAL(ENABLE_FORTRAN,[test "x$ENABLE_FORTRAN" != "xno"])

# Invoke and find all necessary flags for C, C++, FC
FATHOM_COMPILER_FLAGS([yes],[yes],[$ENABLE_FORTRAN])

m4_ifdef([AM_SILENT_RULES],[
if test "x$DEBUG" = "xyes"; then
  AM_SILENT_RULES(yes)
else
  AM_SILENT_RULES(no)
fi
])
AC_PROG_LN_S
AC_PROG_MAKE_SET
AC_DISABLE_SHARED

# All language options initialized -- now call
# libtool initialization
# AC_PROG_LIBTOOL is deprecated
LT_INIT([dlopen])

AC_C_BIGENDIAN

# Check if platform is BlueGene
AC_MSG_CHECKING([if platform is IBM BlueGene])
FATHOM_TRY_COMPILER_DEFINE([__bg__],
  [AM_CPPFLAGS="$AM_CPPFLAGS -DBLUEGENE"
   AC_MSG_RESULT([yes])],
  [AC_MSG_RESULT([no])])

AC_CHECK_PROG([ZCAT],[gunzip],[gunzip -c],[])
AC_CHECK_PROG([ZCAT],[gzip],[gzip -cd],[])
AC_CHECK_PROG([ZCAT],[zcat],[zcat],[])
if test "x" = "x$ZCAT"; then
  AC_MSG_WARN([[Cannot run tests: no way to uncompress input files.]])
fi
AC_SUBST([ZCAT])
AM_CONDITIONAL([HAVE_ZCAT],[test "x" = "x$ZCAT"])

FATHOM_TEMPLATE_SPECIALIZATION
FATHOM_TEMPLATE_FUNC_SPECIALIZATION

FATHOM_CHECK_CXX_WORKS([], [AC_MSG_ERROR([Cannot build without C++ compiler])])

################################################################################
#            Check for need for extra flags to support cray pointers
################################################################################
if test "xyes" = "x$ENABLE_FORTRAN" && test "x" != "x$F77"; then
  PAC_PROG_F77_CRAY_POINTER([
    FFLAGS="$FFLAGS $CRAYPTR_FFLAGS"
  ])
fi

if test "xyes" = "x$ENABLE_FORTRAN" && test "x" != "x$FC"; then
  PAC_PROG_FC_CRAY_POINTER([
    FCFLAGS="$FCFLAGS $CRAYPTR_FCFLAGS"
  ])
fi

################################################################################
#                           Basic Portability Stuff
################################################################################
AC_CHECK_FUNC([vsnprintf],
              AC_DEFINE([HAVE_VSNPRINTF],[1],[Define if vsnprintf is available.]))

FATHOM_VECTOR_TEMPLATE_INSERT
FATHOM_OLD_STD_COUNT

################################################################################
#                              HANDLE SIZE
################################################################################
AC_CHECK_HEADER([inttypes.h], [AC_DEFINE(HAVE_INTTYPES_H,  [1], [MOAB qualified HAVE_INTTYPES_H]) ])
AC_CHECK_HEADER([stdint.h],   [AC_DEFINE(HAVE_STDINT_H,    [1], [MOAB qualified HAVE_STDINT_H])   ])
AC_CHECK_HEADER([sys/types.h],[AC_DEFINE(HAVE_SYS_TYPES_H, [1], [MOAB qualified HAVE_SYS_TYPES_H])])
AC_CHECK_HEADER([stddef.h],   [AC_DEFINE(HAVE_STDDEF_H,    [1], [MOAB qualified HAVE_STDDEF_H])   ])
AC_CHECK_HEADER([stdlib.h],   [AC_DEFINE(HAVE_STDLIB_H,    [1], [MOAB qualified HAVE_STDLIB_H])   ])
SIZEOF_MBENTITYHANDLE=0
AC_CHECK_SIZEOF([void *])
SIZEOF_VOID_P=$ac_cv_sizeof_void_p
AC_SUBST(SIZEOF_VOID_P)
AC_ARG_ENABLE([64bit-handles],
  [AS_HELP_STRING([--enable-64bit-handles],[Force EntityHandle to be 64 bits])],
  [AC_CHECK_TYPE([uint64_t],
    [AC_DEFINE(FORCE_64_BIT_HANDLES,[1],[Use int64_t for handles])
     SIZEOF_MBENTITYHANDLE=8
     DISTCHECK_CONFIGURE_FLAGS="$DISTCHECK_CONFIGURE_FLAGS --enable-64bit-handles"],
    [AC_MSG_ERROR([Platform does not have uint64_t. Cannot force 64-bit handles])])
])
AC_ARG_ENABLE([32bit-handles],
  [AS_HELP_STRING([--enable-32bit-handles],[Force EntityHandle to be 32 bits])],
  [AC_CHECK_TYPE([uint32_t],
    [AC_DEFINE(FORCE_32_BIT_HANDLES,[1],[Use int32_t for handles])
     SIZEOF_MBENTITYHANDLE=4
     DISTCHECK_CONFIGURE_FLAGS="$DISTCHECK_CONFIGURE_FLAGS --enable-32bit-handles"],
    [AC_MSG_ERROR([Platform does not have uint32_t. Cannot force 32-bit handles])])
])
if test "x$SIZEOF_MBENTITYHANDLE" = "x0"; then
  SIZEOF_MBENTITYHANDLE=$SIZEOF_VOID_P
  AC_CHECK_TYPE([size_t], 
   [AC_DEFINE(HAVE_SIZE_T,[1],[System provides size_t typedef])],
   [AC_CHECK_SIZEOF([unsigned long])
    SIZEOF_UNSIGNGED_LONG=$ac_cv_sizeof_unsigned_long
    if test "$SIZEOF_UNSIGNED_LONG" -ne "$SIZEOF_VOID_P"; then
      AC_MSG_ERROR([Cannot define handle with sizeof void*: size_t not found and long is of incorrect size.])
    fi]
  )
  AC_CHECK_TYPE([ptrdiff_t], 
   [AC_DEFINE(HAVE_PTRDIFF_T,[1],[System provides ptrdiff_t typedef])],
   [AC_CHECK_SIZEOF([long])
    AC_CHECK_SIZEOF([void *])
    SIZEOF_VOID_P=$ac_cv_sizeof_void_p
    SIZEOF_LONG=$ac_cv_sizeof_long
    if test "$SIZEOF_LONG" -ne "$SIZEOF_VOID_P"; then
      AC_MSG_ERROR([Cannot define handle with sizeof void*: ptrdiff_t not found and long is of incorrect size.])
    fi]
  )
fi

# Use 64-bit off_t value for file offsets.  W/out this, the stat/fseek calls
# in serial_open_file and other places will fail on 32-bit systems if the file
# is larger that 2GB.
if (test "x$enable_32bit_handles" != "x"); then
  AM_CPPFLAGS="$AM_CPPFLAGS -D_FILE_OFFSET_BITS=64"
  # AC_DEFINE_UNQUOTED([FILE_OFFSET_BITS], [64], [Support for handling files larger than 2GB on 32-bit machines])
fi

AC_CHECK_LIB(z, compress, LIBS="$LIBS -lz")
AC_CHECK_LIB(dl, dlopen, LIBS="$LIBS -ldl")
AC_CHECK_LIB(m, pow, LIBS="$LIBS -lm")

################################################################################
#                           iMesh Part 1 of 2
################################################################################
AC_ARG_ENABLE( [imesh],
[AS_HELP_STRING([--disable-imesh],[Do not build support for iMesh interface.])],
[disable_imesh=$enableval],
[disable_imesh=yes] )

if (test "xyes" != "x$disable_imesh" && test "xno" != "x$disable_imesh"); then
  AC_MSG_ERROR([Unknown argument --enable-imesh=$enableval])
else
  if (test "$disable_imesh" != "no"); then
    ENABLE_imesh=yes
  else
    ENABLE_imesh=no
  fi
  DISTCHECK_CONFIGURE_FLAGS="$DISTCHECK_CONFIGURE_FLAGS --enable-imesh=$ENABLE_imesh"
fi

################################################################################
#                           iGeom Part 1 of 2
################################################################################
AC_ARG_ENABLE( [igeom],
[AS_HELP_STRING([--enable-igeom],[Build mesh-based iGeom implementation])],
[enable_igeom=$enableval],[enable_igeom=no] )

if (test "xyes" != "x$enable_igeom" && test "xno" != "x$enable_igeom"); then
  AC_MSG_ERROR([Unknown argument --enable-igeom=$enableval])
else
  ENABLE_igeom=$enable_igeom
  DISTCHECK_CONFIGURE_FLAGS="$DISTCHECK_CONFIGURE_FLAGS --enable-igeom=$enable_igeom"
fi

################################################################################
#                           iMesh/iGeom Part 2 of 2
################################################################################

# The iMesh option must be checked before configuring the compilers
# so that we know if we need Fortran.  This stuff has to be done
# after configuring the compilers so that we know what size of 
# various types are.

AC_MSG_CHECKING([size of EntityHandle])
AC_MSG_RESULT([$SIZEOF_MBENTITYHANDLE])
ITAPS_VALID_HANDLE_SIZE=yes
if test $SIZEOF_VOID_P -ne $SIZEOF_MBENTITYHANDLE; then
  ITAPS_VALID_HANDLE_SIZE=no
  AC_MSG_WARN([Cannot build iMesh or iGeom API because sizeof(EntityHandle) != sizeof(void*)])
  ENABLE_imesh=no
  ENABLE_igeom=no
fi

AC_MSG_CHECKING([if iGeom support is to be built])
AC_MSG_RESULT([$ENABLE_igeom])
AM_CONDITIONAL([ENABLE_igeom],[test "xyes" = "x$ENABLE_igeom"])
if test "x$ENABLE_igeom" = "xyes"; then
  if test "x$ITAPS_VALID_HANDLE_SIZE" != "xyes"; then
    AC_MSG_ERROR([Cannot build iGeom API with sizeof(EntityHandle) != sizeof(void*)])
  fi
  AC_DEFINE([HAVE_IGEOM],[1],[Define if configured with iGeom interfaces.])
fi

AC_MSG_CHECKING([if iMesh support is to be built])
AC_MSG_RESULT([$ENABLE_imesh])
AM_CONDITIONAL([ENABLE_imesh],[test "xyes" = "x$ENABLE_imesh"])
if test "x$ENABLE_imesh" = "xyes"; then
  if test "x$ITAPS_VALID_HANDLE_SIZE" != "xyes"; then
    AC_MSG_ERROR([Cannot build iMesh API with sizeof(EntityHandle) != sizeof(void*)])
  fi
  AC_DEFINE([HAVE_IMESH],[1],[Define if configured with iMesh interfaces.])
fi

################################################################################
#                              Version Stuff
################################################################################

AC_DEFINE(VERSION,["AC_PACKAGE_VERSION"],[MOAB Version])
VERSION_MAJOR=`expr AC_PACKAGE_VERSION : '\([[0-9]]*\)'`
VERSION_MINOR=`expr AC_PACKAGE_VERSION : '[[0-9]]*\.\([[0-9]]*\)'`
VERSION_PATCH=`expr AC_PACKAGE_VERSION : '[[0-9]]*\.[[0-9]]*\.\(.*\)'`
test "x" != "x$VERSION_MAJOR" || AC_MSG_ERROR("Invalid version string: AC_PACKAGE_VERSION")
test "x" != "x$VERSION_MINOR" || AC_MSG_ERROR("Invalid version string: AC_PACKAGE_VERSION")
AC_DEFINE_UNQUOTED(VERSION_MAJOR,$VERSION_MAJOR,[MOAB Major Version])
AC_DEFINE_UNQUOTED(VERSION_MINOR,$VERSION_MINOR,[MOAB Minor Version])
if test "x" != "x$VERSION_PATCH"; then
  AC_DEFINE_UNQUOTED(VERSION_PATCH,$VERSION_PATCH,[MOAB Patch Level])
  VERSION_STRING="AC_PACKAGE_STRING"
elif test $VERSION_MINOR -eq 99; then
  VERSION_STRING="AC_PACKAGE_STRING (Alpha)"
else
  VERSION_STRING="AC_PACKAGE_STRING (Beta)"
fi
AC_DEFINE_UNQUOTED(VERSION_STRING,"${VERSION_STRING}",[MOAB Version String])

################################################################################
#                Create libtool script
################################################################################
# We need the libtool script both for the calls to the ITAPS_LIBTOOL_VAR
# macro and for us in testing for ACIS libraries.  If we're using a newer
# version of libtool, the script normally isn't generated until AC_OUTPUT
# at the end of the configure script.  Ask that it be created now instead.
m4_ifdef([LT_OUTPUT],[LT_OUTPUT])

################################################################################
#                              Extract libtool config
################################################################################
FATHOM_LIBTOOL_VAR( [CXX], [compiler_lib_search_path], [MOAB_CXX_LINKFLAGS])
FATHOM_LIBTOOL_VAR( [CXX], [postdeps], [MOAB_CXX_LIBS_TMP])
MOAB_CXX_LIBS=
for lib in $MOAB_CXX_LIBS_TMP; do
  case $lib in
    -lgcc_s)
      ;;
    -lm)
      ;;
    -lc)
      ;;
    *)
      MOAB_CXX_LIBS="$MOAB_CXX_LIBS $lib"
      ;;
  esac
done
AC_SUBST(MOAB_CXX_LINKFLAGS)
AC_SUBST(MOAB_CXX_LIBS)


################################################################################
#                             System Headers
################################################################################
HAVE_IEEEFP=0
AC_CHECK_HEADER([ieeefp.h],[HAVE_IEEEFP_H=1] )
AM_CONDITIONAL(HAVE_IEEEFP_H, [test "$HAVE_IEEEFP"!="0"])
if (test "$HAVE_IEEEFP" != "0"); then
  AC_DEFINE(HAVE_IEEEFP, [1], [Defined if configured with IEEE Floating point support])
fi
HAVE_VALGRIND=0
if test "xyes" = "x$enable_debug"; then
  AC_CHECK_HEADER( [valgrind/memcheck.h], [HAVE_VALGRIND=1] )
  if (test "$HAVE_IEEEFP" != "0"); then
    AC_DEFINE(HAVE_VALGRIND, [1], [Defined if configured with Valgrind support])
  fi
fi
AM_CONDITIONAL(HAVE_VALGRIND, [test "$HAVE_VALGRIND"!="0"])

################################################################################
#                             BOOST OPTIONS
################################################################################

dnl FATHOM_CHECK_BOOST( [boost/pool/object_pool.hpp] )
# MK_CHECK_UNORDERED_MAP([CPPFLAGS="$CPPFLAGS -DUNORDERED_MAP_NS=$result -DHAVE_UNORDERED_MAP=${incdir}unordered_map -DHAVE_UNORDERED_SET=${incdir}unordered_set"])
MK_CHECK_UNORDERED_MAP([AC_DEFINE_UNQUOTED([UNORDERED_MAP_NS], [$result], [Unordered map namespace])
                        AC_DEFINE_UNQUOTED([HAVE_UNORDERED_MAP], [${incdir}unordered_map], [Specify if unordered map is available])
                        AC_DEFINE_UNQUOTED([HAVE_UNORDERED_SET], [${incdir}unordered_set], [Specify if unordered set is available])])

################################################################################
#                              MPI OPTIONS
################################################################################

FATHOM_CHECK_MPI
FATHOM_CONFIG_MPI_EXEC
if (test "xno" != "x$enablempi"); then
  AC_DEFINE([HAVE_MPI],[1],[Define if configured with support for parallel computations.])
fi
AM_CONDITIONAL(HAVE_MPI, [test "xno" != "x$enablempi"])
# Used to generate moab_mpi.h
if test "xyes" = "x$MPI_CXX_HELP_NEEDED"; then
  AC_DEFINE( [MPI_CXX_CONFLICT], [1], 
    [MPICH_IGNORE_CXX_SEEK is not sufficient to avoid conflicts] )
  AC_DEFINE_UNQUOTED([SEEK_SET],[$SEEK_SET],["Value of C SEEK_SET"])
  AC_DEFINE_UNQUOTED([SEEK_CUR],[$SEEK_CUR],["Value of C SEEK_CUR"])
  AC_DEFINE_UNQUOTED([SEEK_END],[$SEEK_END],["Value of C SEEK_END"])
fi
FATHOM_CHECK_MPITYPE

if (test "$MPIFAMILY" == "OPENMPI" && test "x$ENABLE_FORTRAN" != "xno"); then
  FCLIBS="$FCLIBS -lmpi_cxx"
fi

if test "xyes" = "x$enablempi"; then
  FATHOM_CHECK_MPE
  AC_SUBST([WITH_MPE])
  AC_SUBST([MPE_LIBS])
  test "xyes" != "x$WITH_MPE" || AM_CPPFLAGS="$AM_CPPFLAGS -DUSE_MPE"
fi

################################################################################
#                              HDF5 OPTIONS
################################################################################

FATHOM_CHECK_HDF5
if test "xno" = "x$HAVE_HDF5"; then
  AC_MSG_WARN([Support for native HDF5 file format disabled])
else
  AC_DEFINE([HAVE_HDF5],[1],[Define if configured with HDF5 support.])
fi
AM_CONDITIONAL(HAVE_HDF5, [test "xno" != "x$HAVE_HDF5"])
AM_CPPFLAGS="$HDF5_CPPFLAGS $AM_CPPFLAGS"
EXPORT_LDFLAGS="$EXPORT_LDFLAGS $HDF5_LDFLAGS"
AC_SUBST(HDF5_LIBS)

WARN_PARALLEL_HDF5=no
WARN_PARALLEL_HDF5_NO_COMPLEX=no
HAVE_HDF5_PARALLEL=no
if test "xno" != "x$HAVE_HDF5"; then
  if test "xno" != "x$enablempi"; then
    old_LDFLAGS="$LDFLAGS"
    LDFLAGS="$LDFLAGS $HDF5_LDFLAGS"
    AC_CHECK_LIB( [hdf5], [H5Pset_fapl_mpio], [HAVE_HDF5_PARALLEL=yes],
      [WARN_PARALLEL_HDF5=yes; AC_MSG_WARN("libhdf5 library does not include parallel support.  Parallel HDF5 I/O disabled")],
      [$HDF5_LIBS $LIBS]
      )
    LDFLAGS="$old_LDFLAGS"
  fi
fi
AM_CONDITIONAL(HAVE_HDF5_PARALLEL, [test "xno" != "x$HAVE_HDF5_PARALLEL"])
if test "xno" != "x$HAVE_HDF5_PARALLEL"; then
  AC_DEFINE([HAVE_HDF5_PARALLEL],[1],[Define if configured with Parallel HDF5 support.])
  
  AC_MSG_CHECKING([for H5_MPI_COMPLEX_DERIVED_DATATYPE_WORKS])
  old_CPPFLAGS="$CPPFLAGS"
  CPPFLAGS="$CPPFLAGS $HDF5_CPPFLAGS"
  AC_PREPROC_IFELSE([AC_LANG_PROGRAM([#include <H5pubconf.h>],[
#ifndef H5_MPI_COMPLEX_DERIVED_DATATYPE_WORKS
  choke me
#endif])],[AC_MSG_RESULT(yes)],[AC_MSG_RESULT(no); WARN_PARALLEL_HDF5_NO_COMPLEX=yes])
  CPPFLAGS="$old_CPPFLAGS"
fi

################################################################################
#                             CCMIO OPTIONS
################################################################################

old_LDFLAGS="$LDFLAGS"
LDFLAGS="$LDFLAGS $HDF5_LDFLAGS"
FATHOM_CHECK_CCMIO
LDFLAGS="$old_LDFLAGS"
if test "xno" != "x$HAVE_CCMIO"; then
  AC_DEFINE([HAVE_CCMIO],[1],["Define if configured with CCM I/O support."])
fi
AM_CONDITIONAL(HAVE_CCMIO, [test "xno" != "x$HAVE_CCMIO"])
AM_CPPFLAGS="$CCMIO_CPPFLAGS $AM_CPPFLAGS"
EXPORT_LDFLAGS="$CCMIO_LDFLAGS $EXPORT_LDFLAGS"
AC_SUBST(CCMIO_LIBS)


################################################################################
#                             DAMSEL OPTIONS
################################################################################

old_LDFLAGS="$LDFLAGS"
LDFLAGS="$LDFLAGS $HDF5_LDFLAGS"
FATHOM_CHECK_DAMSEL
LDFLAGS="$old_LDFLAGS"
if test "xno" != "x$HAVE_DAMSEL"; then
  AC_DEFINE([HAVE_DAMSEL],[1],["Define if configured with Damsel I/O format support."])
fi
AM_CONDITIONAL(HAVE_DAMSEL, [test "xno" != "x$HAVE_DAMSEL"])
AM_CPPFLAGS="$DAMSEL_CPPFLAGS $AM_CPPFLAGS"
EXPORT_LDFLAGS="$DAMSEL_LDFLAGS $EXPORT_LDFLAGS"
AC_SUBST(DAMSEL_LIBS)


################################################################################
#                             NetCDF OPTIONS
################################################################################

  # now pnetcdf
FATHOM_CHECK_PNETCDF([65536],[524288])
if test "xyes" = "x$HAVE_PNETCDF"; then
  AC_DEFINE([HAVE_PNETCDF],[1],["Define if configured with Parallel NetCDF support."])
fi
AM_CONDITIONAL(HAVE_PNETCDF, [test "xyes" = "x$HAVE_PNETCDF"])
AM_CPPFLAGS="$PNETCDF_CPPFLAGS $AM_CPPFLAGS"
EXPORT_LDFLAGS="$PNETCDF_LDFLAGS $EXPORT_LDFLAGS"
AC_SUBST(PNETCDF_LIBS)

old_LDFLAGS="$LDFLAGS"
LDFLAGS="$LDFLAGS $PNETCDF_LDFLAGS $HDF5_LDFLAGS"
FATHOM_CHECK_NETCDF([65536],[524288])
LDFLAGS="$old_LDFLAGS"
if test "xyes" = "x$HAVE_NETCDF"; then
  AC_DEFINE([HAVE_NETCDF],[1],["Define if configured with NetCDF support."])
fi
AM_CONDITIONAL(HAVE_NETCDF, [test "xno" != "x$HAVE_NETCDF"])
AM_CPPFLAGS="$NETCDF_CPPFLAGS $AM_CPPFLAGS"
EXPORT_LDFLAGS="$NETCDF_LDFLAGS $EXPORT_LDFLAGS"
AC_SUBST(NETCDF_LIBS)


################################################################################
#                             CGNS OPTIONS
################################################################################

old_LDFLAGS="$LDFLAGS"
LDFLAGS="$LDFLAGS $HDF5_LDFLAGS"
FATHOM_CHECK_CGNS
LDFLAGS="$old_LDFLAGS"
if test "xno" != "x$HAVE_CGNS"; then
  AC_DEFINE([HAVE_CGNS],[1],["Define if configured with CGNS support."])
fi
AM_CONDITIONAL(HAVE_CGNS, [test "xno" != "x$HAVE_CGNS"])
AM_CPPFLAGS="$CGNS_CPPFLAGS $AM_CPPFLAGS"
EXPORT_LDFLAGS="$CGNS_LDFLAGS $EXPORT_LDFLAGS"
AC_SUBST(CGNS_LIBS)


#################################################################################
#                             Documentation
#################################################################################
AC_ARG_ENABLE([docs],
[AS_HELP_STRING([--enable-docs],[indicate to check for doxygen installation])],
                        [ENABLE_DOCS=yes],[ENABLE_DOCS=no] )
AC_ARG_WITH([doxygen],
[AS_HELP_STRING([--with-doxygen=DIR],[Specify directory where Doxygen program is installed. By default, it is /usr/bin])],
[WITH_DOXYGEN="$withval"], [WITH_DOXYGEN=no])

if test "x$WITH_DOXYGEN" != "xno"; then
  AC_PATH_PROGS( [DOXYGEN], [doxygen], [no],[$WITH_DOXYGEN] )
else
  AC_PATH_PROGS( [DOXYGEN], [doxygen], [no],[$PATH])
fi
if test "x$ENABLE_DOCS" = "xyes"; then
  if test "x$DOXYGEN" = "xno"; then
    AC_MSG_ERROR("Doxygen executable not found.")
  fi
fi
AC_SUBST([DOXYGEN])
AM_CONDITIONAL([ENABLE_DOCS],[test "x$ENABLE_DOCS" != "xno"])

################################################################################
#                           Zoltan - Part 1 of 2
################################################################################
WITH_ZOLTAN=no
ZOLTAN_DIR=
ZOLTAN_ARCH=
WITH_PARAMETIS=no
PARMETIS_DIR=
SCOTCH_DIR=
PTSCOTCH_DIR=
SCOTCH_LIBS=
WITH_SCOTCH=no
ZOLTAN_LIBS=
ZOLTAN_LIB_FLAGS=
ZOLTAN_INC_FLAGS=

# If user specified zoltan-arch, but not zoltan, assume
# they want zoltan support, otherwise assume no zoltan
ZOLTAN_DEFAULT=no

# Some versions of Zoltan put libraries in directories such as Obj_Linux,
# where the part after the Obj_ prefix is the zoltan architecture.  Here
# we allow the user to specify this architecture.  We try to avoid requiring
# this option, but we allow the user to specify it in case something is 
# going wrong with the logic to choose one automatically.  The 'choose one
# automatically' logic is basically to add everything that matches Obj_*
# to the search path, with the assumption that the linker will ignore libraries
# for other architectures.
AC_ARG_WITH( [zoltan-arch],
             [AS_HELP_STRING([--with-zoltan-arch=OS],[Specify zoltan architecture])],
             [case "x$withval" in
               xyes|xno)
                 AC_MSG_ERROR([Expeted value for --with-zoltan-arch])
                 ;;
               x*)
                 ZOLTAN_ARCH="$withval"
                 ZOLTAN_DEFAULT=yes
                 DISTCHECK_CONFIGURE_FLAGS="$DISTCHECK_CONFIGURE_FLAGS --with-zoltan-arch=\"${withval}\""
                 ;;
               esac])

# Enable support for Zoltan, and optionally specify directory in which
# to search for Zoltan libs and headers.  Specifying this also enables
# mbzoltan unless it is explicitly disabled.
AC_ARG_WITH( [zoltan], 
             [AS_HELP_STRING([--with-zoltan=DIR],[Enable Zoltan support, and optionally specify Zoltan location])],
             [case "x$withval" in
               xyes)
                 WITH_ZOLTAN=yes
                 ;;
               xno)
                 WITH_ZOLTAN=no
                 ;;
               x*)
                 WITH_ZOLTAN=yes
                 ZOLTAN_DIR="$withval"
                 test -d "$withval" || AC_MSG_ERROR([Not a directory: with-zoltan=$withval])
                 if test -d "$withval/include"; then
                   ZOLTAN_INC_FLAGS="-I$withval/include"
                 else
                   ZOLTAN_INC_FLAGS="-I$withval"
                 fi
                 AC_DEFINE([HAVE_ZOLTAN],[1],["Define if configured with Zoltan library partitioning support."])
                 DISTCHECK_CONFIGURE_FLAGS="$DISTCHECK_CONFIGURE_FLAGS --with-zoltan=\"${withval}\""
                 ;;
               esac],[WITH_ZOLTAN=$ZOLTAN_DEFAULT] )

# If user specified with-parmetis, then assume they are trying
# to add an additional library search directory in which to check
# for the parmetis library.  We always check if zoltan requires
# parmetis, so the only thing the user would really need to tell
# us is if we need to look in some special place for it. 
AC_ARG_WITH([parmetis], 
            [AS_HELP_STRING([--with-parmetis=DIR],[Directory containing ParMetis library for Zoltan])],
             [case "x$withval" in
               xyes|xno)
                 # do nothing
                 ;;
               x*)
                 PARMETIS_DIR="$withval"
                 test -d "$withval" || AC_MSG_ERROR([Not a directory: with-parmetis=$withval])
                 if test -d "$withval/lib"; then
                   ZOLTAN_LIB_FLAGS="$ZOLTAN_LIB_FLAGS -L$withval/lib"
                 else
                   ZOLTAN_LIB_FLAGS="$ZOLTAN_LIB_FLAGS -L$withval"
                 fi
                 if test -d "$withval/include"; then
                   ZOLTAN_INC_FLAGS="$ZOLTAN_INC_FLAGS -I$withval/include"
                 else
                   ZOLTAN_INC_FLAGS="$ZOLTAN_INC_FLAGS -I$withval"
                 fi
                 if (test -f "$withval/include/parmetis.h" || test -f "$withval/parmetis.h"); then
                   AC_DEFINE(HAVE_PARMETIS, [1], [Define if configured with ParMetis partitioner support])
                 fi
                 DISTCHECK_CONFIGURE_FLAGS="$DISTCHECK_CONFIGURE_FLAGS --with-parmetis=\"${withval}\""
		 ;;
               esac] )
AM_CONDITIONAL(ENABLE_parmetis, [test "x" != "x$PARMETIS_DIR"])

# If user specified with-metis, then assume they are trying
# to add an additional library search directory in which to check
# for the metis library.  We always check if zoltan requires
# metis, so the only thing the user would really need to tell
# us is if we need to look in some special place for it. 
AC_ARG_WITH([metis], 
            [AS_HELP_STRING([--with-metis=DIR],[Directory containing Metis library for ParMetis/Zoltan])],
             [case "x$withval" in
               xyes|xno)
                 # do nothing
                 ;;
               x*)
                 METIS_DIR="$withval"
                 test -d "$withval" || AC_MSG_ERROR([Not a directory: with-metis=$withval])
                 if test -d "$withval/lib"; then
                   METIS_LIB_FLAGS="-L$withval/lib"
                 else
                   METIS_LIB_FLAGS="-L$withval"
                 fi
                 METIS_LIBS="$METIS_LIB_FLAGS -lmetis"
                 ZOLTAN_LIB_FLAGS="$ZOLTAN_LIB_FLAGS $METIS_LIB_FLAGS"
                 if test -d "$withval/include"; then
                   METIS_INC_FLAGS="-I$withval/include"
<<<<<<< HEAD
                 else
                   METIS_INC_FLAGS="-I$withval"
                 fi
                 if (test -f "$withval/include/metis.h" || test -f "$withval/metis.h"); then
                   AC_DEFINE(HAVE_METIS, [1], [Define if configured with Metis partitioner support])
=======
                  if (test -f "$withval/include/metis.h"); then
                    AC_DEFINE(HAVE_METIS, [1], [Define if configured with Metis partitioner support])
                  fi
                 else
                   METIS_INC_FLAGS="-I$withval"
                   # if (test -f "$withval/metis.h"); then # METIS-3.x might not install a header though
                   #  AC_DEFINE(HAVE_METIS, [1], [Define if configured with Metis partitioner support])
                   # fi
>>>>>>> a06377a5
                 fi
                 ZOLTAN_INC_FLAGS="$ZOLTAN_INC_FLAGS $METIS_INC_FLAGS"
                 DISTCHECK_CONFIGURE_FLAGS="$DISTCHECK_CONFIGURE_FLAGS --with-metis=\"${withval}\""
     ;;
               esac] )
AM_CONDITIONAL(ENABLE_metis, [test "x" != "x$METIS_DIR"])

# If user specified with-scotch, then assume they are trying
# to add an additional library search directory in which to check
# for the scotch library.
AC_ARG_WITH([scotch],
            [AS_HELP_STRING([--with-scotch=DIR],[Directory containing Scotch library for Zoltan])],
             [SCOTCH_DIR="$withval"; enablescotch=yes],[SCOTCH_DIR=""; enablescotch=no] )

if (test "$enablescotch" != "no"); then
  case "x$SCOTCH_DIR" in
     xyes|xno)
       # error out -- expecting directory path
       AC_MSG_ERROR([Please specify the Scotch installation directory])
       ;;
     x*)
       test -d "$SCOTCH_DIR" || AC_MSG_ERROR([Not a directory: with-scotch=$SCOTCH_DIR])
       if test -d "$SCOTCH_DIR/lib"; then
         ZOLTAN_LIB_FLAGS="$ZOLTAN_LIB_FLAGS -L$SCOTCH_DIR/lib"
         if (test -f "$SCOTCH_DIR/lib/libscotch.a" || test -f "$SCOTCH_DIR/lib/libscotch.so" || test -f "$SCOTCH_DIR/lib/libscotch.dylib"); then
           SCOTCH_LIBS="-lscotch -lscotcherr -lscotcherrexit"
           AC_DEFINE([HAVE_SCOTCH],[1],["Define if configured with Scotch library partitioning support."])
         else
           AC_MSG_ERROR([Scotch libraries not found at $SCOTCH_DIR/lib])
         fi
       else
         ZOLTAN_LIB_FLAGS="$ZOLTAN_LIB_FLAGS -L$SCOTCH_DIR"
         if (test -f "$SCOTCH_DIR/libscotch.a" || test -f "$SCOTCH_DIR/libscotch.so" || test -f "$SCOTCH_DIR/libscotch.dylib"); then
           SCOTCH_LIBS="-lscotch -lscotcherr -lscotcherrexit"
         else
           AC_MSG_ERROR([Scotch libraries not found at $SCOTCH_DIR])
         fi
       fi
       if test -d "$SCOTCH_DIR/include"; then
         ZOLTAN_INC_FLAGS="$ZOLTAN_INC_FLAGS -I$SCOTCH_DIR/include"
       else
         ZOLTAN_INC_FLAGS="$ZOLTAN_INC_FLAGS -I$SCOTCH_DIR"
       fi
       DISTCHECK_CONFIGURE_FLAGS="$DISTCHECK_CONFIGURE_FLAGS --with-scotch=\"${SCOTCH_DIR}\""
       ;;
   esac
fi

# If user specified with-ptscotch, then assume they are trying
# to add an additional library search directory in which to check
# for the parallel scotch library.
AC_ARG_WITH([ptscotch],
            [AS_HELP_STRING([--with-ptscotch=DIR],[Directory containing PTScotch library for Zoltan])],
             [PTSCOTCH_DIR="$withval"; enableptscotch=yes],[PTSCOTCH_DIR="$SCOTCH_DIR"; enableptscotch=$enablescotch] )

if (test "$enableptscotch" != "no"); then
  case "x$PTSCOTCH_DIR" in
     xyes|xno)
       # error out -- expecting directory path
       AC_MSG_ERROR([Please specify the parallel Scotch installation directory])
       ;;
     x*)
       PTSCOTCH_DIR="$PTSCOTCH_DIR"
       test -d "$PTSCOTCH_DIR" || AC_MSG_ERROR([Not a directory: with-ptscotch=$PTSCOTCH_DIR])
       if test -d "$PTSCOTCH_DIR/lib"; then
         ZOLTAN_LIB_FLAGS="$ZOLTAN_LIB_FLAGS -L$PTSCOTCH_DIR/lib"
         if (test -f "$SCOTCH_DIR/lib/libptscotch.a" || test -f "$SCOTCH_DIR/lib/libptscotch.so" || test -f "$SCOTCH_DIR/lib/libptscotch.dylib"); then
           SCOTCH_LIBS="-lptscotch -lptscotcherr -lptscotcherrexit $SCOTCH_LIBS"
           AC_DEFINE([HAVE_SCOTCH],[1],["Define if configured with Parallel Scotch library partitioning support."])
         else
           AC_MSG_ERROR([Scotch libraries not found at $SCOTCH_DIR/lib])
         fi
       else
         ZOLTAN_LIB_FLAGS="$ZOLTAN_LIB_FLAGS -L$PTSCOTCH_DIR"
         if (test -f "$SCOTCH_DIR/libptscotch.a" || test -f "$SCOTCH_DIR/libptscotch.so" || test -f "$SCOTCH_DIR/libptscotch.dylib"); then
           SCOTCH_LIBS="-lptscotch -lptscotcherr -lptscotcherrexit $SCOTCH_LIBS"
         else
           AC_MSG_ERROR([Scotch libraries not found at $SCOTCH_DIR])
         fi
       fi
       if test -d "$PTSCOTCH_DIR/include"; then
         ZOLTAN_INC_FLAGS="$ZOLTAN_INC_FLAGS -I$PTSCOTCH_DIR/include"
       else
         ZOLTAN_INC_FLAGS="$ZOLTAN_INC_FLAGS -I$PTSCOTCH_DIR"
       fi
       DISTCHECK_CONFIGURE_FLAGS="$DISTCHECK_CONFIGURE_FLAGS --with-ptscotch=\"${PTSCOTCH_DIR}\""
       ;;
  esac
fi

################################################################################
#                            Optional Libraries
################################################################################

AC_ARG_WITH([vtk],
  [AS_HELP_STRING([--with-vtk@<:@=DIR@:>@],[Enable VTK support, and specify VTK location])],
  [WITH_VTK=$withval
   DISTCHECK_CONFIGURE_FLAGS="$DISTCHECK_CONFIGURE_FLAGS --with-vtk=\"${withval}\""
  ],[WITH_VTK=])

VTKMOAB_DEFAULT=no
if (test "x$WITH_VTK" != "xno" && test "x$WITH_VTK" != "x"); then
  VTKMOAB_DEFAULT=yes
fi
  
AC_ARG_WITH( [vtk-lib-suffix], 
             [AS_HELP_STRING([--with-vtk-lib-suffix=SUFFIX],[Specify optional suffix to VTK library names, e.g. -pv3.98])],
             [case "x$withval" in
               xyes)
                 AC_MSG_ERROR([Must specify a non-empty suffix!])
		             VTK_LIB_SUFFIX=
                 ;;
               xno)
                 AC_MSG_ERROR([Must specify a non-empty suffix!])
		             VTK_LIB_SUFFIX=
                 ;;
               x*)
		             VTK_LIB_SUFFIX="$withval"
                 DISTCHECK_CONFIGURE_FLAGS="$DISTCHECK_CONFIGURE_FLAGS --with-vtk-lib-suffix=\"${withval}\""
                 ;;
               esac],[VTK_LIB_SUFFIX=] )


###############################################################################
#                           Optional Tools
###############################################################################
  # Define a macro to avoid typing this for each individual tool
  # Usage: MB_OPTIONAL_TOOL( name, default, default_if_tools_enabled )
  #  name      - name of option
  #  default   - yes/no, $ENABLE_TOOLS overrides this if set
  # Actions:
  #  sets ENABLE_${tool} to 'yes' or 'no'
  #  creates ENABLE_${tool} automake conditional
AC_DEFUN([MB_OPTIONAL_TOOL],[
  mb_default_$1=$2

  if test "x" != "x$ENABLE_TOOLS"; then
    mb_default_$1=$3
  fi
  AC_ARG_ENABLE( [$1],
[AS_HELP_STRING([--enable-$1],[Build tool: $1])
AS_HELP_STRING([--disable-$1],[Don't build $1])],
                 [ENABLE_$1=$enableval],[ENABLE_$1=${mb_default_$1}] )
  AM_CONDITIONAL([ENABLE_$1],[test "x${ENABLE_$1}" != "xno"])
  if (test "x${ENABLE_$1}" != "xno"); then
    AC_DEFINE(m4_toupper(HAVE_$1),[1],Configure with tool: m4_toupper($1))
  fi
  AC_MSG_CHECKING([if $1 is to be built])
  AC_MSG_RESULT([${ENABLE_$1}])
  DISTCHECK_CONFIGURE_FLAGS="$DISTCHECK_CONFIGURE_FLAGS --enable-$1=\"${ENABLE_$1}\""
])
  # The default for all tools
AC_ARG_ENABLE( [tools], [
AS_HELP_STRING([--enable-tools],[Build all tools by default])
AS_HELP_STRING([--disable-tools],[Disable all tools by default])],
                         [ENABLE_TOOLS=$enableval; DISTCHECK_CONFIGURE_FLAGS="$DISTCHECK_CONFIGURE_FLAGS --enable-tools"],
                         [ENABLE_TOOLS=] )
  # Individual tools
MB_OPTIONAL_TOOL([mbconvert],    [yes], [yes])
MB_OPTIONAL_TOOL([hexmodops],    [yes], [yes])
MB_OPTIONAL_TOOL([qvdual],       [no], [no])
MB_OPTIONAL_TOOL([vtkMOABReader],[${VTKMOAB_DEFAULT}], [${VTKMOAB_DEFAULT}])
MB_OPTIONAL_TOOL([mbsize],       [yes], [yes])
MB_OPTIONAL_TOOL([mbskin],       [yes], [yes])
MB_OPTIONAL_TOOL([mbtagprop],    [yes], [yes])
MB_OPTIONAL_TOOL([mbmem],        [yes], [yes])
MB_OPTIONAL_TOOL([spheredecomp], [yes], [yes])
MB_OPTIONAL_TOOL([mbsurfplot],   [yes], [yes])
MB_OPTIONAL_TOOL([mbpart],     [${WITH_ZOLTAN}], [${WITH_ZOLTAN}] )
MB_OPTIONAL_TOOL([dagmc],        [no], [yes])
MB_OPTIONAL_TOOL([gsets],        [yes], [yes])
MB_OPTIONAL_TOOL([mbdepth],      [yes], [yes])
if test "x$enablempi" != "xno"; then
  MB_OPTIONAL_TOOL([mbcoupler],    [no], [yes] )
  MB_OPTIONAL_TOOL([mcnpmit],      [no], [yes])
  MB_OPTIONAL_TOOL([refiner],      [no], [yes])
else
  AS_ECHO("Disabling mbcoupler and refiner since these tools require MPI/parallel configuration")
  MB_OPTIONAL_TOOL([mbcoupler],    [no], [no] )
  MB_OPTIONAL_TOOL([mcnpmit],      [no], [no])
  MB_OPTIONAL_TOOL([refiner],      [no], [no])
fi
MB_OPTIONAL_TOOL([h5mtools],     [${HAVE_HDF5}], [${HAVE_HDF5}])
MB_OPTIONAL_TOOL([mbcslam],      [no], [yes])
MB_OPTIONAL_TOOL([ahf],          [no], [no])
MB_OPTIONAL_TOOL([mbquality],    [yes], [yes])
MB_OPTIONAL_TOOL([mbumr],        [yes], [yes])
if test "xyes" = "x$ENABLE_dagmc"; then
   DAGMC_LIBS="-ldagmc"
   AC_SUBST(DAGMC_LIBS)
fi

if test "xyes" = "x$ENABLE_ahf"; then
  AC_DEFINE([HAVE_AHF],[1],[Enable use of AHF data-structures for querying adjacency information])
fi

AM_CONDITIONAL(ENABLE_AHF, [test "xyes" == "x$ENABLE_ahf"])

if test "xyes" = "x$ENABLE_vtkMOABReader"; then
  if test "xno" == "x$WITH_VTK"; then
    AC_MSG_ERROR([vtkMOABReader requires VTK])
  elif test "x" == "x$WITH_VTK"; then 
    WITH_VTK=yes
  fi
fi

if test "xyes" = "x$ENABLE_qvdual"; then
  if test "xno" == "x$WITH_VTK"; then
    AC_MSG_ERROR([qvdual requires VTK])
  elif test "x" == "x$WITH_VTK"; then 
    WITH_VTK=yes
  fi
fi

################################################################################
#                           Zoltan - Part 2 of 2
################################################################################

if test "xyes" = "x$ENABLE_mbpart"; then
  WITH_ZOLTAN=yes
else
  WITH_ZOLTAN=no
fi

# If user requested Zoltan support, verify that we can
# find the library and headers, and set the necessary
# build variables.
if test "xyes" = "x$WITH_ZOLTAN"; then

  if test "xyes" != "x$enablempi"; then
    AC_MSG_ERROR([Cannot include Zoltan support without MPI.  See --with-mpi])
  fi

    # Test for zoltan headers
  AC_LANG_PUSH([C++])
  old_CPPFLAGS="$CPPFLAGS"
  CPPFLAGS="$CPPFLAGS $ZOLTAN_INC_FLAGS -DMPICH_IGNORE_CXX_SEEK"
  AC_CHECK_HEADER([zoltan_cpp.h],,[AC_MSG_ERROR([zoltan_cpp.h: header not found in $ZOLTAN_INC_FLAGS .])],
                  [#include <stdlib.h>])
  CPPFLAGS="$old_CPPFLAGS"
  AC_LANG_POP([C++])

    # Build LDFLAGS for Zoltan
  found=no
  if test "x" != "x$ZOLTAN_DIR"; then
    if test "x" != "x$ZOLTAN_ARCH" && test -d "$ZOLTAN_DIR/Obj_$ZOLTAN_ARCH"; then
      ZOLTAN_LIB_FLAGS="$ZOLTAN_LIB_FLAGS -L$ZOLTAN_DIR/Obj_$ZOLTAN_ARCH"
      found=yes
    elif test -d "$ZOLTAN_DIR/lib"; then
      ZOLTAN_LIB_FLAGS="$ZOLTAN_LIB_FLAGS -L$ZOLTAN_DIR/lib"
      found=yes
    else
      for d in $ZOLTAN_DIR/Obj_*; do
        if test -d "$d"; then
          found=yes
          ZOLTAN_LIB_FLAGS="$ZOLTAN_LIB_FLAGS -L$d"
        fi
      done
    fi
    if test "no" = "$found"; then
      ZOLTAN_LIB_FLAGS="$ZOLTAN_LIB_FLAGS -L$ZOLTAN_DIR"
    fi
  fi

    # Test for Zoltan library, possibly requiring parmetis and scotch
  old_LDFLAGS="$LDFLAGS"
  LDFLAGS="$LDFLAGS $ZOLTAN_LIB_FLAGS"
  AC_CHECK_LIB([zoltan],[Zoltan_LB_Partition],[ZOLTAN_LIBS='-lzoltan'],
    [unset ac_cv_lib_zoltan_Zoltan_LB_Partition
     AC_CHECK_LIB([zoltan],[Zoltan_LB_Partition],
                  [ZOLTAN_LIBS="-lzoltan -lparmetis -lmetis"],
                  [unset ac_cv_lib_zoltan_Zoltan_LB_Partition
                   AC_CHECK_LIB([zoltan],[Zoltan_LB_Partition],[ZOLTAN_LIBS="-lzoltan $SCOTCH_LIBS -lparmetis -lmetis"],
                   [AC_MSG_ERROR([zoltan library not found or not usable.  Perhaps you need to specify --with-parmetis=@<:@DIR@:>@ and --with-scotch=@<:@DIR@:>@?])],
                   [$SCOTCH_LIBS -lparmetis -lmetis])],
                  [-lparmetis -lmetis])])
  LDFLAGS="$old_LDFLAGS"

    # Define macro HAVE_ZOLTAN
  AC_DEFINE([HAVE_ZOLTAN],[1],["Define if configured with Zoltan library partitioning support."])
fi

AC_SUBST(ZOLTAN_LIBS)
AC_SUBST(ZOLTAN_LIB_FLAGS)
AC_SUBST(ZOLTAN_INC_FLAGS)

EXPORT_LDFLAGS="$ZOLTAN_LIB_FLAGS $EXPORT_LDFLAGS"

  
dnl Define a function that checks for the existence of a library
dnl and if it exists, prepends the corresponding link flag to a 
dnl sepecified variable
dnl Arguments:
dnl  - The library name
dnl  - The name of the variable to which to prepend the library link flag
dnl  - List of extra libraries required for link test
dnl  - Optional library path linker argument (e.g. -L/opt/foo)
  AC_DEFUN([FATHOM_CHECK_LIB_LIST],[
    old_LIBS="$LIBS"
    LIBS="$5 ${$3} $old_LIBS"
    AC_CHECK_LIB([$1],[main],[$3="-l$1 ${$3}"],[],[$4])
    ac_cv_lib_$1=ac_cv_lib_$1_main

    LIBS="$old_LIBS"
  ])
  
dnl Define a function that checks for the existence of a library
dnl and if it exists, prepends the corresponding link flag to a 
dnl sepecified variable
dnl Arguments:
dnl  - The library name
dnl  - The name of the variable to which to prepend the library link flag
dnl  - List of extra libraries required for link test
dnl  - Optional library path linker argument (e.g. -L/opt/foo)
  AC_DEFUN([FATHOM_CHECK_VTK_LIB_LIST],[
    old_LIBS="$LIBS"
    LIBS="$5 ${$3} $old_LIBS"
    AC_CHECK_LIB([$1$VTK_LIB_SUFFIX], main, 
       [$3="-l$1$VTK_LIB_SUFFIX ${$3}"],
       [],[$4])dnl
    LIBS="$old_LIBS"
  ])
  

################################################################################
#                    VTK for qvdual and/or vtkMOABReader
################################################################################
AC_DEFUN([FATHOM_MERGE_LISTS],[
  $1="$2"
  # Reverse list two
  for item3 in $3; do 
    found=no
    for item2 in $2; do
      if test "x$item2" = "x$item3"; then found=yes; fi
    done
    if test "$found" = "no"; then $1="${$1} $item3"; fi
  done
  $1="${$1} $2"
])

if  (test "x$WITH_VTK" != "xno" && test "x$WITH_VTK" != "x"); then
  AC_PATH_X
  AC_PATH_XTRA
  if test "xyes" = "x$no_x"; then
    AC_MSG_ERROR([X11 not found])
  fi

  AC_LANG_PUSH([C++])

  VTK_INCLUDES=  
  case "x$WITH_VTK" in
    xyes|x)
      VTK_LIB_DIR=
      VTK_INC_DIR=
      for dir in  /usr/local/include/vtk /usr/local/include/vtk-* /usr/include/vtk  /usr/include/vtk-*; do
        if test "x" = "x$VTK_INC_DIR"; then
          AC_CHECK_FILE([${dir}/vtkUnstructuredGrid.h],[VTK_INC_DIR="-I$dir"])
        fi
      done
      if test x = x"$VTK_INC_DIR"; then
        AC_CHECK_HEADER([vtkUnstructuredGrid.h],[],
                        [AC_MSG_ERROR([VTK includes not found])])
      else
        VTK_INCLUDES="$VTK_INC_DIR"
      fi
      old_LIBS="$LIBS"
      for dir in /usr/lib/vtk /usr/lib /usr/bin /usr; do
        if test "x" = "x$VTK_LIB_DIR"; then
          LIBS="$old_LIBS -L$dir"
          FATHOM_CHECK_VTK_LIB_LIST([vtkCommonCore],[$VTK_LIB_SUFFIX], [VTK_LIB_DIR],[],[-L$dir])
        fi
      done
      if test "x" = "x$VTK_LIB_DIR"; then
        AC_MSG_ERROR([VTK libraries not found])
      fi
      LIBS="$old_LIBS"
      ;;
    x?*)
      VTK_LIB_DIR=
      VTK_INC_DIR=
      for dir in ${WITH_VTK}/include/vtk* ${WITH_VTK}/include ${WITH_VTK}/include/paraview* ${WITH_VTK}/VTK ${WITH_VTK}; do
        if test "x" = "x$VTK_INC_DIR"; then
          AC_CHECK_FILE([${dir}/vtkUnstructuredGrid.h],[VTK_INC_DIR="-I$dir"])
        fi
      done
      if test "x" = "x$VTK_INC_DIR"; then
        # Check for non-installed VTK source
        AC_CHECK_FILE([vtkUnstructuredGrid.h],[
          for subdir in . Common Common/DataModel Filtering GenericFiltering Graphics Hybrid Imaging Parallel Patented Rendering Utilities Utilities/vtkexpat Utilities/expat Utilities/DICOMParser Utilties/vtkpng Utilities/vtkzlib Utilities/freetype/include/freetype Wrapping; do
        	  AC_MSG_CHECKING([for directory ${WITH_VTK}/$subdir])
        	  if test -d ${WITH_VTK}/$subdir; then
        	    VTK_INC_DIR="$VTK_INC_DIR -I${WITH_VTK}/$subdir"
        	    AC_MSG_RESULT([yes])
        	  else
        	    AC_MSG_RESULT([no])
        	  fi
        	done
        	],[AC_MSG_ERROR([VTK includes not found])]
        )
      fi
      VTK_INCLUDES="$VTK_INC_DIR"
      old_LIBS="$LIBS"
      for dir in ${WITH_VTK}/lib ${WITH_VTK}/lib/vtk ${VTK_DIR}/bin ${WITH_VTK}/bin ${WITH_VTK}; do
        if test "x" = "x$VTK_LIB_DIR"; then
          LIBS="$old_LIBS -L$dir"
          FATHOM_CHECK_VTK_LIB_LIST([vtkCommonCore],[$VTK_LIB_SUFFIX], [VTK_LIB_DIR],[],[-L$dir])
        fi
      done
      if test "x" = "x$VTK_LIB_DIR"; then
        AC_MSG_ERROR([VTK libraries not found])
      else
        AC_DEFINE([HAVE_VTK],[1],["Define if configured with VTK I/O library support."])
      fi
      LIBS="$old_LIBS"
      ;;
  esac

   # These are ordered such that a given library depends only on those libraries
   # that preceed it in the list.
  FATHOM_CHECK_LIB_LIST([pthread],[AC_DEFINE([HAVE_PTHREAD],[1],["Define if configured with pthread support."])],[vtk_sys_libs])
  FATHOM_CHECK_LIB_LIST([dl],[AC_DEFINE([HAVE_LDL],[1],["Define if configured with dynamic library loading support."])],     [vtk_sys_libs])
  FATHOM_CHECK_LIB_LIST([m],[AC_DEFINE([HAVE_LM],[1],["Define if configured with math library support."])],      [vtk_sys_libs])
  FATHOM_CHECK_LIB_LIST([gcc],[],    [vtk_sys_libs])
  x_libs_arg="$X_EXTRA_LIBS -lX11 $X_PRE_LIBS"
  FATHOM_CHECK_LIB_LIST([Xext],[],[vtk_x_libs],[$x_libs_arg],[-L$x_libraries]) 
  FATHOM_CHECK_LIB_LIST([ICE],[], [vtk_x_libs],[$x_libs_arg],[-L$x_libraries]) 
  FATHOM_CHECK_LIB_LIST([SM],[],  [vtk_x_libs],[$x_libs_arg],[-L$x_libraries]) 
  FATHOM_CHECK_LIB_LIST([Xt],[],  [vtk_x_libs],[$x_libs_arg],[-L$x_libraries]) 
  FATHOM_CHECK_LIB_LIST([GL],[AC_DEFINE([HAVE_GL],[1],["Define if configured with openGL library support."])],  [vtk_x_libs],[$x_libs_arg],[-L$x_libraries]) 
  FATHOM_CHECK_LIB_LIST([GLU],[], [vtk_x_libs],[$x_libs_arg],[-L$x_libraries]) 
  vtk_libs_arg="-L$x_libraries $vtk_x_libs $X_EXTRA_LIBS -lX11 $X_PRE_LIBS $vtk_sys_libs"
  
  FATHOM_CHECK_VTK_LIB_LIST([vtksys],[$VTK_LIB_SUFFIX],        [vtk_libs],[$vtk_libs_arg],[-L$VTK_LIB_DIR])
  FATHOM_CHECK_VTK_LIB_LIST([vtkCommonCore],[$VTK_LIB_SUFFIX], [vtk_libs],[$vtk_libs_arg],[-L$VTK_LIB_DIR])
  FATHOM_CHECK_VTK_LIB_LIST([vtkDICOMParser],[$VTK_LIB_SUFFIX],[vtk_libs],[$vtk_libs_arg],[-L$VTK_LIB_DIR])
  FATHOM_CHECK_VTK_LIB_LIST([vtkfreetype],[$VTK_LIB_SUFFIX],   [vtk_libs],[$vtk_libs_arg],[-L$VTK_LIB_DIR])
  FATHOM_CHECK_VTK_LIB_LIST([vtkexpat],[$VTK_LIB_SUFFIX],      [vtk_libs],[$vtk_libs_arg],[-L$VTK_LIB_DIR])
  FATHOM_CHECK_VTK_LIB_LIST([vtkzlib],[$VTK_LIB_SUFFIX],       [vtk_libs],[$vtk_libs_arg],[-L$VTK_LIB_DIR])
  FATHOM_CHECK_VTK_LIB_LIST([vtkpng],[$VTK_LIB_SUFFIX],        [vtk_libs],[$vtk_libs_arg],[-L$VTK_LIB_DIR])
  FATHOM_CHECK_VTK_LIB_LIST([vtkjpeg],[$VTK_LIB_SUFFIX],       [vtk_libs],[$vtk_libs_arg],[-L$VTK_LIB_DIR])
  FATHOM_CHECK_VTK_LIB_LIST([vtktiff],[$VTK_LIB_SUFFIX],       [vtk_libs],[$vtk_libs_arg],[-L$VTK_LIB_DIR])
  FATHOM_CHECK_VTK_LIB_LIST([vtkftgl],[$VTK_LIB_SUFFIX],       [vtk_libs],[$vtk_libs_arg],[-L$VTK_LIB_DIR])
  FATHOM_CHECK_VTK_LIB_LIST([vtkFiltersCore],[$VTK_LIB_SUFFIX],  [vtk_libs],[$vtk_libs_arg],[-L$VTK_LIB_DIR])
  FATHOM_CHECK_VTK_LIB_LIST([vtkImagingCore],[$VTK_LIB_SUFFIX],    [vtk_libs],[$vtk_libs_arg],[-L$VTK_LIB_DIR])
  FATHOM_CHECK_VTK_LIB_LIST([verdict],[$VTK_LIB_SUFFIX],       [vtk_libs],[$vtk_libs_arg],[-L$VTK_LIB_DIR])
  FATHOM_CHECK_VTK_LIB_LIST([vtkGraphics],[$VTK_LIB_SUFFIX],   [vtk_libs],[$vtk_libs_arg],[-L$VTK_LIB_DIR])
  FATHOM_CHECK_VTK_LIB_LIST([vtkNetCDF],[$VTK_LIB_SUFFIX],     [vtk_libs],[$vtk_libs_arg],[-L$VTK_LIB_DIR])
  FATHOM_CHECK_VTK_LIB_LIST([vtkexoIIc],[$VTK_LIB_SUFFIX],     [vtk_libs],[$vtk_libs_arg],[-L$VTK_LIB_DIR])
  FATHOM_CHECK_VTK_LIB_LIST([vtkmetaio],[$VTK_LIB_SUFFIX],     [vtk_libs],[$vtk_libs_arg],[-L$VTK_LIB_DIR])
  FATHOM_CHECK_VTK_LIB_LIST([vtkIOCore],[$VTK_LIB_SUFFIX],         [vtk_libs],[$vtk_libs_arg],[-L$VTK_LIB_DIR])
  FATHOM_CHECK_VTK_LIB_LIST([vtkRenderingCore],[$VTK_LIB_SUFFIX],  [vtk_libs],[$vtk_libs_arg],[-L$VTK_LIB_DIR])
  FATHOM_CHECK_VTK_LIB_LIST([vtkParallelCore],[$VTK_LIB_SUFFIX],   [vtk_libs],[$vtk_libs_arg],[-L$VTK_LIB_DIR])
  #FATHOM_CHECK_VTK_LIB_LIST([vtkHybrid],[$VTK_LIB_SUFFIX],     [vtk_libs],[$vtk_libs_arg],[-L$VTK_LIB_DIR])
  
   # Make sure we found at least vtkCommonCore and vtkRendering
  if ! echo "x $vtk_libs" | grep lvtkCommonCore >/dev/null; then
    AC_MSG_ERROR("VTK library 'vtkCommonCore' not found.")
  fi
  
  AC_LANG_POP([C++])

  FATHOM_MERGE_LISTS([XLIBS_tmp],[$X_EXTRA_LIBS -lX11 $X_PRE_LIBS],[$vtk_x_libs])
  FATHOM_MERGE_LISTS([XLIBS],[$vtk_sys_libs],[$XLIBS_tmp])
  VTK_LIBS="$LIBS -L$VTK_LIB_DIR $vtk_libs $XLIBS"
  VTK_INCLUDES="$VTK_INCLUDES"
  AC_SUBST(VTK_LIBS)
  AC_SUBST(VTK_INCLUDES)
  AC_SUBST(VTK_LIB_DIR)
  AC_SUBST(VTK_INC_DIR)
fi

################################################################################
#                               qvdual
################################################################################

if test $ENABLE_qvdual = yes; then


################################################################################
#                               GraphViz
################################################################################
  AC_ARG_WITH([graphviz],
  [AS_HELP_STRING([--with-graphviz=DIR],[Specify directory containing GraphViz])],
  [GRAPH_DIR=$withval
   DISTCHECK_CONFIGURE_FLAGS="$DISTCHECK_CONFIGURE_FLAGS --with-graphviz=\"${withval}\""
  ],[GRAPH_DIR=])

  case "x$GRAPH_DIR" in
    xno)
      GRAPHVIZ_MISSING=yes
      ;;
    xyes|x)
      GRAPH_INC_DIR=
      GRAPH_DIR=
      for dir in /usr /usr/local; do
        if test "x" = "x$GRAPH_DIR"; then
          AC_CHECK_FILE([${dir}/include/graphviz/gvc.h],[GRAPH_DIR="$dir"])
        fi
      done
      AC_MSG_CHECKING([for GraphViz include dir])
      if test "x" != x"$GRAPH_DIR"; then
        GRAPH_INC_DIR="-I${GRAPH_DIR}/include/graphviz"
      fi
      AC_MSG_RESULT([$GRAPH_INC_DIR])
      AC_MSG_CHECKING([for GraphViz library dir])
      GRAPH_LIB_DIR=
      for dir in ${GRAPH_DIR}/lib64/graphviz ${GRAPH_DIR}/lib/graphviz /usr/lib64/graphviz /usr/lib/graphviz /usr/local/lib64/graphviz /usr/local/lib/graphviz /lib64/graphviz /lib/graphviz; do
        if test "x" = "x$GRAPH_LIB_DIR"; then
          if test -d $dir; then
            GRAPH_LIB_DIR=-L$dir
            AC_DEFINE([HAVE_GRAPHVIZ],[1],["Define if configured with GraphViz support."])
          fi
        fi
      done
      AC_MSG_RESULT([$GRAPH_LIB_DIR])
      ;;
    x?*)
      GRAPH_INC_DIR=
      for dir in ${GRAPH_DIR}/include/graphviz ${GRAPH_DIR}/include ${GRAPH_DIR}; do
        if test "x" = "x$GRAPH_INC_DIR"; then
          AC_CHECK_FILE([${dir}/gvc.h],[GRAPH_INC_DIR="-I$dir"])
        fi
      done
      AC_MSG_CHECKING([for GraphViz include dir])
      if test "x" = x"$GRAPH_INC_DIR"; then
        AC_MSG_RESULT([no])
        AC_MSG_ERROR([Graphviz includes for qvdual not found])
      else
        AC_MSG_RESULT([$GRAPH_INC_DIR])
      fi
      AC_MSG_CHECKING([for GraphViz library dir])
      GRAPH_LIB_DIR=
      for dir in ${GRAPH_DIR}/lib/graphviz ${GRAPH_DIR}/lib ${GRAPH_DIR}; do
        if test "x" = "x$GRAPH_LIB_DIR"; then
          if test -d $dir; then
            GRAPH_LIB_DIR=-L$dir
          fi
        fi
      done
      if test "x" = x"$GRAPH_LIB_DIR"; then
        AC_MSG_RESULT([no])
        AC_MSG_ERROR([Graphviz lib for qvdual not found])
      else
        AC_MSG_RESULT([$GRAPH_LIB_DIR])
      fi
      ;;
  esac

  GRAPH_LIBS="$GRAPH_LIB_DIR -lgvc -lgraph"
  old_CXXFLAGS="$CXXFLAGS"
  old_CPPFLAGS="$CPPFLAGS"
  CXXFLAGS="$GRAPH_INC_DIR"
  CPPFLAGS="$GRAPH_INC_DIR"
  old_LIBS="$LIBS"
  LIBS=$GRAPH_LIBS
  AC_CHECK_HEADERS([gvc.h],[],[AC_MSG_WARN([Missing GraphViz header]); GRAPHVIZ_MISSING=yes])
  AC_CHECK_LIB([gvc],[gvContext],[],[AC_MSG_WARN([Cannot find GraphViz library: -lgraph]); GRAPHVIZ_MISSING=yes])
  LIBS="$old_LIBS"
  CXXFLAGS="$old_CXXFLAGS"
  CPPFLAGS="$old_CPPFLAGS"
  
  
################################################################################
#                                   QT
################################################################################
  AC_LANG_PUSH([C++])
  AC_ARG_VAR([QTDIR],[QT installation directory])
  if test x"$QTDIR" = x; then
    search_path="$PATH"
    qlibdir=
    incdir=
    for dir in /usr/include/qt3 /usr/local/include/qt3 /include/qt3; do
      if test x = x${incdir}; then
        if test -d $dir; then
          incdir=-I$dir
        fi
      fi
    done
  else
    search_path="${QTDIR}/bin"
    qlibdir="-L${QTDIR}/lib"
    incdir="-I${QTDIR}/include"
  fi
  
  AC_PATH_PROG([MOC],[moc],[],[$search_path])
  if test x = x"$MOC";then
    AC_MSG_WARN([Cannot find moc (Qt meta object compiler)])
    QT_MISSING=yes
  fi
  AC_SUBST(MOC)
  AC_PATH_PROG([UIC],[uic],[],[$search_path])
  if test x = x"$UIC";then
    AC_MSG_WARN([Cannot find uic (Qt user interface compiler)])
    QT_MISSING=yes
  fi
  AC_SUBST(UIC)
  
  old_CXXFLAGS="$CXXFLAGS"
  old_CPPFLAGS="$CPPFLAGS"
  CXXFLAGS="$incdir"
  CPPFLAGS="$incdir"
  AC_CHECK_HEADERS([qlineedit.h qevent.h qapplication.h \
                    qwidget.h qtimer.h qpixmap.h qwidgetplugin.h \
                    qobject.h qmetaobject.h],[],
                   [QT_MISSING=yes])
  CXXFLAGS="$old_CXXFLAGS"
  CPPFLAGS="$old_CPPFLAGS"
  QT_INCLUDES="$incdir"
  
  old_LIBS="$LIBS"
  LIBS="$LIBS $qlibdir"
  # Cannot use CHECK-LIB here to loop over qt-mt because of
  # autoconf bug with libraries that have a '-' in their name.
  AC_MSG_CHECKING([for main in -lqt-mt])
  QT_LIBS="$qlibdir -lqt-mt"
  AC_TRY_LINK_FUNC(main,[AC_MSG_RESULT([yes])],[
    AC_MSG_RESULT([no])
    LIBS="$old_LIBS $qlibdir"
    AC_CHECK_LIB([qt],[main],[QT_LIBS="$qlibdir -lqt"],[QT_MISSING=yes],[])ac_cv_lib_qt=ac_cv_lib_qt_main
    AC_DEFINE([HAVE_QT],[1],["Define if configured with Qt library support."])
  ])
  LIBS="$VTK_LIBS $QT_LIBS"
  AC_CHECK_LIB([QVTK],[main],[QT_LIBS="-lQVTL $QT_LIBS"],[AC_MSG_ERROR([QVTK library for qvdual not found])],[])ac_cv_lib_QVTK=ac_cv_lib_QVTK_main

  LIBS="$old_LIBS"
  AC_LANG_POP([C++])
  
################################################################################
#                                 X/VTK/QT
################################################################################

  QVDUAL_LIBS="$LIBS $GRAPH_LIBS $QT_LIBS $VTK_LIBS"
  QVDUAL_INCLUDES="$GRAPH_INC_DIR $VTK_INCLUDES $QT_INCLUDES"
  AC_SUBST(QVDUAL_LIBS)
  AC_SUBST(QVDUAL_INCLUDES)
fi

################################################################################
#                           CGM
################################################################################
AC_ARG_WITH(cgm, 
[AS_HELP_STRING([--with-cgm=DIR],[Specify directory containing CGM])],
[CGM_DIR=$withval
 DISTCHECK_CONFIGURE_FLAGS="$DISTCHECK_CONFIGURE_FLAGS --with-cgm=\"${withval}\""
 ], [CGM_DIR=])

case "x$CGM_DIR" in
  xno|x)
    CGM_MISSING=yes
    ;;
  xyes)
    AC_MSG_ERROR([--with-cgm requires an argument])
    ;;
  *)
    if ! test -d "$CGM_DIR"; then
      AC_MSG_ERROR([$CGM_DIR : not a directory.])
    fi
    CGM_MISSING=no
    CGM_MAKE=
    AC_CHECK_FILE([${CGM_DIR}/lib/cgm.make],
                  [CGM_MAKE="${CGM_DIR}/lib/cgm.make"],
                  [AC_CHECK_FILE([${CGM_DIR}/cgm.make],
                                 [CGM_MAKE="${CGM_DIR}/cgm.make"],
                                 [AC_MSG_ERROR([$CGM_DIR : not a configured CGM]); 
                                  CGM_MISSING=yes])
                  ])
    ;;
esac

if test "x$CGM_MISSING" = "xno"; then
  CGM_CONFIG_OPTIONS="include $CGM_MAKE"

  AC_MSG_CHECKING([Checking for GeometryQueryTool::ray_fire(RefFace*,...)])
  FATHOM_MAKE_INC_VAR([$CGM_MAKE],[CGM_DEFINES], [CGM_CPPFLAGS="$make_val"])   
  FATHOM_MAKE_INC_VAR([$CGM_MAKE],[CGM_INCLUDES],[CGM_CPPFLAGS="$CGM_CPPFLAGS $make_val"])   
  FATHOM_MAKE_INC_VAR([$CGM_MAKE],[CGM_LTFLAGS], [CGM_LTFLAGS="$make_val"])   
  FATHOM_MAKE_INC_VAR([$CGM_MAKE],[CGM_LDFLAGS], [CGM_LDFLAGS="$make_val"])   
  FATHOM_MAKE_INC_VAR([$CGM_MAKE],[CGM_LIBS],    [CGM_LIBS="$make_val"])   
  AC_LANG_PUSH([C++])
  old_CPPFLAGS="$CPPFLAGS"
  old_LDFLAGS="$LDFLAGS"
  old_LIBS="$LIBS"
  CPPFLAGS="$CGM_CPPFLAGS $CPPFLAGS"
  LDFLAGS="$CGM_LTFLAGS $CGM_LDFLAGS $CPPFLAGS"
  LIBS="$CGM_LIBS $LIBS"
  HAVE_CGM_FIRE_RAY=no
  AC_LINK_IFELSE(
    [AC_LANG_PROGRAM([#include "GeometryQueryTool.hpp"
                      #include "CubitVector.hpp"],
                    [CubitVector a,b;
                     DLIList<double> c;
                     GeometryQueryTool::instance()->fire_ray((RefFace*)0, a, b, c );
                    ])],
    [HAVE_CGM_FIRE_RAY=yes; AC_MSG_RESULT(yes)],
    [AC_MSG_RESULT(no)])
  CPPFLAGS="$old_CPPFLAGS"
  LDFLAGS="$old_LDFLAGS"
  LIBS="$old_LIBS"
#  LDFLAGS="$old_LDFLAGS"
#  LIBS="$old_LIBS"
  AC_LANG_POP([C++])
  EXPORT_LDFLAGS="$EXPORT_LDFLAGS $CGM_LDFLAGS"
  EXPORT_LTFLAGS="$EXPORT_LTFLAGS $CGM_LTFLAGS"
fi

AC_SUBST(CGM_CPPFLAGS)
AC_SUBST(CGM_LDFLAGS)
AC_SUBST(CGM_LTFLAGS)
AC_SUBST(CGM_LIBS)
AC_SUBST(CGM_DIR)

AM_CONDITIONAL( HAVE_CGM, [test "x$CGM_MISSING" = "xno"] )

if (test "x$CGM_MISSING" == "xno"); then
  AC_DEFINE([HAVE_CGM],[1],["Define if configured with CGM support."])
  if (test "x$HAVE_CGM_FIRE_RAY" != "xno"); then
    AC_DEFINE([HAVE_CGM_FIRE_RAY],[1],["Define if configured with CGM and Ray fire support."])
  fi
fi

################################################################################
#                           Output Files
################################################################################
rm -r -f a.out

# --------------------------------------------------------------
# Print configuration info to the header file
# --------------------------------------------------------------
AC_DEFINE_UNQUOTED(CONFIGURE_INFO, ["$0 run on `date`"], [Configuration information.])
AC_DEFINE_UNQUOTED(CONFIGURE_COMMAND, ["$USER_CONFIGURE_CMD"], [Configuration command along with user-specified options.])
AC_SUBST(USER_CONFIGURE_CMD)

# Some old versions of autoconf don't define docdir.  
# Define it if autoconf did not.
if test "x" = "x$docdir"; then
  docdir='${datadir}/doc/moab'
  AC_SUBST(docdir)
fi

# Let us define examplesdir. 
# Define it if autoconf did not already.
if test "x" = "x$examplesdir"; then
  examplesdir='${datadir}/examples'
  AC_SUBST(examplesdir)
fi


AC_SUBST([AM_CPPFLAGS])
AM_LDFLAGS="$AM_LDFLAGS $EXPORT_LTFLAGS $EXPORT_LDFLAGS"
AC_SUBST([AM_LDFLAGS])
AC_SUBST([EXPORT_LTFLAGS])
AC_SUBST([EXPORT_LDFLAGS])
AC_SUBST([AM_CXXFLAGS])
AC_SUBST([AM_CFLAGS])
AC_SUBST([AM_FCFLAGS])
AC_SUBST([AM_FFLAGS])

AC_ARG_VAR([FC], [FORTRAN compiler command])
# AC_CONFIG_HEADERS([config.h])
# Create a temporary file with e.g. HAVE_MPI
#AC_CONFIG_HEADERS([.MOABConfig.h:config/MOABConfig.h.in])
# Prefixes everything in the temporary file with MOAB_, e.g. MOAB_HAVE_MPI
#AX_PREFIX_CONFIG_H([src/moab/MOABConfig.h],[MOAB],[.MOABConfig.h])

AC_CONFIG_HEADERS([src/moab/Version.h
                   src/moab/EntityHandle.hpp
                   src/parallel/moab_mpi_config.h
                   src/FCDefs.h
                   src/moab/MOABConfig.h:config/MOABConfig.h.in])
AX_PREFIX_CONFIG_H([src/moab/MOABConfig.h],[MOAB],[src/moab/MOABConfig.h])

AC_CONFIG_FILES([Makefile 
                 moab.make                  
                 MOABConfig.cmake
                 examples/makefile
                 examples/old/deform_mesh/makefile
                 src/Makefile
                 src/io/Makefile
                 src/io/mhdf/Makefile
                 src/LocalDiscretization/Makefile
                 src/RefineMesh/Makefile
                 src/parallel/Makefile
                 src/verdict/Makefile
                 test/Makefile
                 test/dagmc/Makefile
                 test/h5file/Makefile
                 test/dual/Makefile
                 test/obb/Makefile
                 test/perf/Makefile
                 test/perf/point_location/Makefile
                 test/io/Makefile
                 test/parallel/Makefile
                 itaps/iBase_f.h
                 itaps/Makefile
                 itaps/imesh/Makefile
                 itaps/imesh/iMesh-Defs.inc
                 itaps/igeom/Makefile
                 itaps/igeom/FBiGeom-Defs.inc
                 tools/Makefile
                 tools/refiner/Makefile
                 tools/mbcoupler/Makefile
                 tools/mbcslam/Makefile
                 tools/mcnpmit/Makefile
                 tools/qvdual/Makefile
                 tools/dagmc/Makefile
                 tools/vtkMOABReader/CMakeLists.txt
                 doc/user.dox
                 doc/config.tex
                 MeshFiles/Makefile
                 MeshFiles/unittest/Makefile
                 MeshFiles/unittest/io/Makefile
                 MeshFiles/unittest/iGeom/Makefile
                 MeshFiles/unittest/dagmc/Makefile
                 MeshFiles/unittest/mbcslam/Makefile
                 MeshFiles/unittest/h5file/Makefile
                 MeshFiles/examples/Makefile
                 ])
AC_CONFIG_COMMANDS([src/MOAB_FCDefs.h],
  [sed -e "s/FC_FUNC/MOAB_FC_FUNC/" src/FCDefs.h >src/MOAB_FCDefs.h])

# DISTCHECK_CONFIGURE_FLAGS="$USER_CONFIGURE_CMD"
# make distcheck will use this DISTCHECK_CONFIGURE_FLAGS 
# variable to be passed to configure line
# some people include a lot of env vars here
# I think we need only those; only distcheck is affected by this
## original is commented out below; we use only a few 
## for var in CC CFLAGS CPPFLAGS CXX CXXCPP LDFLAGS LIBS F90 FC F77; do
for var in CC CXX F90 FC F77 LDFLAGS LIBS; do
  eval isset=\${$var+set}
  if test "$isset" = 'set' ; then
    eval val=$`echo $var`
    DISTCHECK_CONFIGURE_FLAGS="$DISTCHECK_CONFIGURE_FLAGS  $var=\"$val\""
  fi
done

AC_SUBST([DISTCHECK_CONFIGURE_FLAGS])

AC_OUTPUT

AC_MSG_RESULT([C:   $CC $CFLAGS $CPPFLAGS])
AC_MSG_RESULT([C++: $CXX $CXXFLAGS $CPPFLAGS])
if (test "xno" != "x$ENABLE_FORTRAN"); then
  AC_MSG_RESULT([Fortran90: $FC $FCFLAGS $FCPPFLAGS])
fi
if (test "xno" != "x$ENABLE_FORTRAN"); then
  AC_MSG_RESULT([Fortran77: $F77 $FFLAGS $FCPPFLAGS])
fi

if test "x$HAVE_HDF5" = "xno"; then
  AC_MSG_WARN([
*************************************************************************
*            MOAB has been configured w/out the HDF5 library.
*              Support for native file format is disabled!
*************************************************************************])
fi

if test "x$HAVE_NETCDF" = "xno"; then
  AC_MSG_WARN([
*************************************************************************
*           MOAB has been configured w/out the NetCDF library.
*     Support for ExodusII/Genesis and other file formats is disabled!
*************************************************************************])
elif test "xno" = "x$NETCDF_SUFFICIENT_DIMS_VARS"; then
  AC_MSG_WARN([
*************************************************************************
*  The configured NetCDF library does not have sufficient constant limits
*  to support reading of ExodusII with large numbers of blocks or sidesets
*  or nodesets.  Please consider re-compiling your NetCDF library after
*  increasing the constants NC_MAX_DIMS and NC_MAX_VARS in netcdf.h to
*  65536 and 524288, respectively.  See: 
*  http://cubit.sandia.gov/help-version11.1/finite_element_model/export/exporting_exodus2_file.htm
*************************************************************************])
fi

if test "x$WARN_PARALLEL_HDF5" = "xyes"; then
  AC_MSG_WARN([
*************************************************************************
*        MOAB has been configured with parallel and HDF5 support
*     but the configured HDF5 library does not support parallel IO.
*            Some parallel IO capabilities will be disabled.
*************************************************************************])
fi

if test "x$WARN_PARALLEL_HDF5_NO_COMPLEX" = "xyes"; then
  AC_MSG_WARN([
*************************************************************************
*     Your parallel HDF5 library is configured without 
*     H5_MPI_COMPLEX_DERIVED_DATATYPE_WORKS .  For the types of IO
*     patterns MOAB typically does this will result in degrading
*     collective IO calls to independent IO, which may have a very
*     significant impact on IO performance.
*************************************************************************])
fi

<|MERGE_RESOLUTION|>--- conflicted
+++ resolved
@@ -619,13 +619,6 @@
                  ZOLTAN_LIB_FLAGS="$ZOLTAN_LIB_FLAGS $METIS_LIB_FLAGS"
                  if test -d "$withval/include"; then
                    METIS_INC_FLAGS="-I$withval/include"
-<<<<<<< HEAD
-                 else
-                   METIS_INC_FLAGS="-I$withval"
-                 fi
-                 if (test -f "$withval/include/metis.h" || test -f "$withval/metis.h"); then
-                   AC_DEFINE(HAVE_METIS, [1], [Define if configured with Metis partitioner support])
-=======
                   if (test -f "$withval/include/metis.h"); then
                     AC_DEFINE(HAVE_METIS, [1], [Define if configured with Metis partitioner support])
                   fi
@@ -634,7 +627,6 @@
                    # if (test -f "$withval/metis.h"); then # METIS-3.x might not install a header though
                    #  AC_DEFINE(HAVE_METIS, [1], [Define if configured with Metis partitioner support])
                    # fi
->>>>>>> a06377a5
                  fi
                  ZOLTAN_INC_FLAGS="$ZOLTAN_INC_FLAGS $METIS_INC_FLAGS"
                  DISTCHECK_CONFIGURE_FLAGS="$DISTCHECK_CONFIGURE_FLAGS --with-metis=\"${withval}\""
