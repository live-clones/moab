################################################################################
#                           Standard Stuff
################################################################################
AC_INIT([MOAB],[4.7.1pre])
AC_CONFIG_SRCDIR([moab.make.in])
AC_CONFIG_SRCDIR([MOABConfig.cmake.in])
AC_CONFIG_SRCDIR([examples/makefile.in])
AC_CONFIG_MACRO_DIR([config])
AC_CONFIG_AUX_DIR([config])
AC_CANONICAL_TARGET
m4_ifdef([AM_SILENT_RULES],
 [AM_INIT_AUTOMAKE([color-tests parallel-tests])],
 [AM_INIT_AUTOMAKE])

AC_CHECK_PROG( [SED], [sed], [sed], [true] )

# Infer the source directory as the path to the ./configure script
#srcdir=`dirname $0`
#top_srcdir=`dirname $0`
USER_CONFIGURE_CMD="$0 $@"

################################################################################
#                           Compilers
################################################################################

ENABLE_FORTRAN=no
AC_ARG_ENABLE([fortran],
              [AS_HELP_STRING([--disable-fortran], [Disable Fortran support and name mangling in ITAPS/MBCN C headers])])

AS_IF([test "x$enable_fortran" != "xno"], [ENABLE_FORTRAN=yes])
AC_SUBST(ENABLE_FORTRAN)
DISTCHECK_CONFIGURE_FLAGS="$DISTCHECK_CONFIGURE_FLAGS --enable-fortran=$ENABLE_FORTRAN"
EXTRA_GNU_FLAGS='-Wall -pipe -pedantic -Wno-long-long -Wextra -Wcast-align  -Wpointer-arith -Wformat -Wformat-security -Wshadow -Wunused-parameter'
EXTRA_INTEL_FLAGS='-Wall'

# Find out the appropriate compiler based on user options
FATHOM_CHECK_COMPILERS([yes],[yes],[$ENABLE_FORTRAN])
AM_CONDITIONAL(PARALLEL,[test "x$enablempi" != "xno"])
AM_CONDITIONAL(ENABLE_FORTRAN,[test "x$ENABLE_FORTRAN" != "xno"])

# Invoke and find all necessary flags for C, C++, FC
FATHOM_COMPILER_FLAGS([yes],[yes],[$ENABLE_FORTRAN])

m4_ifdef([AM_SILENT_RULES],[
if test "x$DEBUG" = "xyes"; then
  AM_SILENT_RULES(yes)
else
  AM_SILENT_RULES(no)
fi
])
AC_PROG_LN_S
AC_PROG_MAKE_SET
AC_DISABLE_SHARED

# All language options initialized -- now call
# libtool initialization
# AC_PROG_LIBTOOL is deprecated
LT_INIT([dlopen])

AC_C_BIGENDIAN

# Check if platform is BlueGene
AC_MSG_CHECKING([if platform is IBM BlueGene])
FATHOM_TRY_COMPILER_DEFINE([__bg__],
  [AM_CPPFLAGS="$AM_CPPFLAGS -DBLUEGENE"
   AC_MSG_RESULT([yes])],
  [AC_MSG_RESULT([no])])

AC_CHECK_PROG([ZCAT],[gunzip],[gunzip -c],[])
AC_CHECK_PROG([ZCAT],[gzip],[gzip -cd],[])
AC_CHECK_PROG([ZCAT],[zcat],[zcat],[])
if test "x" = "x$ZCAT"; then
  AC_MSG_WARN([[Cannot run tests: no way to uncompress input files.]])
fi
AC_SUBST([ZCAT])
AM_CONDITIONAL([HAVE_ZCAT],[test "x" = "x$ZCAT"])

FATHOM_TEMPLATE_SPECIALIZATION
FATHOM_TEMPLATE_FUNC_SPECIALIZATION
AM_CPPFLAGS="$AM_CPPFLAGS $TEMPLATE_SPECIALIZATION $TEMPLATE_FUNC_SPECIALIZATION"

FATHOM_CHECK_CXX_WORKS([], [AC_MSG_ERROR([Cannot build without C++ compiler])])
#if test "xyes" = "x$ENABLE_FORTRAN" && test "x" != "x$FC"; then
#  AC_FC_WRAPPERS
#fi

################################################################################
#            Check for need for extra flags to support cray pointers
################################################################################
if test "xyes" = "x$ENABLE_FORTRAN" && test "x" != "x$F77"; then
  PAC_PROG_F77_CRAY_POINTER([
    FFLAGS="$FFLAGS $CRAYPTR_FFLAGS"
  ])
fi

if test "xyes" = "x$ENABLE_FORTRAN" && test "x" != "x$FC"; then
  PAC_PROG_FC_CRAY_POINTER([
    FCFLAGS="$FCFLAGS $CRAYPTR_FCFLAGS"
  ])
fi

################################################################################
#                           Basic Portability Stuff
################################################################################
AC_CHECK_FUNC([vsnprintf],[AM_CPPFLAGS="$AM_CPPFLAGS -DHAVE_VSNPRINTF"])

# Use 64-bit off_t value for file offsets.  W/out this, the stat/fseek calls
# in serial_open_file and other places will fail on 32-bit systems if the file 
# is larger that 2GB.
AM_CPPFLAGS="$AM_CPPFLAGS -D_FILE_OFFSET_BITS=64"

FATHOM_VECTOR_TEMPLATE_INSERT
FATHOM_OLD_STD_COUNT
AM_CPPFLAGS="$AM_CPPFLAGS $NO_VECTOR_TEMPLATE_INSERT $OLD_STD_COUNT"


################################################################################
#                           No-Namepsace (3.0) Headers
################################################################################
AC_ARG_ENABLE([old-headers],
 [AS_HELP_STRING([--disable-old-headers],[Do not install no-namespace headers for compatability with MOAB 3.0 API])],
 [OLD_HEADERS=$enableval],[OLD_HEADERS=yes])
AM_CONDITIONAL([OLD_HEADERS],[test "xyes" = "x$OLD_HEADERS"])

################################################################################
#                              HANDLE SIZE
################################################################################
AC_CHECK_HEADER([inttypes.h], [AC_DEFINE(MOAB_HAVE_INTTYPES_H,  [], [MOAB qualified HAVE_INTTYPES_H]) ])
AC_CHECK_HEADER([stdint.h],   [AC_DEFINE(MOAB_HAVE_STDINT_H,    [], [MOAB qualified HAVE_STDINT_H])   ])
AC_CHECK_HEADER([sys/types.h],[AC_DEFINE(MOAB_HAVE_SYS_TYPES_H, [], [MOAB qualified HAVE_SYS_TYPES_H])])
AC_CHECK_HEADER([stddef.h],   [AC_DEFINE(MOAB_HAVE_STDDEF_H,    [], [MOAB qualified HAVE_STDDEF_H])   ])
AC_CHECK_HEADER([stdlib.h],   [AC_DEFINE(MOAB_HAVE_STDLIB_H,    [], [MOAB qualified HAVE_STDLIB_H])   ])
SIZEOF_MBENTITYHANDLE=0
AC_CHECK_SIZEOF([void *])
SIZEOF_VOID_P=$ac_cv_sizeof_void_p
AC_SUBST(SIZEOF_VOID_P)
AC_ARG_ENABLE([64bit-handles],
  [AS_HELP_STRING([--enable-64bit-handles],[Force EntityHandle to be 64 bits])],
  [AC_CHECK_TYPE([uint64_t],
    [AC_DEFINE(MOAB_FORCE_64_BIT_HANDLES,[],[Use int64_t for handles])
     SIZEOF_MBENTITYHANDLE=8
     DISTCHECK_CONFIGURE_FLAGS="$DISTCHECK_CONFIGURE_FLAGS --enable-64bit-handles"],
    [AC_MSG_ERROR([Platform does not have uint64_t. Cannot force 64-bit handles])])
])
AC_ARG_ENABLE([32bit-handles],
  [AS_HELP_STRING([--enable-32bit-handles],[Force EntityHandle to be 32 bits])],
  [AC_CHECK_TYPE([uint32_t],
    [AC_DEFINE(MOAB_FORCE_32_BIT_HANDLES,[],[Use int32_t for handles])
     SIZEOF_MBENTITYHANDLE=4
     DISTCHECK_CONFIGURE_FLAGS="$DISTCHECK_CONFIGURE_FLAGS --enable-32bit-handles"],
    [AC_MSG_ERROR([Platform does not have uint32_t. Cannot force 32-bit handles])])
])
if test "x$SIZEOF_MBENTITYHANDLE" = "x0"; then
  SIZEOF_MBENTITYHANDLE=$SIZEOF_VOID_P
  AC_CHECK_TYPE([size_t], 
   [AC_DEFINE(MOAB_HAVE_SIZE_T,[],[System provides size_t typedef])],
   [AC_CHECK_SIZEOF([unsigned long])
    SIZEOF_UNSIGNGED_LONG=$ac_cv_sizeof_unsigned_long
    if test "$SIZEOF_UNSIGNED_LONG" -ne "$SIZEOF_VOID_P"; then
      AC_MSG_ERROR([Cannot define handle with sizeof void*: size_t not found and long is of incorrect size.])
    fi]
  )
  AC_CHECK_TYPE([ptrdiff_t], 
   [AC_DEFINE(MOAB_HAVE_PTRDIFF_T,[],[System provides ptrdiff_t typedef])],
   [AC_CHECK_SIZEOF([long])
    AC_CHECK_SIZEOF([void *])
    SIZEOF_VOID_P=$ac_cv_sizeof_void_p
    SIZEOF_LONG=$ac_cv_sizeof_long
    if test "$SIZEOF_LONG" -ne "$SIZEOF_VOID_P"; then
      AC_MSG_ERROR([Cannot define handle with sizeof void*: ptrdiff_t not found and long is of incorrect size.])
    fi]
  )
fi

### Checks for other standard libraries.
AC_CHECK_LIB(pthread, pthread_create,
  [ CPPFLAGS="$CPPFLAGS -D_REENTRANT -D_POSIX_PTHREAD_SEMANTICS"
    LIBS="$LIBS -lpthread" ],
  AC_CHECK_LIB(c_r, pthread_create,
    [ CPPFLAGS="$CPPFLAGS -D_THREAD_SAFE"
      LIBS="$LIBS -pthread"],
    AC_MSG_ERROR([POSIX threads not found.])
  )
)
AC_CHECK_LIB(z, compress, LIBS="$LIBS -lz")
AC_CHECK_LIB(dl, dlopen, LIBS="$LIBS -ldl")
AC_CHECK_LIB(m, pow, LIBS="$LIBS -lm")

################################################################################
#                           iMesh Part 1 of 2
################################################################################
AC_ARG_ENABLE( [imesh],
[AS_HELP_STRING([--disable-imesh],[Do not build support for iMesh interface.])],
[disable_imesh=$enableval],
[disable_imesh=yes] )

if (test "xyes" != "x$disable_imesh" && test "xno" != "x$disable_imesh"); then
  AC_MSG_ERROR([Unknown argument --enable-imesh=$enableval])
else
  if (test "$disable_imesh" != "no"); then
    ENABLE_imesh=yes
  else
    ENABLE_imesh=no
  fi
  DISTCHECK_CONFIGURE_FLAGS="$DISTCHECK_CONFIGURE_FLAGS --enable-imesh=$ENABLE_imesh"
fi

################################################################################
#                           iGeom Part 1 of 2
################################################################################
AC_ARG_ENABLE( [igeom],
[AS_HELP_STRING([--enable-igeom],[Build mesh-based iGeom implementation])],
[enable_igeom=$enableval],[enable_igeom=no] )

if (test "xyes" != "x$enable_igeom" && test "xno" != "x$enable_igeom"); then
  AC_MSG_ERROR([Unknown argument --enable-igeom=$enableval])
else
  ENABLE_igeom=$enable_igeom
  DISTCHECK_CONFIGURE_FLAGS="$DISTCHECK_CONFIGURE_FLAGS --enable-igeom=$enable_igeom"
fi

################################################################################
#                           iMesh/iGeom Part 2 of 2
################################################################################

# The iMesh option must be checked before configuring the compilers
# so that we know if we need Fortran.  This stuff has to be done
# after configuring the compilers so that we know what size of 
# various types are.

AC_MSG_CHECKING([size of EntityHandle])
AC_MSG_RESULT([$SIZEOF_MBENTITYHANDLE])
ITAPS_VALID_HANDLE_SIZE=yes
if test $SIZEOF_VOID_P -ne $SIZEOF_MBENTITYHANDLE; then
  ITAPS_VALID_HANDLE_SIZE=no
  AC_MSG_WARN([Cannot build iMesh or iGeom API because sizeof(EntityHandle) != sizeof(void*)])
  ENABLE_imesh=no
  ENABLE_igeom=no
fi

AC_MSG_CHECKING([if iMesh support is to be built])
AC_MSG_RESULT([$ENABLE_imesh])
AM_CONDITIONAL([ENABLE_imesh],[test "xyes" = "x$ENABLE_imesh"])
if test "x$ENABLE_imesh" = "xyes"; then
  if test "x$ITAPS_VALID_HANDLE_SIZE" != "xyes"; then
    AC_MSG_ERROR([Cannot build iMesh API with sizeof(EntityHandle) != sizeof(void*)])
  fi
fi

AC_MSG_CHECKING([if iGeom support is to be built])
AC_MSG_RESULT([$ENABLE_igeom])
AM_CONDITIONAL([ENABLE_igeom],[test "xyes" = "x$ENABLE_igeom"])
if test "x$ENABLE_igeom" = "xyes"; then
  if test "x$ITAPS_VALID_HANDLE_SIZE" != "xyes"; then
    AC_MSG_ERROR([Cannot build iGeom API with sizeof(EntityHandle) != sizeof(void*)])
  fi
fi

################################################################################
#                              Version Stuff
################################################################################

AC_DEFINE(MB_VERSION,["AC_PACKAGE_VERSION"],[MOAB Version])
VERSION_MAJOR=`expr AC_PACKAGE_VERSION : '\([[0-9]]*\)'`
VERSION_MINOR=`expr AC_PACKAGE_VERSION : '[[0-9]]*\.\([[0-9]]*\)'`
VERSION_PATCH=`expr AC_PACKAGE_VERSION : '[[0-9]]*\.[[0-9]]*\.\(.*\)'`
test "x" != "x$VERSION_MAJOR" || AC_MSG_ERROR("Invalid version string: AC_PACKAGE_VERSION")
test "x" != "x$VERSION_MINOR" || AC_MSG_ERROR("Invalid version string: AC_PACKAGE_VERSION")
AC_DEFINE_UNQUOTED(MB_VERSION_MAJOR,$VERSION_MAJOR,[MOAB Major Version])
AC_DEFINE_UNQUOTED(MB_VERSION_MINOR,$VERSION_MINOR,[MOAB Minor Version])
if test "x" != "x$VERSION_PATCH"; then
  AC_DEFINE_UNQUOTED(MB_VERSION_PATCH,$VERSION_PATCH,[MOAB Patch Level])
  VERSION_STRING="AC_PACKAGE_STRING"
elif test $VERSION_MINOR -eq 99; then
  VERSION_STRING="AC_PACKAGE_STRING (Alpha)"
else
  VERSION_STRING="AC_PACKAGE_STRING (Beta)"
fi
AC_DEFINE_UNQUOTED(MB_VERSION_STRING,"${VERSION_STRING}",[MOAB Version String])

################################################################################
#                Create libtool script
################################################################################
# We need the libtool script both for the calls to the ITAPS_LIBTOOL_VAR
# macro and for us in testing for ACIS libraries.  If we're using a newer
# version of libtool, the script normally isn't generated until AC_OUTPUT
# at the end of the configure script.  Ask that it be created now instead.
m4_ifdef([LT_OUTPUT],[LT_OUTPUT])


################################################################################
#                              Extract libtool config
################################################################################
FATHOM_LIBTOOL_VAR( [CXX], [compiler_lib_search_path], [MOAB_CXX_LINKFLAGS])
FATHOM_LIBTOOL_VAR( [CXX], [postdeps], [MOAB_CXX_LIBS_TMP])
MOAB_CXX_LIBS=
for lib in $MOAB_CXX_LIBS_TMP; do
  case $lib in
    -lgcc_s)
      ;;
    -lm)
      ;;
    -lc)
      ;;
    *)
      MOAB_CXX_LIBS="$MOAB_CXX_LIBS $lib"
      ;;
  esac
done
AC_SUBST(MOAB_CXX_LINKFLAGS)
AC_SUBST(MOAB_CXX_LIBS)


################################################################################
#                             System Headers
################################################################################
AC_CHECK_HEADER([ieeefp.h],[AM_CPPFLAGS="$AM_CPPFLAGS -DHAVE_IEEEFP_H"] )
if test "xyes" = "x$enable_debug"; then
  AC_CHECK_HEADER( [valgrind/memcheck.h], [CPPFLAGS="$CPPFLAGS -DVALGRIND"] )
fi

################################################################################
#                             BOOST OPTIONS
################################################################################

dnl FATHOM_CHECK_BOOST( [boost/pool/object_pool.hpp] )
MK_CHECK_UNORDERED_MAP([CPPFLAGS="$CPPFLAGS -DUNORDERED_MAP_NS=$result -DHAVE_UNORDERED_MAP=${incdir}unordered_map -DHAVE_UNORDERED_SET=${incdir}unordered_set"])

################################################################################
#                              MPI OPTIONS
################################################################################

FATHOM_CHECK_MPI
FATHOM_CONFIG_MPI_EXEC
test "xyes" != "x$enablempi" || AM_CPPFLAGS="$AM_CPPFLAGS -DUSE_MPI"
AM_CONDITIONAL(USE_MPI, [test "xno" != "x$enablempi"])
# Used to generate moab_mpi.h
if test "xyes" = "x$MPI_CXX_HELP_NEEDED"; then
  AC_DEFINE( [MB_MPI_CXX_CONFLICT], [1], 
    [MPICH_IGNORE_CXX_SEEK is not sufficient to avoid conflicts] )
  AC_DEFINE_UNQUOTED([MB_SEEK_SET],[$SEEK_SET],["Value of C SEEK_SET"])
  AC_DEFINE_UNQUOTED([MB_SEEK_CUR],[$SEEK_CUR],["Value of C SEEK_CUR"])
  AC_DEFINE_UNQUOTED([MB_SEEK_END],[$SEEK_END],["Value of C SEEK_END"])
fi
FATHOM_CHECK_MPITYPE

if (test "$MPIFAMILY" == "OPENMPI" && test "x$ENABLE_FORTRAN" != "xno"); then
  FCLIBS="$FCLIBS -lmpi_cxx"
fi

if test "xyes" = "x$enablempi"; then
  FATHOM_CHECK_MPE
  AC_SUBST([WITH_MPE])
  AC_SUBST([MPE_LIBS])
  test "xyes" != "x$WITH_MPE" || AM_CPPFLAGS="$AM_CPPFLAGS -DUSE_MPE"
fi

################################################################################
#                              HDF5 OPTIONS
################################################################################

FATHOM_CHECK_HDF5
if test "xno" = "x$HAVE_HDF5"; then
  AC_MSG_WARN([Support for native HDF5 file format disabled])
else
  AM_CPPFLAGS="$AM_CPPFLAGS -DHDF5_FILE"
fi

AM_CONDITIONAL(HDF5_FILE, [test "xno" != "x$HAVE_HDF5"])
AM_CPPFLAGS="$HDF5_CPPFLAGS $AM_CPPFLAGS"
EXPORT_LDFLAGS="$EXPORT_LDFLAGS $HDF5_LDFLAGS"
AC_SUBST(HDF5_LIBS)

WARN_PARALLEL_HDF5=no
WARN_PARALLEL_HDF5_NO_COMPLEX=no
HAVE_HDF5_PARALLEL=no
if test "xno" != "x$HAVE_HDF5"; then
<<<<<<< HEAD
    old_LDFLAGS="$LDFLAGS"
    LDFLAGS="$LDFLAGS $HDF5_LDFLAGS"
  AC_CHECK_LIB( [hdf5_hl], [H5LTpath_valid], [HAVE_HDF5=yes],
      [WARN_HAVE_HDF5=yes; AC_MSG_WARN("libhdf5 library does not include high level support. Support for native HDF5 file format disabled")],
      [$HDF5_LIBS]
      )
  if test "xno" != "x$WITH_MPI"; then
=======
  if test "xno" != "x$enablempi"; then
>>>>>>> bc60587f
    old_LDFLAGS="$LDFLAGS"
    LDFLAGS="$LDFLAGS $HDF5_LDFLAGS"
    AC_CHECK_LIB( [hdf5], [H5Pset_fapl_mpio], [HAVE_HDF5_PARALLEL=yes],
      [WARN_PARALLEL_HDF5=yes; AC_MSG_WARN("libhdf5 library does not include parallel support.  Parallel HDF5 I/O disabled")],
      [$HDF5_LIBS]
      )
    LDFLAGS="$old_LDFLAGS"
  fi
fi
AM_CONDITIONAL(PARALLEL_HDF5, [test "xno" != "x$HAVE_HDF5_PARALLEL"])
if test "xno" != "x$HAVE_HDF5_PARALLEL"; then
  AM_CPPFLAGS="$AM_CPPFLAGS -DHDF5_PARALLEL"
  
  AC_MSG_CHECKING([for H5_MPI_COMPLEX_DERIVED_DATATYPE_WORKS])
  old_CPPFLAGS="$CPPFLAGS"
  CPPFLAGS="$CPPFLAGS $HDF5_CPPFLAGS"
  AC_PREPROC_IFELSE([AC_LANG_PROGRAM([#include <H5pubconf.h>],[
#ifndef H5_MPI_COMPLEX_DERIVED_DATATYPE_WORKS
  choke me
#endif])],[AC_MSG_RESULT(yes)],[AC_MSG_RESULT(no); WARN_PARALLEL_HDF5_NO_COMPLEX=yes])
  CPPFLAGS="$old_CPPFLAGS"
fi

################################################################################
#                             CCMIO OPTIONS
################################################################################

old_LDFLAGS="$LDFLAGS"
LDFLAGS="$LDFLAGS $HDF5_LDFLAGS"
FATHOM_CHECK_CCMIO
LDFLAGS="$old_LDFLAGS"
if test "xno" != "x$HAVE_CCMIO"; then
  AM_CPPFLAGS="$AM_CPPFLAGS -DCCMIO_FILE"
fi
AM_CONDITIONAL(CCMIO_FILE, [test "xno" != "x$HAVE_CCMIO"])
AM_CPPFLAGS="$CCMIO_CPPFLAGS $AM_CPPFLAGS"
EXPORT_LDFLAGS="$CCMIO_LDFLAGS $EXPORT_LDFLAGS"
AC_SUBST(CCMIO_LIBS)


################################################################################
#                             DAMSEL OPTIONS
################################################################################

old_LDFLAGS="$LDFLAGS"
LDFLAGS="$LDFLAGS $HDF5_LDFLAGS"
FATHOM_CHECK_DAMSEL
LDFLAGS="$old_LDFLAGS"
if test "xno" != "x$HAVE_DAMSEL"; then
  AM_CPPFLAGS="$AM_CPPFLAGS -DDAMSEL_FILE"
fi
AM_CONDITIONAL(DAMSEL_FILE, [test "xno" != "x$HAVE_DAMSEL"])
AM_CPPFLAGS="$DAMSEL_CPPFLAGS $AM_CPPFLAGS"
EXPORT_LDFLAGS="$DAMSEL_LDFLAGS $EXPORT_LDFLAGS"
AC_SUBST(DAMSEL_LIBS)


################################################################################
#                             NetCDF OPTIONS
################################################################################

  # now pnetcdf
FATHOM_CHECK_PNETCDF([65536],[524288])
if test "xyes" = "x$HAVE_PNETCDF"; then
  AM_CPPFLAGS="$AM_CPPFLAGS -DPNETCDF_FILE"
fi
AM_CONDITIONAL(PNETCDF_FILE, [test "xyes" = "x$HAVE_PNETCDF"])
AM_CPPFLAGS="$PNETCDF_CPPFLAGS $AM_CPPFLAGS"
EXPORT_LDFLAGS="$PNETCDF_LDFLAGS $EXPORT_LDFLAGS"
AC_SUBST(PNETCDF_LIBS)

old_LDFLAGS="$LDFLAGS"
LDFLAGS="$LDFLAGS $PNETCDF_LDFLAGS $HDF5_LDFLAGS"
FATHOM_CHECK_NETCDF([65536],[524288])
LDFLAGS="$old_LDFLAGS"
if test "xyes" = "x$HAVE_NETCDF"; then
  AM_CPPFLAGS="$AM_CPPFLAGS -DNETCDF_FILE"
fi
AM_CONDITIONAL(NETCDF_FILE, [test "xno" != "x$HAVE_NETCDF"])
AM_CPPFLAGS="$NETCDF_CPPFLAGS $AM_CPPFLAGS"
EXPORT_LDFLAGS="$NETCDF_LDFLAGS $EXPORT_LDFLAGS"
AC_SUBST(NETCDF_LIBS)


################################################################################
#                             CGNS OPTIONS
################################################################################

old_LDFLAGS="$LDFLAGS"
LDFLAGS="$LDFLAGS $HDF5_LDFLAGS"
FATHOM_CHECK_CGNS
LDFLAGS="$old_LDFLAGS"
if test "xno" != "x$HAVE_CGNS"; then
  AM_CPPFLAGS="$AM_CPPFLAGS -DCGNS_FILE"
fi
AM_CONDITIONAL(CGNS_FILE, [test "xno" != "x$HAVE_CGNS"])
AM_CPPFLAGS="$CGNS_CPPFLAGS $AM_CPPFLAGS"
EXPORT_LDFLAGS="$CGNS_LDFLAGS $EXPORT_LDFLAGS"
AC_SUBST(CGNS_LIBS)


#################################################################################
#                             Documentation
#################################################################################
AC_ARG_ENABLE([docs],
[AS_HELP_STRING([--enable-docs],[indicate to check for doxygen installation])],
                        [ENABLE_DOCS=yes],[ENABLE_DOCS=no] )
AC_ARG_WITH([doxygen],
[AS_HELP_STRING([--with-doxygen=DIR],[Specify directory where Doxygen program is installed. By default, it is /usr/bin])],
[WITH_DOXYGEN="$withval"], [WITH_DOXYGEN=no])

if test "x$WITH_DOXYGEN" != "xno"; then
  AC_PATH_PROGS( [DOXYGEN], [doxygen], [no],[$WITH_DOXYGEN] )
else
  AC_PATH_PROGS( [DOXYGEN], [doxygen], [no],[$PATH])
fi
if test "x$ENABLE_DOCS" = "xyes"; then
  if test "x$DOXYGEN" = "xno"; then
    AC_MSG_ERROR("Doxygen executable not found.")
  fi
fi
AC_SUBST([DOXYGEN])
AM_CONDITIONAL([ENABLE_DOCS],[test "x$ENABLE_DOCS" != "xno"])

################################################################################
#                           Zoltan - Part 1 of 2
################################################################################
WITH_ZOLTAN=no
ZOLTAN_DIR=
ZOLTAN_ARCH=
WITH_PARAMETIS=no
PARMETIS_DIR=
SCOTCH_DIR=
PTSCOTCH_DIR=
SCOTCH_LIBS=
WITH_SCOTCH=no
ZOLTAN_LIBS=
ZOLTAN_LIB_FLAGS=
ZOLTAN_INC_FLAGS=

# If user specified zoltan-arch, but not zoltan, assume
# they want zoltan support, otherwise assume no zoltan
ZOLTAN_DEFAULT=no

# Some versions of Zoltan put libraries in directories such as Obj_Linux,
# where the part after the Obj_ prefix is the zoltan architecture.  Here
# we allow the user to specify this architecture.  We try to avoid requiring
# this option, but we allow the user to specify it in case something is 
# going wrong with the logic to choose one automatically.  The 'choose one
# automatically' logic is basically to add everything that matches Obj_*
# to the search path, with the assumption that the linker will ignore libraries
# for other architectures.
AC_ARG_WITH( [zoltan-arch],
             [AS_HELP_STRING([--with-zoltan-arch=OS],[Specify zoltan architecture])],
             [case "x$withval" in
               xyes|xno)
                 AC_MSG_ERROR([Expeted value for --with-zoltan-arch])
                 ;;
               x*)
                 ZOLTAN_ARCH="$withval"
                 ZOLTAN_DEFAULT=yes
                 DISTCHECK_CONFIGURE_FLAGS="$DISTCHECK_CONFIGURE_FLAGS --with-zoltan-arch=\"${withval}\""
                 ;;
               esac])

# Enable support for Zoltan, and optionally specify directory in which
# to search for Zoltan libs and headers.  Specifying this also enables
# mbzoltan unless it is explicitly disabled.
AC_ARG_WITH( [zoltan], 
             [AS_HELP_STRING([--with-zoltan=DIR],[Enable Zoltan support, and optionally specify Zoltan location])],
             [case "x$withval" in
               xyes)
                 WITH_ZOLTAN=yes
                 ;;
               xno)
                 WITH_ZOLTAN=no
                 ;;
               x*)
                 WITH_ZOLTAN=yes
                 ZOLTAN_DIR="$withval"
                 test -d "$withval" || AC_MSG_ERROR([Not a directory: with-zoltan=$withval])
                 if test -d "$withval/include"; then
                   ZOLTAN_INC_FLAGS="-I$withval/include"
                 else
                   ZOLTAN_INC_FLAGS="-I$withval"
                 fi
                 DISTCHECK_CONFIGURE_FLAGS="$DISTCHECK_CONFIGURE_FLAGS --with-zoltan=\"${withval}\""
                 ;;
               esac],[WITH_ZOLTAN=$ZOLTAN_DEFAULT] )

# If user specified with-parmetis, then assume they are trying
# to add an additional library search directory in which to check
# for the parmetis library.  We always check if zoltan requires
# parmetis, so the only thing the user would really need to tell
# us is if we need to look in some special place for it. 
AC_ARG_WITH([parmetis], 
            [AS_HELP_STRING([--with-parmetis=DIR],[Directory containing ParMetis library for Zoltan])],
             [case "x$withval" in
               xyes|xno)
                 # do nothing
                 ;;
               x*)
                 PARMETIS_DIR="$withval"
                 test -d "$withval" || AC_MSG_ERROR([Not a directory: with-parmetis=$withval])
                 if test -d "$withval/lib"; then
                   ZOLTAN_LIB_FLAGS="$ZOLTAN_LIB_FLAGS -L$withval/lib"
                 else
                   ZOLTAN_LIB_FLAGS="$ZOLTAN_LIB_FLAGS -L$withval"
                 fi
                 if test -d "$withval/include"; then
                   ZOLTAN_INC_FLAGS="$ZOLTAN_INC_FLAGS -I$withval/include"
                 else
                   ZOLTAN_INC_FLAGS="$ZOLTAN_INC_FLAGS -I$withval"
                 fi
                 DISTCHECK_CONFIGURE_FLAGS="$DISTCHECK_CONFIGURE_FLAGS --with-parmetis=\"${withval}\""
		 ;;
               esac] )

# If user specified with-metis, then assume they are trying
# to add an additional library search directory in which to check
# for the metis library.  We always check if zoltan requires
# metis, so the only thing the user would really need to tell
# us is if we need to look in some special place for it. 
AC_ARG_WITH([metis], 
            [AS_HELP_STRING([--with-metis=DIR],[Directory containing Metis library for ParMetis/Zoltan])],
             [case "x$withval" in
               xyes|xno)
                 # do nothing
                 ;;
               x*)
                 METIS_DIR="$withval"
                 test -d "$withval" || AC_MSG_ERROR([Not a directory: with-metis=$withval])
                 if test -d "$withval/lib"; then
                   ZOLTAN_LIB_FLAGS="$ZOLTAN_LIB_FLAGS -L$withval/lib"
                 else
                   ZOLTAN_LIB_FLAGS="$ZOLTAN_LIB_FLAGS -L$withval"
                 fi
                 if test -d "$withval/include"; then
                   ZOLTAN_INC_FLAGS="$ZOLTAN_INC_FLAGS -I$withval/include"
                 else
                   ZOLTAN_INC_FLAGS="$ZOLTAN_INC_FLAGS -I$withval"
                 fi
                 DISTCHECK_CONFIGURE_FLAGS="$DISTCHECK_CONFIGURE_FLAGS --with-metis=\"${withval}\""
     ;;
               esac] )

# If user specified with-scotch, then assume they are trying
# to add an additional library search directory in which to check
# for the scotch library.
AC_ARG_WITH([scotch],
            [AS_HELP_STRING([--with-scotch=DIR],[Directory containing Scotch library for Zoltan])],
             [SCOTCH_DIR="$withval"; enablescotch=yes],[SCOTCH_DIR=""; enablescotch=no] )

if (test "$enablescotch" != "no"); then
  case "x$SCOTCH_DIR" in
     xyes|xno)
       # error out -- expecting directory path
       AC_MSG_ERROR([Please specify the Scotch installation directory])
       ;;
     x*)
       test -d "$SCOTCH_DIR" || AC_MSG_ERROR([Not a directory: with-scotch=$SCOTCH_DIR])
       if test -d "$SCOTCH_DIR/lib"; then
         ZOLTAN_LIB_FLAGS="$ZOLTAN_LIB_FLAGS -L$SCOTCH_DIR/lib"
         if (test -f "$SCOTCH_DIR/lib/libscotch.a" || test -f "$SCOTCH_DIR/lib/libscotch.so" || test -f "$SCOTCH_DIR/lib/libscotch.dylib"); then
           SCOTCH_LIBS="-lscotch -lscotcherr -lscotcherrexit"
         else
           AC_MSG_ERROR([Scotch libraries not found at $SCOTCH_DIR/lib])
         fi
       else
         ZOLTAN_LIB_FLAGS="$ZOLTAN_LIB_FLAGS -L$SCOTCH_DIR"
         if (test -f "$SCOTCH_DIR/libscotch.a" || test -f "$SCOTCH_DIR/libscotch.so" || test -f "$SCOTCH_DIR/libscotch.dylib"); then
           SCOTCH_LIBS="-lscotch -lscotcherr -lscotcherrexit"
         else
           AC_MSG_ERROR([Scotch libraries not found at $SCOTCH_DIR])
         fi
       fi
       if test -d "$SCOTCH_DIR/include"; then
         ZOLTAN_INC_FLAGS="$ZOLTAN_INC_FLAGS -I$SCOTCH_DIR/include"
       else
         ZOLTAN_INC_FLAGS="$ZOLTAN_INC_FLAGS -I$SCOTCH_DIR"
       fi
       DISTCHECK_CONFIGURE_FLAGS="$DISTCHECK_CONFIGURE_FLAGS --with-scotch=\"${SCOTCH_DIR}\""
       ;;
   esac
fi

# If user specified with-ptscotch, then assume they are trying
# to add an additional library search directory in which to check
# for the parallel scotch library.
AC_ARG_WITH([ptscotch],
            [AS_HELP_STRING([--with-ptscotch=DIR],[Directory containing PTScotch library for Zoltan])],
             [PTSCOTCH_DIR="$withval"; enableptscotch=yes],[PTSCOTCH_DIR="$SCOTCH_DIR"; enableptscotch=$enablescotch] )

if (test "$enableptscotch" != "no"); then
  case "x$PTSCOTCH_DIR" in
     xyes|xno)
       # error out -- expecting directory path
       AC_MSG_ERROR([Please specify the parallel Scotch installation directory])
       ;;
     x*)
       PTSCOTCH_DIR="$PTSCOTCH_DIR"
       test -d "$PTSCOTCH_DIR" || AC_MSG_ERROR([Not a directory: with-ptscotch=$PTSCOTCH_DIR])
       if test -d "$PTSCOTCH_DIR/lib"; then
         ZOLTAN_LIB_FLAGS="$ZOLTAN_LIB_FLAGS -L$PTSCOTCH_DIR/lib"
         if (test -f "$SCOTCH_DIR/lib/libptscotch.a" || test -f "$SCOTCH_DIR/lib/libptscotch.so" || test -f "$SCOTCH_DIR/lib/libptscotch.dylib"); then
           SCOTCH_LIBS="-lptscotch -lptscotcherr -lptscotcherrexit $SCOTCH_LIBS"
         else
           AC_MSG_ERROR([Scotch libraries not found at $SCOTCH_DIR/lib])
         fi
       else
         ZOLTAN_LIB_FLAGS="$ZOLTAN_LIB_FLAGS -L$PTSCOTCH_DIR"
         if (test -f "$SCOTCH_DIR/libptscotch.a" || test -f "$SCOTCH_DIR/libptscotch.so" || test -f "$SCOTCH_DIR/libptscotch.dylib"); then
           SCOTCH_LIBS="-lptscotch -lptscotcherr -lptscotcherrexit $SCOTCH_LIBS"
         else
           AC_MSG_ERROR([Scotch libraries not found at $SCOTCH_DIR])
         fi
       fi
       if test -d "$PTSCOTCH_DIR/include"; then
         ZOLTAN_INC_FLAGS="$ZOLTAN_INC_FLAGS -I$PTSCOTCH_DIR/include"
       else
         ZOLTAN_INC_FLAGS="$ZOLTAN_INC_FLAGS -I$PTSCOTCH_DIR"
       fi
       DISTCHECK_CONFIGURE_FLAGS="$DISTCHECK_CONFIGURE_FLAGS --with-ptscotch=\"${PTSCOTCH_DIR}\""
       ;;
  esac
fi

################################################################################
#                            Optional Libraries
################################################################################

AC_ARG_WITH([vtk],
  [AS_HELP_STRING([--with-vtk@<:@=DIR@:>@],[Enable VTK support, and specify VTK location])],
  [WITH_VTK=$withval
   DISTCHECK_CONFIGURE_FLAGS="$DISTCHECK_CONFIGURE_FLAGS --with-vtk=\"${withval}\""
  ],[WITH_VTK=])

VTKMOAB_DEFAULT=no
if (test "x$WITH_VTK" != "xno" && test "x$WITH_VTK" != "x"); then
  VTKMOAB_DEFAULT=yes
fi
  
AC_ARG_WITH( [vtk-lib-suffix], 
             [AS_HELP_STRING([--with-vtk-lib-suffix=SUFFIX],[Specify optional suffix to VTK library names, e.g. -pv3.98])],
             [case "x$withval" in
               xyes)
                 AC_MSG_ERROR([Must specify a non-empty suffix!])
		             VTK_LIB_SUFFIX=
                 ;;
               xno)
                 AC_MSG_ERROR([Must specify a non-empty suffix!])
		             VTK_LIB_SUFFIX=
                 ;;
               x*)
		             VTK_LIB_SUFFIX="$withval"
                 DISTCHECK_CONFIGURE_FLAGS="$DISTCHECK_CONFIGURE_FLAGS --with-vtk-lib-suffix=\"${withval}\""
                 ;;
               esac],[VTK_LIB_SUFFIX=] )


###############################################################################
#                           Optional Tools
###############################################################################
  # Define a macro to avoid typing this for each individual tool
  # Usage: MB_OPTIONAL_TOOL( name, default, default_if_tools_enabled )
  #  name      - name of option
  #  default   - yes/no, $ENABLE_TOOLS overrides this if set
  # Actions:
  #  sets ENABLE_${tool} to 'yes' or 'no'
  #  creates ENABLE_${tool} automake conditional
AC_DEFUN([MB_OPTIONAL_TOOL],[
  mb_default_$1=$2

  if test "x" != "x$ENABLE_TOOLS"; then
    mb_default_$1=$3
  fi
  AC_ARG_ENABLE( [$1],
[AS_HELP_STRING([--enable-$1],[Build tool: $1])
AS_HELP_STRING([--disable-$1],[Don't build $1])],
                 [ENABLE_$1=$enableval],[ENABLE_$1=${mb_default_$1}] )
  AM_CONDITIONAL([ENABLE_$1],[test "x${ENABLE_$1}" != "xno"])
  AC_MSG_CHECKING([if $1 is to be built])
  AC_MSG_RESULT([${ENABLE_$1}])
  DISTCHECK_CONFIGURE_FLAGS="$DISTCHECK_CONFIGURE_FLAGS --enable-$1=\"${ENABLE_$1}\""
])
  # The default for all tools
AC_ARG_ENABLE( [tools], [
AS_HELP_STRING([--enable-tools],[Build all tools by default])
AS_HELP_STRING([--disable-tools],[Disable all tools by default])],
                         [ENABLE_TOOLS=$enableval; DISTCHECK_CONFIGURE_FLAGS="$DISTCHECK_CONFIGURE_FLAGS --enable-tools"],
                         [ENABLE_TOOLS=] )
  # Individual tools
MB_OPTIONAL_TOOL([mbconvert],    [yes], [yes])
MB_OPTIONAL_TOOL([hexmodops],    [yes], [yes])
MB_OPTIONAL_TOOL([qvdual],       [no], [no])
MB_OPTIONAL_TOOL([vtkMOABReader],[${VTKMOAB_DEFAULT}], [${VTKMOAB_DEFAULT}])
MB_OPTIONAL_TOOL([mbsize],       [yes], [yes])
MB_OPTIONAL_TOOL([mbskin],       [yes], [yes])
MB_OPTIONAL_TOOL([mbtagprop],    [yes], [yes])
MB_OPTIONAL_TOOL([mbmem],        [yes], [yes])
MB_OPTIONAL_TOOL([spheredecomp], [yes], [yes])
MB_OPTIONAL_TOOL([mbsurfplot],   [yes], [yes])
MB_OPTIONAL_TOOL([mbpart],     [${WITH_ZOLTAN}], [${WITH_ZOLTAN}] )
MB_OPTIONAL_TOOL([dagmc],        [no], [yes])
MB_OPTIONAL_TOOL([gsets],        [yes], [yes])
MB_OPTIONAL_TOOL([mbdepth],      [yes], [yes])
if test "x$enablempi" != "xno"; then
  MB_OPTIONAL_TOOL([mbcoupler],    [no], [yes] )
  MB_OPTIONAL_TOOL([mcnpmit],      [no], [yes])
  MB_OPTIONAL_TOOL([refiner],      [no], [yes])
else
  AS_ECHO("Disabling mbcoupler and refiner since these tools require MPI/parallel configuration")
  MB_OPTIONAL_TOOL([mbcoupler],    [no], [no] )
  MB_OPTIONAL_TOOL([mcnpmit],      [no], [no])
  MB_OPTIONAL_TOOL([refiner],      [no], [no])
fi
MB_OPTIONAL_TOOL([h5mtools],     [${HAVE_HDF5}], [${HAVE_HDF5}])
MB_OPTIONAL_TOOL([mbcslam],      [no], [yes])
MB_OPTIONAL_TOOL([ahf],          [no], [no])

if test "xyes" = "x$ENABLE_dagmc"; then
   DAGMC_LIBS="-ldagmc"
   AC_SUBST(DAGMC_LIBS)
fi

if test "xyes" = "x$ENABLE_ahf"; then
  AM_CPPFLAGS="$AM_CPPFLAGS -DUSE_AHF"
fi

if test "xyes" = "x$ENABLE_vtkMOABReader"; then
  if test "xno" == "x$WITH_VTK"; then
    AC_MSG_ERROR([vtkMOABReader requires VTK])
  elif test "x" == "x$WITH_VTK"; then 
    WITH_VTK=yes
  fi
fi

if test "xyes" = "x$ENABLE_qvdual"; then
  if test "xno" == "x$WITH_VTK"; then
    AC_MSG_ERROR([qvdual requires VTK])
  elif test "x" == "x$WITH_VTK"; then 
    WITH_VTK=yes
  fi
fi

################################################################################
#                           Zoltan - Part 2 of 2
################################################################################

if test "xyes" = "x$ENABLE_mbpart"; then
  WITH_ZOLTAN=yes
else
  WITH_ZOLTAN=no
fi

# If user requested Zoltan support, verify that we can
# find the library and headers, and set the necessary
# build variables.
if test "xyes" = "x$WITH_ZOLTAN"; then

  if test "xyes" != "x$enablempi"; then
    AC_MSG_ERROR([Cannot include Zoltan support without MPI.  See --with-mpi])
  fi

    # Test for zoltan headers
  AC_LANG_PUSH([C++])
  old_CPPFLAGS="$CPPFLAGS"
  CPPFLAGS="$CPPFLAGS $ZOLTAN_INC_FLAGS -DMPICH_IGNORE_CXX_SEEK"
  AC_CHECK_HEADER([zoltan_cpp.h],,[AC_MSG_ERROR([zoltan_cpp.h: header not found in $ZOLTAN_INC_FLAGS .])],
                  [#include <stdlib.h>])
  CPPFLAGS="$old_CPPFLAGS"
  AC_LANG_POP([C++])

    # Build LDFLAGS for Zoltan
  found=no
  if test "x" != "x$ZOLTAN_DIR"; then
    if test "x" != "x$ZOLTAN_ARCH" && test -d "$ZOLTAN_DIR/Obj_$ZOLTAN_ARCH"; then
      ZOLTAN_LIB_FLAGS="$ZOLTAN_LIB_FLAGS -L$ZOLTAN_DIR/Obj_$ZOLTAN_ARCH"
      found=yes
    elif test -d "$ZOLTAN_DIR/lib"; then
      ZOLTAN_LIB_FLAGS="$ZOLTAN_LIB_FLAGS -L$ZOLTAN_DIR/lib"
      found=yes
    else
      for d in $ZOLTAN_DIR/Obj_*; do
        if test -d "$d"; then
          found=yes
          ZOLTAN_LIB_FLAGS="$ZOLTAN_LIB_FLAGS -L$d"
        fi
      done
    fi
    if test "no" = "$found"; then
      ZOLTAN_LIB_FLAGS="$ZOLTAN_LIB_FLAGS -L$ZOLTAN_DIR"
    fi
  fi

    # Test for Zoltan library, possibly requiring parmetis and scotch
  old_LDFLAGS="$LDFLAGS"
  LDFLAGS="$LDFLAGS $ZOLTAN_LIB_FLAGS"
  AC_CHECK_LIB([zoltan],[Zoltan_LB_Partition],[ZOLTAN_LIBS='-lzoltan'],
    [unset ac_cv_lib_zoltan_Zoltan_LB_Partition
     AC_CHECK_LIB([zoltan],[Zoltan_LB_Partition],
                  [ZOLTAN_LIBS="-lzoltan -lparmetis -lmetis"],
                  [unset ac_cv_lib_zoltan_Zoltan_LB_Partition
                   AC_CHECK_LIB([zoltan],[Zoltan_LB_Partition],[ZOLTAN_LIBS="-lzoltan $SCOTCH_LIBS -lparmetis -lmetis"],
                   [AC_MSG_ERROR([zoltan library not found or not usable.  Perhaps you need to specify --with-parmetis=@<:@DIR@:>@ and --with-scotch=@<:@DIR@:>@?])],
                   [$SCOTCH_LIBS -lparmetis -lmetis])],
                  [-lparmetis -lmetis])])
  LDFLAGS="$old_LDFLAGS"

    # Define macro HAVE_ZOLTAN
  AM_CPPFLAGS="$AM_CPPFLAGS -DHAVE_ZOLTAN"  
fi

AC_SUBST(ZOLTAN_LIBS)
AC_SUBST(ZOLTAN_LIB_FLAGS)
AC_SUBST(ZOLTAN_INC_FLAGS)

EXPORT_LDFLAGS="$ZOLTAN_LIB_FLAGS $EXPORT_LDFLAGS"

  
dnl Define a function that checks for the existence of a library
dnl and if it exists, prepends the corresponding link flag to a 
dnl sepecified variable
dnl Arguments:
dnl  - The library name
dnl  - The name of the variable to which to prepend the library link flag
dnl  - List of extra libraries required for link test
dnl  - Optional library path linker argument (e.g. -L/opt/foo)
  AC_DEFUN([FATHOM_CHECK_LIB_LIST],[
    old_LIBS="$LIBS"
    LIBS="$5 ${$3} $old_LIBS"
    AC_CHECK_LIB([$1],[main],[$3="-l$1 ${$3}"],[],[$4])
    ac_cv_lib_{$1}=ac_cv_lib_{$1}_main

    LIBS="$old_LIBS"
  ])
  
dnl Define a function that checks for the existence of a library
dnl and if it exists, prepends the corresponding link flag to a 
dnl sepecified variable
dnl Arguments:
dnl  - The library name
dnl  - The name of the variable to which to prepend the library link flag
dnl  - List of extra libraries required for link test
dnl  - Optional library path linker argument (e.g. -L/opt/foo)
  AC_DEFUN([FATHOM_CHECK_VTK_LIB_LIST],[
    old_LIBS="$LIBS"
    LIBS="$5 ${$3} $old_LIBS"
    AC_CHECK_LIB([$1$VTK_LIB_SUFFIX], main, 
       [$3="-l$1$VTK_LIB_SUFFIX ${$3}"],
       [],[$4])dnl
    LIBS="$old_LIBS"
  ])
  

################################################################################
#                    VTK for qvdual and/or vtkMOABReader
################################################################################
AC_DEFUN([FATHOM_MERGE_LISTS],[
  $1="$2"
  # Reverse list two
  for item3 in $3; do 
    found=no
    for item2 in $2; do
      if test "x$item2" = "x$item3"; then found=yes; fi
    done
    if test "$found" = "no"; then $1="${$1} $item3"; fi
  done
  $1="${$1} $2"
])

if  (test "x$WITH_VTK" != "xno" && test "x$WITH_VTK" != "x"); then
  AC_PATH_X
  AC_PATH_XTRA
  if test "xyes" = "x$no_x"; then
    AC_MSG_ERROR([X11 not found])
  fi

  AC_LANG_PUSH([C++])

  VTK_INCLUDES=  
  case "x$WITH_VTK" in
    xyes|x)
      VTK_LIB_DIR=
      VTK_INC_DIR=
      for dir in  /usr/local/include/vtk /usr/local/include/vtk-* /usr/include/vtk  /usr/include/vtk-*; do
        if test "x" = "x$VTK_INC_DIR"; then
          AC_CHECK_FILE([${dir}/vtkUnstructuredGrid.h],[VTK_INC_DIR="-I$dir"])
        fi
      done
      if test x = x"$VTK_INC_DIR"; then
        AC_CHECK_HEADER([vtkUnstructuredGrid.h],[],
                        [AC_MSG_ERROR([VTK includes not found])])
      else
        VTK_INCLUDES="$VTK_INC_DIR"
      fi
      old_LIBS="$LIBS"
      for dir in /usr/lib/vtk /usr/lib /usr/bin /usr; do
        if test "x" = "x$VTK_LIB_DIR"; then
          LIBS="$old_LIBS -L$dir"
          FATHOM_CHECK_VTK_LIB_LIST([vtkCommonCore],[$VTK_LIB_SUFFIX], [VTK_LIB_DIR],[],[-L$dir])
        fi
      done
      if test "x" = "x$VTK_LIB_DIR"; then
        AC_MSG_ERROR([VTK libraries not found])
      fi
      LIBS="$old_LIBS"
      ;;
    x?*)
      VTK_LIB_DIR=
      VTK_INC_DIR=
      for dir in ${WITH_VTK}/include/vtk* ${WITH_VTK}/include ${WITH_VTK}/include/paraview* ${WITH_VTK}/VTK ${WITH_VTK}; do
        if test "x" = "x$VTK_INC_DIR"; then
          AC_CHECK_FILE([${dir}/vtkUnstructuredGrid.h],[VTK_INC_DIR="-I$dir"])
        fi
      done
      if test "x" = "x$VTK_INC_DIR"; then
        # Check for non-installed VTK source
        AC_CHECK_FILE([vtkUnstructuredGrid.h],[
          for subdir in . Common Common/DataModel Filtering GenericFiltering Graphics Hybrid Imaging Parallel Patented Rendering Utilities Utilities/vtkexpat Utilities/expat Utilities/DICOMParser Utilties/vtkpng Utilities/vtkzlib Utilities/freetype/include/freetype Wrapping; do
        	  AC_MSG_CHECKING([for directory ${WITH_VTK}/$subdir])
        	  if test -d ${WITH_VTK}/$subdir; then
        	    VTK_INC_DIR="$VTK_INC_DIR -I${WITH_VTK}/$subdir"
        	    AC_MSG_RESULT([yes])
        	  else
        	    AC_MSG_RESULT([no])
        	  fi
        	done
        	],[AC_MSG_ERROR([VTK includes not found])]
        )
      fi
      VTK_INCLUDES="$VTK_INC_DIR"
      old_LIBS="$LIBS"
      for dir in ${WITH_VTK}/lib ${WITH_VTK}/lib/vtk ${VTK_DIR}/bin ${WITH_VTK}/bin ${WITH_VTK}; do
        if test "x" = "x$VTK_LIB_DIR"; then
          LIBS="$old_LIBS -L$dir"
          FATHOM_CHECK_VTK_LIB_LIST([vtkCommonCore],[$VTK_LIB_SUFFIX], [VTK_LIB_DIR],[],[-L$dir])
        fi
      done
      if test "x" = "x$VTK_LIB_DIR"; then
        AC_MSG_ERROR([VTK libraries not found])
      fi
      LIBS="$old_LIBS"
      ;;
  esac

   # These are ordered such that a given library depends only on those libraries
   # that preceed it in the list.
  FATHOM_CHECK_LIB_LIST([pthread],[],[vtk_sys_libs])
  FATHOM_CHECK_LIB_LIST([dl],[],     [vtk_sys_libs])
  FATHOM_CHECK_LIB_LIST([m],[],      [vtk_sys_libs])
  FATHOM_CHECK_LIB_LIST([gcc],[],    [vtk_sys_libs])
  x_libs_arg="$X_EXTRA_LIBS -lX11 $X_PRE_LIBS"
  FATHOM_CHECK_LIB_LIST([Xext],[],[vtk_x_libs],[$x_libs_arg],[-L$x_libraries]) 
  FATHOM_CHECK_LIB_LIST([ICE],[], [vtk_x_libs],[$x_libs_arg],[-L$x_libraries]) 
  FATHOM_CHECK_LIB_LIST([SM],[],  [vtk_x_libs],[$x_libs_arg],[-L$x_libraries]) 
  FATHOM_CHECK_LIB_LIST([Xt],[],  [vtk_x_libs],[$x_libs_arg],[-L$x_libraries]) 
  FATHOM_CHECK_LIB_LIST([GL],[],  [vtk_x_libs],[$x_libs_arg],[-L$x_libraries]) 
  FATHOM_CHECK_LIB_LIST([GLU],[], [vtk_x_libs],[$x_libs_arg],[-L$x_libraries]) 
  vtk_libs_arg="-L$x_libraries $vtk_x_libs $X_EXTRA_LIBS -lX11 $X_PRE_LIBS $vtk_sys_libs"
  
  FATHOM_CHECK_VTK_LIB_LIST([vtksys],[$VTK_LIB_SUFFIX],        [vtk_libs],[$vtk_libs_arg],[-L$VTK_LIB_DIR])
  FATHOM_CHECK_VTK_LIB_LIST([vtkCommonCore],[$VTK_LIB_SUFFIX], [vtk_libs],[$vtk_libs_arg],[-L$VTK_LIB_DIR])
  FATHOM_CHECK_VTK_LIB_LIST([vtkDICOMParser],[$VTK_LIB_SUFFIX],[vtk_libs],[$vtk_libs_arg],[-L$VTK_LIB_DIR])
  FATHOM_CHECK_VTK_LIB_LIST([vtkfreetype],[$VTK_LIB_SUFFIX],   [vtk_libs],[$vtk_libs_arg],[-L$VTK_LIB_DIR])
  FATHOM_CHECK_VTK_LIB_LIST([vtkexpat],[$VTK_LIB_SUFFIX],      [vtk_libs],[$vtk_libs_arg],[-L$VTK_LIB_DIR])
  FATHOM_CHECK_VTK_LIB_LIST([vtkzlib],[$VTK_LIB_SUFFIX],       [vtk_libs],[$vtk_libs_arg],[-L$VTK_LIB_DIR])
  FATHOM_CHECK_VTK_LIB_LIST([vtkpng],[$VTK_LIB_SUFFIX],        [vtk_libs],[$vtk_libs_arg],[-L$VTK_LIB_DIR])
  FATHOM_CHECK_VTK_LIB_LIST([vtkjpeg],[$VTK_LIB_SUFFIX],       [vtk_libs],[$vtk_libs_arg],[-L$VTK_LIB_DIR])
  FATHOM_CHECK_VTK_LIB_LIST([vtktiff],[$VTK_LIB_SUFFIX],       [vtk_libs],[$vtk_libs_arg],[-L$VTK_LIB_DIR])
  FATHOM_CHECK_VTK_LIB_LIST([vtkftgl],[$VTK_LIB_SUFFIX],       [vtk_libs],[$vtk_libs_arg],[-L$VTK_LIB_DIR])
  FATHOM_CHECK_VTK_LIB_LIST([vtkFiltersCore],[$VTK_LIB_SUFFIX],  [vtk_libs],[$vtk_libs_arg],[-L$VTK_LIB_DIR])
  FATHOM_CHECK_VTK_LIB_LIST([vtkImagingCore],[$VTK_LIB_SUFFIX],    [vtk_libs],[$vtk_libs_arg],[-L$VTK_LIB_DIR])
  FATHOM_CHECK_VTK_LIB_LIST([verdict],[$VTK_LIB_SUFFIX],       [vtk_libs],[$vtk_libs_arg],[-L$VTK_LIB_DIR])
  FATHOM_CHECK_VTK_LIB_LIST([vtkGraphics],[$VTK_LIB_SUFFIX],   [vtk_libs],[$vtk_libs_arg],[-L$VTK_LIB_DIR])
  FATHOM_CHECK_VTK_LIB_LIST([vtkNetCDF],[$VTK_LIB_SUFFIX],     [vtk_libs],[$vtk_libs_arg],[-L$VTK_LIB_DIR])
  FATHOM_CHECK_VTK_LIB_LIST([vtkexoIIc],[$VTK_LIB_SUFFIX],     [vtk_libs],[$vtk_libs_arg],[-L$VTK_LIB_DIR])
  FATHOM_CHECK_VTK_LIB_LIST([vtkmetaio],[$VTK_LIB_SUFFIX],     [vtk_libs],[$vtk_libs_arg],[-L$VTK_LIB_DIR])
  FATHOM_CHECK_VTK_LIB_LIST([vtkIOCore],[$VTK_LIB_SUFFIX],         [vtk_libs],[$vtk_libs_arg],[-L$VTK_LIB_DIR])
  FATHOM_CHECK_VTK_LIB_LIST([vtkRenderingCore],[$VTK_LIB_SUFFIX],  [vtk_libs],[$vtk_libs_arg],[-L$VTK_LIB_DIR])
  FATHOM_CHECK_VTK_LIB_LIST([vtkParallelCore],[$VTK_LIB_SUFFIX],   [vtk_libs],[$vtk_libs_arg],[-L$VTK_LIB_DIR])
  #FATHOM_CHECK_VTK_LIB_LIST([vtkHybrid],[$VTK_LIB_SUFFIX],     [vtk_libs],[$vtk_libs_arg],[-L$VTK_LIB_DIR])
  
   # Make sure we found at least vtkCommonCore and vtkRendering
  if ! echo "x $vtk_libs" | grep lvtkCommonCore >/dev/null; then
    AC_MSG_ERROR("VTK library 'vtkCommonCore' not found.")
  fi
  
  AC_LANG_POP([C++])

  FATHOM_MERGE_LISTS([XLIBS_tmp],[$X_EXTRA_LIBS -lX11 $X_PRE_LIBS],[$vtk_x_libs])
  FATHOM_MERGE_LISTS([XLIBS],[$vtk_sys_libs],[$XLIBS_tmp])
  VTK_LIBS="$LIBS -L$VTK_LIB_DIR $vtk_libs $XLIBS"
  VTK_INCLUDES="$VTK_INCLUDES"
  AC_SUBST(VTK_LIBS)
  AC_SUBST(VTK_INCLUDES)
  AC_SUBST(VTK_LIB_DIR)
  AC_SUBST(VTK_INC_DIR)
fi

################################################################################
#                               qvdual
################################################################################

if test $ENABLE_qvdual = yes; then


################################################################################
#                               GraphViz
################################################################################
  AC_ARG_WITH([graphviz],
  [AS_HELP_STRING([--with-graphviz=DIR],[Specify directory containing GraphViz])],
  [GRAPH_DIR=$withval
   DISTCHECK_CONFIGURE_FLAGS="$DISTCHECK_CONFIGURE_FLAGS --with-graphviz=\"${withval}\""
  ],[GRAPH_DIR=])

  case "x$GRAPH_DIR" in
    xno)
      GRAPHVIZ_MISSING=yes
      ;;
    xyes|x)
      GRAPH_INC_DIR=
      GRAPH_DIR=
      for dir in /usr /usr/local; do
        if test "x" = "x$GRAPH_DIR"; then
          AC_CHECK_FILE([${dir}/include/graphviz/gvc.h],[GRAPH_DIR="$dir"])
        fi
      done
      AC_MSG_CHECKING([for GraphViz include dir])
      if test "x" != x"$GRAPH_DIR"; then
        GRAPH_INC_DIR="-I${GRAPH_DIR}/include/graphviz"
      fi
      AC_MSG_RESULT([$GRAPH_INC_DIR])
      AC_MSG_CHECKING([for GraphViz library dir])
      GRAPH_LIB_DIR=
      for dir in ${GRAPH_DIR}/lib64/graphviz ${GRAPH_DIR}/lib/graphviz /usr/lib64/graphviz /usr/lib/graphviz /usr/local/lib64/graphviz /usr/local/lib/graphviz /lib64/graphviz /lib/graphviz; do
        if test "x" = "x$GRAPH_LIB_DIR"; then
          if test -d $dir; then
            GRAPH_LIB_DIR=-L$dir
          fi
        fi
      done
      AC_MSG_RESULT([$GRAPH_LIB_DIR])
      ;;
    x?*)
      GRAPH_INC_DIR=
      for dir in ${GRAPH_DIR}/include/graphviz ${GRAPH_DIR}/include ${GRAPH_DIR}; do
        if test "x" = "x$GRAPH_INC_DIR"; then
          AC_CHECK_FILE([${dir}/gvc.h],[GRAPH_INC_DIR="-I$dir"])
        fi
      done
      AC_MSG_CHECKING([for GraphViz include dir])
      if test "x" = x"$GRAPH_INC_DIR"; then
        AC_MSG_RESULT([no])
        AC_MSG_ERROR([Graphviz includes for qvdual not found])
      else
        AC_MSG_RESULT([$GRAPH_INC_DIR])
      fi
      AC_MSG_CHECKING([for GraphViz library dir])
      GRAPH_LIB_DIR=
      for dir in ${GRAPH_DIR}/lib/graphviz ${GRAPH_DIR}/lib ${GRAPH_DIR}; do
        if test "x" = "x$GRAPH_LIB_DIR"; then
          if test -d $dir; then
            GRAPH_LIB_DIR=-L$dir
          fi
        fi
      done
      if test "x" = x"$GRAPH_LIB_DIR"; then
        AC_MSG_RESULT([no])
        AC_MSG_ERROR([Graphviz lib for qvdual not found])
      else
        AC_MSG_RESULT([$GRAPH_LIB_DIR])
      fi
      ;;
  esac

  GRAPH_LIBS="$GRAPH_LIB_DIR -lgvc -lgraph"
  old_CXXFLAGS="$CXXFLAGS"
  old_CPPFLAGS="$CPPFLAGS"
  CXXFLAGS="$GRAPH_INC_DIR"
  CPPFLAGS="$GRAPH_INC_DIR"
  old_LIBS="$LIBS"
  LIBS=$GRAPH_LIBS
  AC_CHECK_HEADERS([gvc.h],[],[AC_MSG_WARN([Missing GraphViz header]); GRAPHVIZ_MISSING=yes])
  AC_CHECK_LIB([gvc],[gvContext],[],[AC_MSG_WARN([Cannot find GraphViz library: -lgraph]); GRAPHVIZ_MISSING=yes])
  LIBS="$old_LIBS"
  CXXFLAGS="$old_CXXFLAGS"
  CPPFLAGS="$old_CPPFLAGS"
  
  
################################################################################
#                                   QT
################################################################################
  AC_LANG_PUSH([C++])
  AC_ARG_VAR([QTDIR],[QT installation directory])
  if test x"$QTDIR" = x; then
    search_path="$PATH"
    qlibdir=
    incdir=
    for dir in /usr/include/qt3 /usr/local/include/qt3 /include/qt3; do
      if test x = x${incdir}; then
        if test -d $dir; then
          incdir=-I$dir
        fi
      fi
    done
  else
    search_path="${QTDIR}/bin"
    qlibdir="-L${QTDIR}/lib"
    incdir="-I${QTDIR}/include"
  fi
  
  AC_PATH_PROG([MOC],[moc],[],[$search_path])
  if test x = x"$MOC";then
    AC_MSG_WARN([Cannot find moc (Qt meta object compiler)])
    QT_MISSING=yes
  fi
  AC_SUBST(MOC)
  AC_PATH_PROG([UIC],[uic],[],[$search_path])
  if test x = x"$UIC";then
    AC_MSG_WARN([Cannot find uic (Qt user interface compiler)])
    QT_MISSING=yes
  fi
  AC_SUBST(UIC)
  
  old_CXXFLAGS="$CXXFLAGS"
  old_CPPFLAGS="$CPPFLAGS"
  CXXFLAGS="$incdir"
  CPPFLAGS="$incdir"
  AC_CHECK_HEADERS([qlineedit.h qevent.h qapplication.h \
                    qwidget.h qtimer.h qpixmap.h qwidgetplugin.h \
                    qobject.h qmetaobject.h],[],
                   [QT_MISSING=yes])
  CXXFLAGS="$old_CXXFLAGS"
  CPPFLAGS="$old_CPPFLAGS"
  QT_INCLUDES="$incdir"
  
  old_LIBS="$LIBS"
  LIBS="$LIBS $qlibdir"
  # Cannot use CHECK-LIB here to loop over qt-mt because of
  # autoconf bug with libraries that have a '-' in their name.
  AC_MSG_CHECKING([for main in -lqt-mt])
  QT_LIBS="$qlibdir -lqt-mt"
  AC_TRY_LINK_FUNC(main,[AC_MSG_RESULT([yes])],[
    AC_MSG_RESULT([no])
    LIBS="$old_LIBS $qlibdir"
    AC_CHECK_LIB([qt],[main],[QT_LIBS="$qlibdir -lqt"],[QT_MISSING=yes],[])ac_cv_lib_qt=ac_cv_lib_qt_main

  ])
  LIBS="$VTK_LIBS $QT_LIBS"
  AC_CHECK_LIB([QVTK],[main],[QT_LIBS="-lQVTL $QT_LIBS"],[AC_MSG_ERROR([QVTK library for qvdual not found])],[])ac_cv_lib_QVTK=ac_cv_lib_QVTK_main

  LIBS="$old_LIBS"
  AC_LANG_POP([C++])
  
################################################################################
#                                 X/VTK/QT
################################################################################

  QVDUAL_LIBS="$LIBS $GRAPH_LIBS $QT_LIBS $VTK_LIBS"
  QVDUAL_INCLUDES="$GRAPH_INC_DIR $VTK_INCLUDES $QT_INCLUDES"
  AC_SUBST(QVDUAL_LIBS)
  AC_SUBST(QVDUAL_INCLUDES)
fi

################################################################################
#                           CGM
################################################################################
AC_ARG_WITH(cgm, 
[AS_HELP_STRING([--with-cgm=DIR],[Specify directory containing CGM])],
[CGM_DIR=$withval
 DISTCHECK_CONFIGURE_FLAGS="$DISTCHECK_CONFIGURE_FLAGS --with-cgm=\"${withval}\""
 ], [CGM_DIR=])

case "x$CGM_DIR" in
  xno|x)
    CGM_MISSING=yes
    ;;
  xyes)
    AC_MSG_ERROR([--with-cgm requires an argument])
    ;;
  *)
    if ! test -d "$CGM_DIR"; then
      AC_MSG_ERROR([$CGM_DIR : not a directory.])
    fi
    CGM_MISSING=no
    CGM_MAKE=
    AC_CHECK_FILE([${CGM_DIR}/lib/cgm.make],
                  [CGM_MAKE="${CGM_DIR}/lib/cgm.make";
                   AM_CPPFLAGS="$AM_CPPFLAGS -DCGM"],
                  [AC_CHECK_FILE([${CGM_DIR}/cgm.make],
                                 [CGM_MAKE="${CGM_DIR}/cgm.make";
                   AM_CPPFLAGS="$AM_CPPFLAGS -DCGM"],
                                 [AC_MSG_ERROR([$CGM_DIR : not a configured CGM]); 
                                  CGM_MISSING=yes])
                  ])
    ;;
esac

if test "x$CGM_MISSING" = "xno"; then
  CGM_CONFIG_OPTIONS="include $CGM_MAKE"

  AC_MSG_CHECKING([Checking for GeometryQueryTool::ray_fire(RefFace*,...)])
  FATHOM_MAKE_INC_VAR([$CGM_MAKE],[CGM_DEFINES], [CGM_CPPFLAGS="$make_val"])   
  FATHOM_MAKE_INC_VAR([$CGM_MAKE],[CGM_INCLUDES],[CGM_CPPFLAGS="$CGM_CPPFLAGS $make_val"])   
  FATHOM_MAKE_INC_VAR([$CGM_MAKE],[CGM_LTFLAGS], [CGM_LTFLAGS="$make_val"])   
  FATHOM_MAKE_INC_VAR([$CGM_MAKE],[CGM_LDFLAGS], [CGM_LDFLAGS="$make_val"])   
  FATHOM_MAKE_INC_VAR([$CGM_MAKE],[CGM_LIBS],    [CGM_LIBS="$make_val"])   
  AC_LANG_PUSH([C++])
  old_CPPFLAGS="$CPPFLAGS"
  old_LDFLAGS="$LDFLAGS"
  old_LIBS="$LIBS"
  CPPFLAGS="$CGM_CPPFLAGS $CPPFLAGS"
  LDFLAGS="$CGM_LTFLAGS $CGM_LDFLAGS $CPPFLAGS"
  LIBS="$CGM_LIBS $LIBS"
  AC_LINK_IFELSE(
    [AC_LANG_PROGRAM([#include "GeometryQueryTool.hpp"
                      #include "CubitVector.hpp"],
                    [CubitVector a,b;
                     DLIList<double> c;
                     GeometryQueryTool::instance()->fire_ray((RefFace*)0, a, b, c );
                    ])],
    [MOAB_CGM_DEFINES="-DHAVE_CGM_FIRE_RAY"; AC_MSG_RESULT(yes)],
    [AC_MSG_RESULT(no)])
  CPPFLAGS="$old_CPPFLAGS"
  LDFLAGS="$old_LDFLAGS"
  LIBS="$old_LIBS"
#  LDFLAGS="$old_LDFLAGS"
#  LIBS="$old_LIBS"
  AC_LANG_POP([C++])
  EXPORT_LDFLAGS="$EXPORT_LDFLAGS $CGM_LDFLAGS"
  EXPORT_LTFLAGS="$EXPORT_LTFLAGS $CGM_LTFLAGS"
fi

AC_SUBST(MOAB_CGM_DEFINES)
AC_SUBST(CGM_CPPFLAGS)
AC_SUBST(CGM_LDFLAGS)
AC_SUBST(CGM_LTFLAGS)
AC_SUBST(CGM_LIBS)
AC_SUBST(CGM_DIR)

AM_CONDITIONAL( HAVE_CGM, [test "x$CGM_MISSING" = "xno"] )

################################################################################
#                           Output Files
################################################################################
rm -r -f a.out

# --------------------------------------------------------------
# Print configuration info to the header file
# --------------------------------------------------------------
AC_DEFINE_UNQUOTED(CONFIGURE_INFO, ["$0 run on `date`"], [Configuration information.])
AC_DEFINE_UNQUOTED(CONFIGURE_COMMAND, ["$USER_CONFIGURE_CMD"], [Configuration command along with user-specified options.])
AC_SUBST(USER_CONFIGURE_CMD)

# Some old versions of autoconf don't define docdir.  
# Define it if autoconf did not.
if test "x" = "x$docdir"; then
  docdir='${datadir}/doc/moab'
  AC_SUBST(docdir)
fi

# Let us define examplesdir. 
# Define it if autoconf did not already.
if test "x" = "x$examplesdir"; then
  examplesdir='${datadir}/examples'
  AC_SUBST(examplesdir)
fi


AC_SUBST([AM_CPPFLAGS])
AM_LDFLAGS="$AM_LDFLAGS $EXPORT_LTFLAGS $EXPORT_LDFLAGS"
AC_SUBST([AM_LDFLAGS])
AC_SUBST([EXPORT_LTFLAGS])
AC_SUBST([EXPORT_LDFLAGS])
AC_SUBST([AM_CXXFLAGS])
AC_SUBST([AM_CFLAGS])
AC_SUBST([AM_FCFLAGS])
AC_SUBST([AM_FFLAGS])

AC_ARG_VAR([FC], [FORTRAN compiler command])
AC_CONFIG_HEADERS([config.h])
AC_CONFIG_HEADERS([src/moab/Version.h
                   src/moab/EntityHandle.hpp
                   src/parallel/moab_mpi_config.h
                   src/FCDefs.h])
AC_CONFIG_FILES([Makefile 
                 moab.make                  
                 MOABConfig.cmake
                 examples/makefile
                 src/Makefile
                 src/io/Makefile
                 src/io/mhdf/Makefile
                 src/LocalDiscretization/Makefile
                 src/parallel/Makefile
                 src/oldinc/Makefile
                 test/Makefile
                 test/dagmc/Makefile
                 test/h5file/Makefile
                 test/dual/Makefile
                 test/obb/Makefile
                 test/perf/Makefile
                 test/perf/point_location/Makefile
                 test/io/Makefile
                 test/parallel/Makefile
                 test/oldinc/Makefile
                 itaps/iBase_f.h
                 itaps/Makefile
                 itaps/imesh/Makefile
                 itaps/imesh/iMesh-Defs.inc
                 itaps/igeom/Makefile
                 itaps/igeom/FBiGeom-Defs.inc
                 tools/Makefile
                 tools/refiner/Makefile
                 tools/mbcoupler/Makefile
                 tools/mbcslam/Makefile
                 tools/mcnpmit/Makefile
                 tools/qvdual/Makefile
                 tools/dagmc/Makefile
                 tools/vtkMOABReader/CMakeLists.txt
                 doc/user.dox
                 doc/config.tex
                 MeshFiles/Makefile
                 MeshFiles/unittest/Makefile
                 MeshFiles/unittest/io/Makefile
                 MeshFiles/unittest/iGeom/Makefile
                 MeshFiles/unittest/dagmc/Makefile
                 MeshFiles/unittest/mbcslam/Makefile
                 MeshFiles/unittest/h5file/Makefile
                 ])
AC_CONFIG_COMMANDS([src/MOAB_FCDefs.h],
  [sed -e "s/FC_FUNC/MOAB_FC_FUNC/" src/FCDefs.h >src/MOAB_FCDefs.h])

# DISTCHECK_CONFIGURE_FLAGS="$USER_CONFIGURE_CMD"
# make distcheck will use this DISTCHECK_CONFIGURE_FLAGS 
# variable to be passed to configure line
# some people include a lot of env vars here
# I think we need only those; only distcheck is affected by this
## original is commented out below; we use only a few 
## for var in CC CFLAGS CPPFLAGS CXX CXXCPP LDFLAGS LIBS F90 FC F77; do
for var in CC CXX F90 FC F77 LDFLAGS LIBS; do
  eval isset=\${$var+set}
  if test "$isset" = 'set' ; then
    eval val=$`echo $var`
    DISTCHECK_CONFIGURE_FLAGS="$DISTCHECK_CONFIGURE_FLAGS  $var=\"$val\""
  fi
done

AC_SUBST([DISTCHECK_CONFIGURE_FLAGS])

AC_OUTPUT

AC_MSG_RESULT([C:   $CC $CFLAGS $CPPFLAGS])
AC_MSG_RESULT([C++: $CXX $CXXFLAGS $CPPFLAGS])
if (test "xno" != "x$ENABLE_FORTRAN"); then
  AC_MSG_RESULT([Fortran90: $FC $FCFLAGS $FCPPFLAGS])
fi
if (test "xno" != "x$ENABLE_FORTRAN"); then
  AC_MSG_RESULT([Fortran77: $F77 $FFLAGS $FCPPFLAGS])
fi

if test "x$HAVE_HDF5" = "xno"; then
  AC_MSG_WARN([
*************************************************************************
*            MOAB has been configured w/out the HDF5 library.
*              Support for native file format is disabled!
*************************************************************************])
fi

if test "x$HAVE_NETCDF" = "xno"; then
  AC_MSG_WARN([
*************************************************************************
*           MOAB has been configured w/out the NetCDF library.
*     Support for ExodusII/Genesis and other file formats is disabled!
*************************************************************************])
elif test "xno" = "x$NETCDF_SUFFICIENT_DIMS_VARS"; then
  AC_MSG_WARN([
*************************************************************************
*  The configured NetCDF library does not have sufficient constant limits
*  to support reading of ExodusII with large numbers of blocks or sidesets
*  or nodesets.  Please consider re-compiling your NetCDF library after
*  increasing the constants NC_MAX_DIMS and NC_MAX_VARS in netcdf.h to
*  65536 and 524288, respectively.  See: 
*  http://cubit.sandia.gov/help-version11.1/finite_element_model/export/exporting_exodus2_file.htm
*************************************************************************])
fi

if test "x$WARN_PARALLEL_HDF5" = "xyes"; then
  AC_MSG_WARN([
*************************************************************************
*        MOAB has been configured with parallel and HDF5 support
*     but the configured HDF5 library does not support parallel IO.
*            Some parallel IO capabilities will be disabled.
*************************************************************************])
fi

if test "x$WARN_PARALLEL_HDF5_NO_COMPLEX" = "xyes"; then
  AC_MSG_WARN([
*************************************************************************
*     Your parallel HDF5 library is configured without 
*     H5_MPI_COMPLEX_DERIVED_DATATYPE_WORKS .  For the types of IO
*     patterns MOAB typically does this will result in degrading
*     collective IO calls to independent IO, which may have a very
*     significant impact on IO performance.
*************************************************************************])
fi

<|MERGE_RESOLUTION|>--- conflicted
+++ resolved
@@ -375,17 +375,7 @@
 WARN_PARALLEL_HDF5_NO_COMPLEX=no
 HAVE_HDF5_PARALLEL=no
 if test "xno" != "x$HAVE_HDF5"; then
-<<<<<<< HEAD
-    old_LDFLAGS="$LDFLAGS"
-    LDFLAGS="$LDFLAGS $HDF5_LDFLAGS"
-  AC_CHECK_LIB( [hdf5_hl], [H5LTpath_valid], [HAVE_HDF5=yes],
-      [WARN_HAVE_HDF5=yes; AC_MSG_WARN("libhdf5 library does not include high level support. Support for native HDF5 file format disabled")],
-      [$HDF5_LIBS]
-      )
-  if test "xno" != "x$WITH_MPI"; then
-=======
   if test "xno" != "x$enablempi"; then
->>>>>>> bc60587f
     old_LDFLAGS="$LDFLAGS"
     LDFLAGS="$LDFLAGS $HDF5_LDFLAGS"
     AC_CHECK_LIB( [hdf5], [H5Pset_fapl_mpio], [HAVE_HDF5_PARALLEL=yes],
