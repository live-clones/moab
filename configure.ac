################################################################################
#                           Standard Stuff
################################################################################
AC_INIT([MOAB],[4.8.2pre],[moab-dev@mcs.anl.gov],[moab],[http://sigma.mcs.anl.gov])
AC_CONFIG_SRCDIR([moab.make.in])
AC_CONFIG_SRCDIR([MOABConfig.cmake.in])
AC_CONFIG_SRCDIR([examples/makefile.in])
AC_CONFIG_MACRO_DIR([config])
AC_CONFIG_AUX_DIR([config])
AC_CANONICAL_TARGET
m4_ifdef([AM_SILENT_RULES],
 [AM_INIT_AUTOMAKE([color-tests subdir-objects parallel-tests])],
 [AM_INIT_AUTOMAKE])

AC_CHECK_PROG( [SED], [sed], [sed], [true] )

# Infer the source directory as the path to the ./configure script
#srcdir=`dirname $0`
#top_srcdir=`dirname $0`
USER_CONFIGURE_CMD="$0 $ac_configure_args"

################################################################################
#                           Compilers
################################################################################

ENABLE_FORTRAN=no
AC_ARG_ENABLE([fortran],
              [AS_HELP_STRING([--disable-fortran], [Disable Fortran support and name mangling in ITAPS/MBCN C headers])])

if (test "x$enable_fortran" != "xno"); then
  ENABLE_FORTRAN=yes
fi
AC_SUBST(ENABLE_FORTRAN)
DISTCHECK_CONFIGURE_FLAGS="$DISTCHECK_CONFIGURE_FLAGS --enable-fortran=$ENABLE_FORTRAN"
EXTRA_GNU_FLAGS='-Wall -pipe -pedantic -Wno-long-long -Wextra -Wcast-align  -Wpointer-arith -Wformat -Wformat-security -Wshadow -Wunused-parameter'
EXTRA_INTEL_FLAGS='-Wall'

# Find out the appropriate compiler based on user options
FATHOM_CHECK_COMPILERS([yes],[yes],[$ENABLE_FORTRAN])
AM_CONDITIONAL(PARALLEL,[test "x$enablempi" != "xno"])
AM_CONDITIONAL(ENABLE_FORTRAN,[test "x$ENABLE_FORTRAN" != "xno"])

# Invoke and find all necessary flags for C, C++, FC
FATHOM_COMPILER_FLAGS([yes],[yes],[$ENABLE_FORTRAN])

m4_ifdef([AM_SILENT_RULES],[
if test "x$DEBUG" = "xyes"; then
  AM_SILENT_RULES(yes)
else
  AM_SILENT_RULES(no)
fi
])
AC_PROG_LN_S
AC_PROG_MAKE_SET
AC_DISABLE_SHARED

# All language options initialized -- now call
# libtool initialization
# AC_PROG_LIBTOOL is deprecated
LT_INIT([dlopen])

AC_C_BIGENDIAN

# Check if platform is BlueGene
AC_MSG_CHECKING([if platform is IBM BlueGene])
FATHOM_TRY_COMPILER_DEFINE([__bg__],
  [AM_CPPFLAGS="$AM_CPPFLAGS -DBLUEGENE"
   AC_MSG_RESULT([yes])],
  [AC_MSG_RESULT([no])])

AC_CHECK_PROG([ZCAT],[gunzip],[gunzip -c],[])
AC_CHECK_PROG([ZCAT],[gzip],[gzip -cd],[])
AC_CHECK_PROG([ZCAT],[zcat],[zcat],[])
if test "x" = "x$ZCAT"; then
  AC_MSG_WARN([[Cannot run tests: no way to uncompress input files.]])
fi
AC_SUBST([ZCAT])
AM_CONDITIONAL([HAVE_ZCAT],[test "x" = "x$ZCAT"])

FATHOM_TEMPLATE_SPECIALIZATION
FATHOM_TEMPLATE_FUNC_SPECIALIZATION
AM_CPPFLAGS="$AM_CPPFLAGS $TEMPLATE_SPECIALIZATION $TEMPLATE_FUNC_SPECIALIZATION"

FATHOM_CHECK_CXX_WORKS([], [AC_MSG_ERROR([Cannot build without C++ compiler])])
#if test "xyes" = "x$ENABLE_FORTRAN" && test "x" != "x$FC"; then
#  AC_FC_WRAPPERS
#fi

################################################################################
#            Check for need for extra flags to support cray pointers
################################################################################
if test "xyes" = "x$ENABLE_FORTRAN" && test "x" != "x$F77"; then
  PAC_PROG_F77_CRAY_POINTER([
    FFLAGS="$FFLAGS $CRAYPTR_FFLAGS"
  ])
fi

if test "xyes" = "x$ENABLE_FORTRAN" && test "x" != "x$FC"; then
  PAC_PROG_FC_CRAY_POINTER([
    FCFLAGS="$FCFLAGS $CRAYPTR_FCFLAGS"
  ])
fi

################################################################################
#                           Basic Portability Stuff
################################################################################
AC_CHECK_FUNC([vsnprintf],
              AC_DEFINE([HAVE_VSNPRINTF],[1],[Define if vsnprintf is available.]))

# Use 64-bit off_t value for file offsets.  W/out this, the stat/fseek calls
# in serial_open_file and other places will fail on 32-bit systems if the file 
# is larger that 2GB.
AM_CPPFLAGS="$AM_CPPFLAGS -D_FILE_OFFSET_BITS=64"

FATHOM_VECTOR_TEMPLATE_INSERT
FATHOM_OLD_STD_COUNT
AM_CPPFLAGS="$AM_CPPFLAGS $NO_VECTOR_TEMPLATE_INSERT $OLD_STD_COUNT"

################################################################################
#                              HANDLE SIZE
################################################################################
AC_CHECK_HEADER([inttypes.h], [AC_DEFINE(HAVE_INTTYPES_H,  [1], [MOAB qualified HAVE_INTTYPES_H]) ])
AC_CHECK_HEADER([stdint.h],   [AC_DEFINE(HAVE_STDINT_H,    [1], [MOAB qualified HAVE_STDINT_H])   ])
AC_CHECK_HEADER([sys/types.h],[AC_DEFINE(HAVE_SYS_TYPES_H, [1], [MOAB qualified HAVE_SYS_TYPES_H])])
AC_CHECK_HEADER([stddef.h],   [AC_DEFINE(HAVE_STDDEF_H,    [1], [MOAB qualified HAVE_STDDEF_H])   ])
AC_CHECK_HEADER([stdlib.h],   [AC_DEFINE(HAVE_STDLIB_H,    [1], [MOAB qualified HAVE_STDLIB_H])   ])
SIZEOF_MBENTITYHANDLE=0
AC_CHECK_SIZEOF([void *])
SIZEOF_VOID_P=$ac_cv_sizeof_void_p
AC_SUBST(SIZEOF_VOID_P)
AC_ARG_ENABLE([64bit-handles],
  [AS_HELP_STRING([--enable-64bit-handles],[Force EntityHandle to be 64 bits])],
  [AC_CHECK_TYPE([uint64_t],
    [AC_DEFINE(FORCE_64_BIT_HANDLES,[1],[Use int64_t for handles])
     SIZEOF_MBENTITYHANDLE=8
     DISTCHECK_CONFIGURE_FLAGS="$DISTCHECK_CONFIGURE_FLAGS --enable-64bit-handles"],
    [AC_MSG_ERROR([Platform does not have uint64_t. Cannot force 64-bit handles])])
])
AC_ARG_ENABLE([32bit-handles],
  [AS_HELP_STRING([--enable-32bit-handles],[Force EntityHandle to be 32 bits])],
  [AC_CHECK_TYPE([uint32_t],
    [AC_DEFINE(FORCE_32_BIT_HANDLES,[1],[Use int32_t for handles])
     SIZEOF_MBENTITYHANDLE=4
     DISTCHECK_CONFIGURE_FLAGS="$DISTCHECK_CONFIGURE_FLAGS --enable-32bit-handles"],
    [AC_MSG_ERROR([Platform does not have uint32_t. Cannot force 32-bit handles])])
])
if test "x$SIZEOF_MBENTITYHANDLE" = "x0"; then
  SIZEOF_MBENTITYHANDLE=$SIZEOF_VOID_P
  AC_CHECK_TYPE([size_t], 
   [AC_DEFINE(HAVE_SIZE_T,[1],[System provides size_t typedef])],
   [AC_CHECK_SIZEOF([unsigned long])
    SIZEOF_UNSIGNGED_LONG=$ac_cv_sizeof_unsigned_long
    if test "$SIZEOF_UNSIGNED_LONG" -ne "$SIZEOF_VOID_P"; then
      AC_MSG_ERROR([Cannot define handle with sizeof void*: size_t not found and long is of incorrect size.])
    fi]
  )
  AC_CHECK_TYPE([ptrdiff_t], 
   [AC_DEFINE(HAVE_PTRDIFF_T,[1],[System provides ptrdiff_t typedef])],
   [AC_CHECK_SIZEOF([long])
    AC_CHECK_SIZEOF([void *])
    SIZEOF_VOID_P=$ac_cv_sizeof_void_p
    SIZEOF_LONG=$ac_cv_sizeof_long
    if test "$SIZEOF_LONG" -ne "$SIZEOF_VOID_P"; then
      AC_MSG_ERROR([Cannot define handle with sizeof void*: ptrdiff_t not found and long is of incorrect size.])
    fi]
  )
fi

### Checks for other standard libraries.
AC_CHECK_LIB(pthread, pthread_create,
  [ CPPFLAGS="$CPPFLAGS -D_REENTRANT -D_POSIX_PTHREAD_SEMANTICS"
    LIBS="$LIBS -lpthread" ],
  AC_CHECK_LIB(c_r, pthread_create,
    [ CPPFLAGS="$CPPFLAGS -D_THREAD_SAFE"
      LIBS="$LIBS -pthread"],
    AC_MSG_ERROR([POSIX threads not found.])
  )
)
AC_CHECK_LIB(z, compress, LIBS="$LIBS -lz")
AC_CHECK_LIB(dl, dlopen, LIBS="$LIBS -ldl")
AC_CHECK_LIB(m, pow, LIBS="$LIBS -lm")

################################################################################
#                           iMesh Part 1 of 2
################################################################################
AC_ARG_ENABLE( [imesh],
[AS_HELP_STRING([--disable-imesh],[Do not build support for iMesh interface.])],
[disable_imesh=$enableval],
[disable_imesh=yes] )

if (test "xyes" != "x$disable_imesh" && test "xno" != "x$disable_imesh"); then
  AC_MSG_ERROR([Unknown argument --enable-imesh=$enableval])
else
  if (test "$disable_imesh" != "no"); then
    ENABLE_imesh=yes
  else
    ENABLE_imesh=no
  fi
  DISTCHECK_CONFIGURE_FLAGS="$DISTCHECK_CONFIGURE_FLAGS --enable-imesh=$ENABLE_imesh"
fi

################################################################################
#                           iGeom Part 1 of 2
################################################################################
AC_ARG_ENABLE( [igeom],
[AS_HELP_STRING([--enable-igeom],[Build mesh-based iGeom implementation])],
[enable_igeom=$enableval],[enable_igeom=no] )

if (test "xyes" != "x$enable_igeom" && test "xno" != "x$enable_igeom"); then
  AC_MSG_ERROR([Unknown argument --enable-igeom=$enableval])
else
  ENABLE_igeom=$enable_igeom
  DISTCHECK_CONFIGURE_FLAGS="$DISTCHECK_CONFIGURE_FLAGS --enable-igeom=$enable_igeom"
fi

################################################################################
#                           iMesh/iGeom Part 2 of 2
################################################################################

# The iMesh option must be checked before configuring the compilers
# so that we know if we need Fortran.  This stuff has to be done
# after configuring the compilers so that we know what size of 
# various types are.

AC_MSG_CHECKING([size of EntityHandle])
AC_MSG_RESULT([$SIZEOF_MBENTITYHANDLE])
ITAPS_VALID_HANDLE_SIZE=yes
if test $SIZEOF_VOID_P -ne $SIZEOF_MBENTITYHANDLE; then
  ITAPS_VALID_HANDLE_SIZE=no
  AC_MSG_WARN([Cannot build iMesh or iGeom API because sizeof(EntityHandle) != sizeof(void*)])
  ENABLE_imesh=no
  ENABLE_igeom=no
fi

AC_MSG_CHECKING([if iGeom support is to be built])
AC_MSG_RESULT([$ENABLE_igeom])
AM_CONDITIONAL([ENABLE_igeom],[test "xyes" = "x$ENABLE_igeom"])
if test "x$ENABLE_igeom" = "xyes"; then
  if test "x$ITAPS_VALID_HANDLE_SIZE" != "xyes"; then
    AC_MSG_ERROR([Cannot build iGeom API with sizeof(EntityHandle) != sizeof(void*)])
  fi
  AC_DEFINE([HAVE_IGEOM],[1],[Define if configured with iGeom interfaces.])
fi

AC_MSG_CHECKING([if iMesh support is to be built])
AC_MSG_RESULT([$ENABLE_imesh])
AM_CONDITIONAL([ENABLE_imesh],[test "xyes" = "x$ENABLE_imesh"])
if test "x$ENABLE_imesh" = "xyes"; then
  if test "x$ITAPS_VALID_HANDLE_SIZE" != "xyes"; then
    AC_MSG_ERROR([Cannot build iMesh API with sizeof(EntityHandle) != sizeof(void*)])
  fi
  AC_DEFINE([HAVE_IMESH],[1],[Define if configured with iMesh interfaces.])
fi

################################################################################
#                              Version Stuff
################################################################################

AC_DEFINE(VERSION,["AC_PACKAGE_VERSION"],[MOAB Version])
VERSION_MAJOR=`expr AC_PACKAGE_VERSION : '\([[0-9]]*\)'`
VERSION_MINOR=`expr AC_PACKAGE_VERSION : '[[0-9]]*\.\([[0-9]]*\)'`
VERSION_PATCH=`expr AC_PACKAGE_VERSION : '[[0-9]]*\.[[0-9]]*\.\(.*\)'`
test "x" != "x$VERSION_MAJOR" || AC_MSG_ERROR("Invalid version string: AC_PACKAGE_VERSION")
test "x" != "x$VERSION_MINOR" || AC_MSG_ERROR("Invalid version string: AC_PACKAGE_VERSION")
AC_DEFINE_UNQUOTED(VERSION_MAJOR,$VERSION_MAJOR,[MOAB Major Version])
AC_DEFINE_UNQUOTED(VERSION_MINOR,$VERSION_MINOR,[MOAB Minor Version])
if test "x" != "x$VERSION_PATCH"; then
  AC_DEFINE_UNQUOTED(VERSION_PATCH,$VERSION_PATCH,[MOAB Patch Level])
  VERSION_STRING="AC_PACKAGE_STRING"
elif test $VERSION_MINOR -eq 99; then
  VERSION_STRING="AC_PACKAGE_STRING (Alpha)"
else
  VERSION_STRING="AC_PACKAGE_STRING (Beta)"
fi
AC_DEFINE_UNQUOTED(VERSION_STRING,"${VERSION_STRING}",[MOAB Version String])

################################################################################
#                Create libtool script
################################################################################
# We need the libtool script both for the calls to the ITAPS_LIBTOOL_VAR
# macro and for us in testing for ACIS libraries.  If we're using a newer
# version of libtool, the script normally isn't generated until AC_OUTPUT
# at the end of the configure script.  Ask that it be created now instead.
m4_ifdef([LT_OUTPUT],[LT_OUTPUT])

################################################################################
#                              Extract libtool config
################################################################################
FATHOM_LIBTOOL_VAR( [CXX], [compiler_lib_search_path], [MOAB_CXX_LINKFLAGS])
FATHOM_LIBTOOL_VAR( [CXX], [postdeps], [MOAB_CXX_LIBS_TMP])
MOAB_CXX_LIBS=
for lib in $MOAB_CXX_LIBS_TMP; do
  case $lib in
    -lgcc_s)
      ;;
    -lm)
      ;;
    -lc)
      ;;
    *)
      MOAB_CXX_LIBS="$MOAB_CXX_LIBS $lib"
      ;;
  esac
done
AC_SUBST(MOAB_CXX_LINKFLAGS)
AC_SUBST(MOAB_CXX_LIBS)


################################################################################
#                             System Headers
################################################################################
HAVE_IEEEFP=0
AC_CHECK_HEADER([ieeefp.h],[HAVE_IEEEFP_H=1] )
AM_CONDITIONAL(HAVE_IEEEFP_H, [test "$HAVE_IEEEFP"!="0"])
if (test "$HAVE_IEEEFP" != "0"); then
  AC_DEFINE(HAVE_IEEEFP, [1], [Defined if configured with IEEE Floating point support])
fi
HAVE_VALGRIND=0
if test "xyes" = "x$enable_debug"; then
  AC_CHECK_HEADER( [valgrind/memcheck.h], [HAVE_VALGRIND=1] )
  if (test "$HAVE_IEEEFP" != "0"); then
    AC_DEFINE(HAVE_VALGRIND, [1], [Defined if configured with Valgrind support])
  fi
fi
AM_CONDITIONAL(HAVE_VALGRIND, [test "$HAVE_VALGRIND"!="0"])

################################################################################
#                             BOOST OPTIONS
################################################################################

dnl FATHOM_CHECK_BOOST( [boost/pool/object_pool.hpp] )
# MK_CHECK_UNORDERED_MAP([CPPFLAGS="$CPPFLAGS -DUNORDERED_MAP_NS=$result -DHAVE_UNORDERED_MAP=${incdir}unordered_map -DHAVE_UNORDERED_SET=${incdir}unordered_set"])
MK_CHECK_UNORDERED_MAP([AC_DEFINE_UNQUOTED([UNORDERED_MAP_NS], [$result], [Unordered map namespace])
                        AC_DEFINE_UNQUOTED([HAVE_UNORDERED_MAP], [${incdir}unordered_map], [Specify if unordered map is available])
                        AC_DEFINE_UNQUOTED([HAVE_UNORDERED_SET], [${incdir}unordered_set], [Specify if unordered set is available])])

################################################################################
#                              MPI OPTIONS
################################################################################

FATHOM_CHECK_MPI
FATHOM_CONFIG_MPI_EXEC
if (test "xno" != "x$enablempi"); then
<<<<<<< HEAD
#  AM_CPPFLAGS="$AM_CPPFLAGS -DUSE_MPI"
=======
>>>>>>> f147f16d
  AC_DEFINE([HAVE_MPI],[1],[Define if configured with support for parallel computations.])
fi
AM_CONDITIONAL(HAVE_MPI, [test "xno" != "x$enablempi"])
# Used to generate moab_mpi.h
if test "xyes" = "x$MPI_CXX_HELP_NEEDED"; then
  AC_DEFINE( [MPI_CXX_CONFLICT], [1], 
    [MPICH_IGNORE_CXX_SEEK is not sufficient to avoid conflicts] )
  AC_DEFINE_UNQUOTED([SEEK_SET],[$SEEK_SET],["Value of C SEEK_SET"])
  AC_DEFINE_UNQUOTED([SEEK_CUR],[$SEEK_CUR],["Value of C SEEK_CUR"])
  AC_DEFINE_UNQUOTED([SEEK_END],[$SEEK_END],["Value of C SEEK_END"])
fi
FATHOM_CHECK_MPITYPE

if (test "$MPIFAMILY" == "OPENMPI" && test "x$ENABLE_FORTRAN" != "xno"); then
  FCLIBS="$FCLIBS -lmpi_cxx"
fi

if test "xyes" = "x$enablempi"; then
  FATHOM_CHECK_MPE
  AC_SUBST([WITH_MPE])
  AC_SUBST([MPE_LIBS])
  test "xyes" != "x$WITH_MPE" || AM_CPPFLAGS="$AM_CPPFLAGS -DUSE_MPE"
fi

################################################################################
#                              HDF5 OPTIONS
################################################################################

FATHOM_CHECK_HDF5
if test "xno" = "x$HAVE_HDF5"; then
  AC_MSG_WARN([Support for native HDF5 file format disabled])
else
  AC_DEFINE([HAVE_HDF5],[1],[Define if configured with HDF5 support.])
<<<<<<< HEAD
#  AM_CPPFLAGS="$AM_CPPFLAGS -DHDF5_FILE"
=======
>>>>>>> f147f16d
fi
AM_CONDITIONAL(HAVE_HDF5, [test "xno" != "x$HAVE_HDF5"])
AM_CPPFLAGS="$HDF5_CPPFLAGS $AM_CPPFLAGS"
EXPORT_LDFLAGS="$EXPORT_LDFLAGS $HDF5_LDFLAGS"
AC_SUBST(HDF5_LIBS)

WARN_PARALLEL_HDF5=no
WARN_PARALLEL_HDF5_NO_COMPLEX=no
HAVE_HDF5_PARALLEL=no
if test "xno" != "x$HAVE_HDF5"; then
  if test "xno" != "x$enablempi"; then
    old_LDFLAGS="$LDFLAGS"
    LDFLAGS="$LDFLAGS $HDF5_LDFLAGS"
    AC_CHECK_LIB( [hdf5], [H5Pset_fapl_mpio], [HAVE_HDF5_PARALLEL=yes],
      [WARN_PARALLEL_HDF5=yes; AC_MSG_WARN("libhdf5 library does not include parallel support.  Parallel HDF5 I/O disabled")],
      [$HDF5_LIBS $LIBS]
      )
    LDFLAGS="$old_LDFLAGS"
  fi
fi
AM_CONDITIONAL(HAVE_HDF5_PARALLEL, [test "xno" != "x$HAVE_HDF5_PARALLEL"])
if test "xno" != "x$HAVE_HDF5_PARALLEL"; then
<<<<<<< HEAD
  #AM_CPPFLAGS="$AM_CPPFLAGS -DHDF5_PARALLEL"
=======
>>>>>>> f147f16d
  AC_DEFINE([HAVE_HDF5_PARALLEL],[1],[Define if configured with Parallel HDF5 support.])
  
  AC_MSG_CHECKING([for H5_MPI_COMPLEX_DERIVED_DATATYPE_WORKS])
  old_CPPFLAGS="$CPPFLAGS"
  CPPFLAGS="$CPPFLAGS $HDF5_CPPFLAGS"
  AC_PREPROC_IFELSE([AC_LANG_PROGRAM([#include <H5pubconf.h>],[
#ifndef H5_MPI_COMPLEX_DERIVED_DATATYPE_WORKS
  choke me
#endif])],[AC_MSG_RESULT(yes)],[AC_MSG_RESULT(no); WARN_PARALLEL_HDF5_NO_COMPLEX=yes])
  CPPFLAGS="$old_CPPFLAGS"
fi

################################################################################
#                             CCMIO OPTIONS
################################################################################

old_LDFLAGS="$LDFLAGS"
LDFLAGS="$LDFLAGS $HDF5_LDFLAGS"
FATHOM_CHECK_CCMIO
LDFLAGS="$old_LDFLAGS"
if test "xno" != "x$HAVE_CCMIO"; then
<<<<<<< HEAD
#  AM_CPPFLAGS="$AM_CPPFLAGS -DCCMIO_FILE"
=======
>>>>>>> f147f16d
  AC_DEFINE([HAVE_CCMIO],[1],["Define if configured with CCM I/O support."])
fi
AM_CONDITIONAL(HAVE_CCMIO, [test "xno" != "x$HAVE_CCMIO"])
AM_CPPFLAGS="$CCMIO_CPPFLAGS $AM_CPPFLAGS"
EXPORT_LDFLAGS="$CCMIO_LDFLAGS $EXPORT_LDFLAGS"
AC_SUBST(CCMIO_LIBS)


################################################################################
#                             DAMSEL OPTIONS
################################################################################

old_LDFLAGS="$LDFLAGS"
LDFLAGS="$LDFLAGS $HDF5_LDFLAGS"
FATHOM_CHECK_DAMSEL
LDFLAGS="$old_LDFLAGS"
if test "xno" != "x$HAVE_DAMSEL"; then
  AC_DEFINE([HAVE_DAMSEL],[1],["Define if configured with Damsel I/O format support."])
<<<<<<< HEAD
#  AM_CPPFLAGS="$AM_CPPFLAGS -DDAMSEL_FILE"
=======
>>>>>>> f147f16d
fi
AM_CONDITIONAL(HAVE_DAMSEL, [test "xno" != "x$HAVE_DAMSEL"])
AM_CPPFLAGS="$DAMSEL_CPPFLAGS $AM_CPPFLAGS"
EXPORT_LDFLAGS="$DAMSEL_LDFLAGS $EXPORT_LDFLAGS"
AC_SUBST(DAMSEL_LIBS)


################################################################################
#                             NetCDF OPTIONS
################################################################################

  # now pnetcdf
FATHOM_CHECK_PNETCDF([65536],[524288])
if test "xyes" = "x$HAVE_PNETCDF"; then
  AC_DEFINE([HAVE_PNETCDF],[1],["Define if configured with Parallel NetCDF support."])
<<<<<<< HEAD
#  AM_CPPFLAGS="$AM_CPPFLAGS -DPNETCDF_FILE"
=======
>>>>>>> f147f16d
fi
AM_CONDITIONAL(HAVE_PNETCDF, [test "xyes" = "x$HAVE_PNETCDF"])
AM_CPPFLAGS="$PNETCDF_CPPFLAGS $AM_CPPFLAGS"
EXPORT_LDFLAGS="$PNETCDF_LDFLAGS $EXPORT_LDFLAGS"
AC_SUBST(PNETCDF_LIBS)

old_LDFLAGS="$LDFLAGS"
LDFLAGS="$LDFLAGS $PNETCDF_LDFLAGS $HDF5_LDFLAGS"
FATHOM_CHECK_NETCDF([65536],[524288])
LDFLAGS="$old_LDFLAGS"
if test "xyes" = "x$HAVE_NETCDF"; then
  AC_DEFINE([HAVE_NETCDF],[1],["Define if configured with NetCDF support."])
<<<<<<< HEAD
#  AM_CPPFLAGS="$AM_CPPFLAGS -DNETCDF_FILE"
=======
>>>>>>> f147f16d
fi
AM_CONDITIONAL(HAVE_NETCDF, [test "xno" != "x$HAVE_NETCDF"])
AM_CPPFLAGS="$NETCDF_CPPFLAGS $AM_CPPFLAGS"
EXPORT_LDFLAGS="$NETCDF_LDFLAGS $EXPORT_LDFLAGS"
AC_SUBST(NETCDF_LIBS)


################################################################################
#                             CGNS OPTIONS
################################################################################

old_LDFLAGS="$LDFLAGS"
LDFLAGS="$LDFLAGS $HDF5_LDFLAGS"
FATHOM_CHECK_CGNS
LDFLAGS="$old_LDFLAGS"
if test "xno" != "x$HAVE_CGNS"; then
  AC_DEFINE([HAVE_CGNS],[1],["Define if configured with CGNS support."])
<<<<<<< HEAD
#  AM_CPPFLAGS="$AM_CPPFLAGS -DCGNS_FILE"
=======
>>>>>>> f147f16d
fi
AM_CONDITIONAL(HAVE_CGNS, [test "xno" != "x$HAVE_CGNS"])
AM_CPPFLAGS="$CGNS_CPPFLAGS $AM_CPPFLAGS"
EXPORT_LDFLAGS="$CGNS_LDFLAGS $EXPORT_LDFLAGS"
AC_SUBST(CGNS_LIBS)


#################################################################################
#                             Documentation
#################################################################################
AC_ARG_ENABLE([docs],
[AS_HELP_STRING([--enable-docs],[indicate to check for doxygen installation])],
                        [ENABLE_DOCS=yes],[ENABLE_DOCS=no] )
AC_ARG_WITH([doxygen],
[AS_HELP_STRING([--with-doxygen=DIR],[Specify directory where Doxygen program is installed. By default, it is /usr/bin])],
[WITH_DOXYGEN="$withval"], [WITH_DOXYGEN=no])

if test "x$WITH_DOXYGEN" != "xno"; then
  AC_PATH_PROGS( [DOXYGEN], [doxygen], [no],[$WITH_DOXYGEN] )
else
  AC_PATH_PROGS( [DOXYGEN], [doxygen], [no],[$PATH])
fi
if test "x$ENABLE_DOCS" = "xyes"; then
  if test "x$DOXYGEN" = "xno"; then
    AC_MSG_ERROR("Doxygen executable not found.")
  fi
fi
AC_SUBST([DOXYGEN])
AM_CONDITIONAL([ENABLE_DOCS],[test "x$ENABLE_DOCS" != "xno"])

################################################################################
#                           Zoltan - Part 1 of 2
################################################################################
WITH_ZOLTAN=no
ZOLTAN_DIR=
ZOLTAN_ARCH=
WITH_PARAMETIS=no
PARMETIS_DIR=
SCOTCH_DIR=
PTSCOTCH_DIR=
SCOTCH_LIBS=
WITH_SCOTCH=no
ZOLTAN_LIBS=
ZOLTAN_LIB_FLAGS=
ZOLTAN_INC_FLAGS=

# If user specified zoltan-arch, but not zoltan, assume
# they want zoltan support, otherwise assume no zoltan
ZOLTAN_DEFAULT=no

# Some versions of Zoltan put libraries in directories such as Obj_Linux,
# where the part after the Obj_ prefix is the zoltan architecture.  Here
# we allow the user to specify this architecture.  We try to avoid requiring
# this option, but we allow the user to specify it in case something is 
# going wrong with the logic to choose one automatically.  The 'choose one
# automatically' logic is basically to add everything that matches Obj_*
# to the search path, with the assumption that the linker will ignore libraries
# for other architectures.
AC_ARG_WITH( [zoltan-arch],
             [AS_HELP_STRING([--with-zoltan-arch=OS],[Specify zoltan architecture])],
             [case "x$withval" in
               xyes|xno)
                 AC_MSG_ERROR([Expeted value for --with-zoltan-arch])
                 ;;
               x*)
                 ZOLTAN_ARCH="$withval"
                 ZOLTAN_DEFAULT=yes
                 DISTCHECK_CONFIGURE_FLAGS="$DISTCHECK_CONFIGURE_FLAGS --with-zoltan-arch=\"${withval}\""
                 ;;
               esac])

# Enable support for Zoltan, and optionally specify directory in which
# to search for Zoltan libs and headers.  Specifying this also enables
# mbzoltan unless it is explicitly disabled.
AC_ARG_WITH( [zoltan], 
             [AS_HELP_STRING([--with-zoltan=DIR],[Enable Zoltan support, and optionally specify Zoltan location])],
             [case "x$withval" in
               xyes)
                 WITH_ZOLTAN=yes
                 ;;
               xno)
                 WITH_ZOLTAN=no
                 ;;
               x*)
                 WITH_ZOLTAN=yes
                 ZOLTAN_DIR="$withval"
                 test -d "$withval" || AC_MSG_ERROR([Not a directory: with-zoltan=$withval])
                 if test -d "$withval/include"; then
                   ZOLTAN_INC_FLAGS="-I$withval/include"
                 else
                   ZOLTAN_INC_FLAGS="-I$withval"
                 fi
                 AC_DEFINE([HAVE_ZOLTAN],[1],["Define if configured with Zoltan library partitioning support."])
                 DISTCHECK_CONFIGURE_FLAGS="$DISTCHECK_CONFIGURE_FLAGS --with-zoltan=\"${withval}\""
                 ;;
               esac],[WITH_ZOLTAN=$ZOLTAN_DEFAULT] )

# If user specified with-parmetis, then assume they are trying
# to add an additional library search directory in which to check
# for the parmetis library.  We always check if zoltan requires
# parmetis, so the only thing the user would really need to tell
# us is if we need to look in some special place for it. 
AC_ARG_WITH([parmetis], 
            [AS_HELP_STRING([--with-parmetis=DIR],[Directory containing ParMetis library for Zoltan])],
             [case "x$withval" in
               xyes|xno)
                 # do nothing
                 ;;
               x*)
                 PARMETIS_DIR="$withval"
                 test -d "$withval" || AC_MSG_ERROR([Not a directory: with-parmetis=$withval])
                 if test -d "$withval/lib"; then
                   ZOLTAN_LIB_FLAGS="$ZOLTAN_LIB_FLAGS -L$withval/lib"
                 else
                   ZOLTAN_LIB_FLAGS="$ZOLTAN_LIB_FLAGS -L$withval"
                 fi
                 if test -d "$withval/include"; then
                   ZOLTAN_INC_FLAGS="$ZOLTAN_INC_FLAGS -I$withval/include"
                 else
                   ZOLTAN_INC_FLAGS="$ZOLTAN_INC_FLAGS -I$withval"
                 fi
                 if (test -f "$withval/include/parmetis.h" || test -f "$withval/parmetis.h"); then
                   AC_DEFINE(HAVE_PARMETIS, [1], [Define if configured with ParMetis partitioner support])
                 fi
                 DISTCHECK_CONFIGURE_FLAGS="$DISTCHECK_CONFIGURE_FLAGS --with-parmetis=\"${withval}\""
		 ;;
               esac] )
AM_CONDITIONAL(ENABLE_parmetis, [test "x" != "x$PARMETIS_DIR"])

# If user specified with-metis, then assume they are trying
# to add an additional library search directory in which to check
# for the metis library.  We always check if zoltan requires
# metis, so the only thing the user would really need to tell
# us is if we need to look in some special place for it. 
AC_ARG_WITH([metis], 
            [AS_HELP_STRING([--with-metis=DIR],[Directory containing Metis library for ParMetis/Zoltan])],
             [case "x$withval" in
               xyes|xno)
                 # do nothing
                 ;;
               x*)
                 METIS_DIR="$withval"
                 test -d "$withval" || AC_MSG_ERROR([Not a directory: with-metis=$withval])
                 if test -d "$withval/lib"; then
                   METIS_LIB_FLAGS="-L$withval/lib"
                 else
                   METIS_LIB_FLAGS="-L$withval"
                 fi
                 METIS_LIBS="$METIS_LIB_FLAGS -lmetis"
                 ZOLTAN_LIB_FLAGS="$ZOLTAN_LIB_FLAGS $METIS_LIB_FLAGS"
                 if test -d "$withval/include"; then
                   METIS_INC_FLAGS="-I$withval/include"
                 else
                   METIS_INC_FLAGS="-I$withval"
                 fi
                 if (test -f "$withval/include/metis.h" || test -f "$withval/metis.h"); then
                   AC_DEFINE(HAVE_METIS, [1], [Define if configured with Metis partitioner support])
                 fi
<<<<<<< HEAD
                 ZOLTAN_INC_FLAGS="$ZOLTAN_INC_FLAGS $METIS_INC_FLAGS"
=======
                 if (test -f "$withval/include/metis.h" || test -f "$withval/metis.h"); then
                   AC_DEFINE(HAVE_METIS, [1], [Define if configured with Metis partitioner support])
                 fi
>>>>>>> f147f16d
                 DISTCHECK_CONFIGURE_FLAGS="$DISTCHECK_CONFIGURE_FLAGS --with-metis=\"${withval}\""
     ;;
               esac] )
AM_CONDITIONAL(ENABLE_metis, [test "x" != "x$METIS_DIR"])

# If user specified with-scotch, then assume they are trying
# to add an additional library search directory in which to check
# for the scotch library.
AC_ARG_WITH([scotch],
            [AS_HELP_STRING([--with-scotch=DIR],[Directory containing Scotch library for Zoltan])],
             [SCOTCH_DIR="$withval"; enablescotch=yes],[SCOTCH_DIR=""; enablescotch=no] )

if (test "$enablescotch" != "no"); then
  case "x$SCOTCH_DIR" in
     xyes|xno)
       # error out -- expecting directory path
       AC_MSG_ERROR([Please specify the Scotch installation directory])
       ;;
     x*)
       test -d "$SCOTCH_DIR" || AC_MSG_ERROR([Not a directory: with-scotch=$SCOTCH_DIR])
       if test -d "$SCOTCH_DIR/lib"; then
         ZOLTAN_LIB_FLAGS="$ZOLTAN_LIB_FLAGS -L$SCOTCH_DIR/lib"
         if (test -f "$SCOTCH_DIR/lib/libscotch.a" || test -f "$SCOTCH_DIR/lib/libscotch.so" || test -f "$SCOTCH_DIR/lib/libscotch.dylib"); then
           SCOTCH_LIBS="-lscotch -lscotcherr -lscotcherrexit"
           AC_DEFINE([HAVE_SCOTCH],[1],["Define if configured with Scotch library partitioning support."])
         else
           AC_MSG_ERROR([Scotch libraries not found at $SCOTCH_DIR/lib])
         fi
       else
         ZOLTAN_LIB_FLAGS="$ZOLTAN_LIB_FLAGS -L$SCOTCH_DIR"
         if (test -f "$SCOTCH_DIR/libscotch.a" || test -f "$SCOTCH_DIR/libscotch.so" || test -f "$SCOTCH_DIR/libscotch.dylib"); then
           SCOTCH_LIBS="-lscotch -lscotcherr -lscotcherrexit"
         else
           AC_MSG_ERROR([Scotch libraries not found at $SCOTCH_DIR])
         fi
       fi
       if test -d "$SCOTCH_DIR/include"; then
         ZOLTAN_INC_FLAGS="$ZOLTAN_INC_FLAGS -I$SCOTCH_DIR/include"
       else
         ZOLTAN_INC_FLAGS="$ZOLTAN_INC_FLAGS -I$SCOTCH_DIR"
       fi
       DISTCHECK_CONFIGURE_FLAGS="$DISTCHECK_CONFIGURE_FLAGS --with-scotch=\"${SCOTCH_DIR}\""
       ;;
   esac
fi

# If user specified with-ptscotch, then assume they are trying
# to add an additional library search directory in which to check
# for the parallel scotch library.
AC_ARG_WITH([ptscotch],
            [AS_HELP_STRING([--with-ptscotch=DIR],[Directory containing PTScotch library for Zoltan])],
             [PTSCOTCH_DIR="$withval"; enableptscotch=yes],[PTSCOTCH_DIR="$SCOTCH_DIR"; enableptscotch=$enablescotch] )

if (test "$enableptscotch" != "no"); then
  case "x$PTSCOTCH_DIR" in
     xyes|xno)
       # error out -- expecting directory path
       AC_MSG_ERROR([Please specify the parallel Scotch installation directory])
       ;;
     x*)
       PTSCOTCH_DIR="$PTSCOTCH_DIR"
       test -d "$PTSCOTCH_DIR" || AC_MSG_ERROR([Not a directory: with-ptscotch=$PTSCOTCH_DIR])
       if test -d "$PTSCOTCH_DIR/lib"; then
         ZOLTAN_LIB_FLAGS="$ZOLTAN_LIB_FLAGS -L$PTSCOTCH_DIR/lib"
         if (test -f "$SCOTCH_DIR/lib/libptscotch.a" || test -f "$SCOTCH_DIR/lib/libptscotch.so" || test -f "$SCOTCH_DIR/lib/libptscotch.dylib"); then
           SCOTCH_LIBS="-lptscotch -lptscotcherr -lptscotcherrexit $SCOTCH_LIBS"
           AC_DEFINE([HAVE_SCOTCH],[1],["Define if configured with Parallel Scotch library partitioning support."])
         else
           AC_MSG_ERROR([Scotch libraries not found at $SCOTCH_DIR/lib])
         fi
       else
         ZOLTAN_LIB_FLAGS="$ZOLTAN_LIB_FLAGS -L$PTSCOTCH_DIR"
         if (test -f "$SCOTCH_DIR/libptscotch.a" || test -f "$SCOTCH_DIR/libptscotch.so" || test -f "$SCOTCH_DIR/libptscotch.dylib"); then
           SCOTCH_LIBS="-lptscotch -lptscotcherr -lptscotcherrexit $SCOTCH_LIBS"
         else
           AC_MSG_ERROR([Scotch libraries not found at $SCOTCH_DIR])
         fi
       fi
       if test -d "$PTSCOTCH_DIR/include"; then
         ZOLTAN_INC_FLAGS="$ZOLTAN_INC_FLAGS -I$PTSCOTCH_DIR/include"
       else
         ZOLTAN_INC_FLAGS="$ZOLTAN_INC_FLAGS -I$PTSCOTCH_DIR"
       fi
       DISTCHECK_CONFIGURE_FLAGS="$DISTCHECK_CONFIGURE_FLAGS --with-ptscotch=\"${PTSCOTCH_DIR}\""
       ;;
  esac
fi

################################################################################
#                            Optional Libraries
################################################################################

AC_ARG_WITH([vtk],
  [AS_HELP_STRING([--with-vtk@<:@=DIR@:>@],[Enable VTK support, and specify VTK location])],
  [WITH_VTK=$withval
   DISTCHECK_CONFIGURE_FLAGS="$DISTCHECK_CONFIGURE_FLAGS --with-vtk=\"${withval}\""
  ],[WITH_VTK=])

VTKMOAB_DEFAULT=no
if (test "x$WITH_VTK" != "xno" && test "x$WITH_VTK" != "x"); then
  VTKMOAB_DEFAULT=yes
fi
  
AC_ARG_WITH( [vtk-lib-suffix], 
             [AS_HELP_STRING([--with-vtk-lib-suffix=SUFFIX],[Specify optional suffix to VTK library names, e.g. -pv3.98])],
             [case "x$withval" in
               xyes)
                 AC_MSG_ERROR([Must specify a non-empty suffix!])
		             VTK_LIB_SUFFIX=
                 ;;
               xno)
                 AC_MSG_ERROR([Must specify a non-empty suffix!])
		             VTK_LIB_SUFFIX=
                 ;;
               x*)
		             VTK_LIB_SUFFIX="$withval"
                 DISTCHECK_CONFIGURE_FLAGS="$DISTCHECK_CONFIGURE_FLAGS --with-vtk-lib-suffix=\"${withval}\""
                 ;;
               esac],[VTK_LIB_SUFFIX=] )


###############################################################################
#                           Optional Tools
###############################################################################
  # Define a macro to avoid typing this for each individual tool
  # Usage: MB_OPTIONAL_TOOL( name, default, default_if_tools_enabled )
  #  name      - name of option
  #  default   - yes/no, $ENABLE_TOOLS overrides this if set
  # Actions:
  #  sets ENABLE_${tool} to 'yes' or 'no'
  #  creates ENABLE_${tool} automake conditional
AC_DEFUN([MB_OPTIONAL_TOOL],[
  mb_default_$1=$2

  if test "x" != "x$ENABLE_TOOLS"; then
    mb_default_$1=$3
  fi
  AC_ARG_ENABLE( [$1],
[AS_HELP_STRING([--enable-$1],[Build tool: $1])
AS_HELP_STRING([--disable-$1],[Don't build $1])],
                 [ENABLE_$1=$enableval],[ENABLE_$1=${mb_default_$1}] )
  AM_CONDITIONAL([ENABLE_$1],[test "x${ENABLE_$1}" != "xno"])
  if (test "x${ENABLE_$1}" != "xno"); then
    AC_DEFINE(m4_toupper(HAVE_$1),[1],Configure with tool: m4_toupper($1))
  fi
  AC_MSG_CHECKING([if $1 is to be built])
  AC_MSG_RESULT([${ENABLE_$1}])
  DISTCHECK_CONFIGURE_FLAGS="$DISTCHECK_CONFIGURE_FLAGS --enable-$1=\"${ENABLE_$1}\""
])
  # The default for all tools
AC_ARG_ENABLE( [tools], [
AS_HELP_STRING([--enable-tools],[Build all tools by default])
AS_HELP_STRING([--disable-tools],[Disable all tools by default])],
                         [ENABLE_TOOLS=$enableval; DISTCHECK_CONFIGURE_FLAGS="$DISTCHECK_CONFIGURE_FLAGS --enable-tools"],
                         [ENABLE_TOOLS=] )
  # Individual tools
MB_OPTIONAL_TOOL([mbconvert],    [yes], [yes])
MB_OPTIONAL_TOOL([hexmodops],    [yes], [yes])
MB_OPTIONAL_TOOL([qvdual],       [no], [no])
MB_OPTIONAL_TOOL([vtkMOABReader],[${VTKMOAB_DEFAULT}], [${VTKMOAB_DEFAULT}])
MB_OPTIONAL_TOOL([mbsize],       [yes], [yes])
MB_OPTIONAL_TOOL([mbskin],       [yes], [yes])
MB_OPTIONAL_TOOL([mbtagprop],    [yes], [yes])
MB_OPTIONAL_TOOL([mbmem],        [yes], [yes])
MB_OPTIONAL_TOOL([spheredecomp], [yes], [yes])
MB_OPTIONAL_TOOL([mbsurfplot],   [yes], [yes])
MB_OPTIONAL_TOOL([mbpart],     [${WITH_ZOLTAN}], [${WITH_ZOLTAN}] )
MB_OPTIONAL_TOOL([dagmc],        [no], [yes])
MB_OPTIONAL_TOOL([gsets],        [yes], [yes])
MB_OPTIONAL_TOOL([mbdepth],      [yes], [yes])
if test "x$enablempi" != "xno"; then
  MB_OPTIONAL_TOOL([mbcoupler],    [no], [yes] )
  MB_OPTIONAL_TOOL([mcnpmit],      [no], [yes])
  MB_OPTIONAL_TOOL([refiner],      [no], [yes])
else
  AS_ECHO("Disabling mbcoupler and refiner since these tools require MPI/parallel configuration")
  MB_OPTIONAL_TOOL([mbcoupler],    [no], [no] )
  MB_OPTIONAL_TOOL([mcnpmit],      [no], [no])
  MB_OPTIONAL_TOOL([refiner],      [no], [no])
fi
MB_OPTIONAL_TOOL([h5mtools],     [${HAVE_HDF5}], [${HAVE_HDF5}])
MB_OPTIONAL_TOOL([mbcslam],      [no], [yes])
MB_OPTIONAL_TOOL([ahf],          [no], [no])
MB_OPTIONAL_TOOL([mbquality],    [yes], [yes])
if test "xyes" = "x$ENABLE_dagmc"; then
   DAGMC_LIBS="-ldagmc"
   AC_SUBST(DAGMC_LIBS)
fi

<<<<<<< HEAD
#if test "xyes" = "x$ENABLE_ahf"; then
#  AM_CPPFLAGS="$AM_CPPFLAGS -DUSE_AHF"
#fi

AM_CONDITIONAL(ENABLE_AHF, [test "xyes" == "x$ENABLE_ahf"])
=======
if test "xyes" = "x$ENABLE_ahf"; then
  AC_DEFINE([HAVE_AHF],[1],[Enable use of AHF data-structures for querying adjacency information])
fi
>>>>>>> f147f16d

AM_CONDITIONAL(ENABLE_AHF, [test "xyes" == "x$ENABLE_ahf"])

if test "xyes" = "x$ENABLE_vtkMOABReader"; then
  if test "xno" == "x$WITH_VTK"; then
    AC_MSG_ERROR([vtkMOABReader requires VTK])
  elif test "x" == "x$WITH_VTK"; then 
    WITH_VTK=yes
  fi
fi

if test "xyes" = "x$ENABLE_qvdual"; then
  if test "xno" == "x$WITH_VTK"; then
    AC_MSG_ERROR([qvdual requires VTK])
  elif test "x" == "x$WITH_VTK"; then 
    WITH_VTK=yes
  fi
fi

################################################################################
#                           Zoltan - Part 2 of 2
################################################################################

if test "xyes" = "x$ENABLE_mbpart"; then
  WITH_ZOLTAN=yes
else
  WITH_ZOLTAN=no
fi

# If user requested Zoltan support, verify that we can
# find the library and headers, and set the necessary
# build variables.
if test "xyes" = "x$WITH_ZOLTAN"; then

  if test "xyes" != "x$enablempi"; then
    AC_MSG_ERROR([Cannot include Zoltan support without MPI.  See --with-mpi])
  fi

    # Test for zoltan headers
  AC_LANG_PUSH([C++])
  old_CPPFLAGS="$CPPFLAGS"
  CPPFLAGS="$CPPFLAGS $ZOLTAN_INC_FLAGS -DMPICH_IGNORE_CXX_SEEK"
  AC_CHECK_HEADER([zoltan_cpp.h],,[AC_MSG_ERROR([zoltan_cpp.h: header not found in $ZOLTAN_INC_FLAGS .])],
                  [#include <stdlib.h>])
  CPPFLAGS="$old_CPPFLAGS"
  AC_LANG_POP([C++])

    # Build LDFLAGS for Zoltan
  found=no
  if test "x" != "x$ZOLTAN_DIR"; then
    if test "x" != "x$ZOLTAN_ARCH" && test -d "$ZOLTAN_DIR/Obj_$ZOLTAN_ARCH"; then
      ZOLTAN_LIB_FLAGS="$ZOLTAN_LIB_FLAGS -L$ZOLTAN_DIR/Obj_$ZOLTAN_ARCH"
      found=yes
    elif test -d "$ZOLTAN_DIR/lib"; then
      ZOLTAN_LIB_FLAGS="$ZOLTAN_LIB_FLAGS -L$ZOLTAN_DIR/lib"
      found=yes
    else
      for d in $ZOLTAN_DIR/Obj_*; do
        if test -d "$d"; then
          found=yes
          ZOLTAN_LIB_FLAGS="$ZOLTAN_LIB_FLAGS -L$d"
        fi
      done
    fi
    if test "no" = "$found"; then
      ZOLTAN_LIB_FLAGS="$ZOLTAN_LIB_FLAGS -L$ZOLTAN_DIR"
    fi
  fi

    # Test for Zoltan library, possibly requiring parmetis and scotch
  old_LDFLAGS="$LDFLAGS"
  LDFLAGS="$LDFLAGS $ZOLTAN_LIB_FLAGS"
  AC_CHECK_LIB([zoltan],[Zoltan_LB_Partition],[ZOLTAN_LIBS='-lzoltan'],
    [unset ac_cv_lib_zoltan_Zoltan_LB_Partition
     AC_CHECK_LIB([zoltan],[Zoltan_LB_Partition],
                  [ZOLTAN_LIBS="-lzoltan -lparmetis -lmetis"],
                  [unset ac_cv_lib_zoltan_Zoltan_LB_Partition
                   AC_CHECK_LIB([zoltan],[Zoltan_LB_Partition],[ZOLTAN_LIBS="-lzoltan $SCOTCH_LIBS -lparmetis -lmetis"],
                   [AC_MSG_ERROR([zoltan library not found or not usable.  Perhaps you need to specify --with-parmetis=@<:@DIR@:>@ and --with-scotch=@<:@DIR@:>@?])],
                   [$SCOTCH_LIBS -lparmetis -lmetis])],
                  [-lparmetis -lmetis])])
  LDFLAGS="$old_LDFLAGS"

    # Define macro HAVE_ZOLTAN
  AC_DEFINE([HAVE_ZOLTAN],[1],["Define if configured with Zoltan library partitioning support."])
fi

AC_SUBST(ZOLTAN_LIBS)
AC_SUBST(ZOLTAN_LIB_FLAGS)
AC_SUBST(ZOLTAN_INC_FLAGS)

EXPORT_LDFLAGS="$ZOLTAN_LIB_FLAGS $EXPORT_LDFLAGS"

  
dnl Define a function that checks for the existence of a library
dnl and if it exists, prepends the corresponding link flag to a 
dnl sepecified variable
dnl Arguments:
dnl  - The library name
dnl  - The name of the variable to which to prepend the library link flag
dnl  - List of extra libraries required for link test
dnl  - Optional library path linker argument (e.g. -L/opt/foo)
  AC_DEFUN([FATHOM_CHECK_LIB_LIST],[
    old_LIBS="$LIBS"
    LIBS="$5 ${$3} $old_LIBS"
    AC_CHECK_LIB([$1],[main],[$3="-l$1 ${$3}"],[],[$4])
    ac_cv_lib_$1=ac_cv_lib_$1_main

    LIBS="$old_LIBS"
  ])
  
dnl Define a function that checks for the existence of a library
dnl and if it exists, prepends the corresponding link flag to a 
dnl sepecified variable
dnl Arguments:
dnl  - The library name
dnl  - The name of the variable to which to prepend the library link flag
dnl  - List of extra libraries required for link test
dnl  - Optional library path linker argument (e.g. -L/opt/foo)
  AC_DEFUN([FATHOM_CHECK_VTK_LIB_LIST],[
    old_LIBS="$LIBS"
    LIBS="$5 ${$3} $old_LIBS"
    AC_CHECK_LIB([$1$VTK_LIB_SUFFIX], main, 
       [$3="-l$1$VTK_LIB_SUFFIX ${$3}"],
       [],[$4])dnl
    LIBS="$old_LIBS"
  ])
  

################################################################################
#                    VTK for qvdual and/or vtkMOABReader
################################################################################
AC_DEFUN([FATHOM_MERGE_LISTS],[
  $1="$2"
  # Reverse list two
  for item3 in $3; do 
    found=no
    for item2 in $2; do
      if test "x$item2" = "x$item3"; then found=yes; fi
    done
    if test "$found" = "no"; then $1="${$1} $item3"; fi
  done
  $1="${$1} $2"
])

if  (test "x$WITH_VTK" != "xno" && test "x$WITH_VTK" != "x"); then
  AC_PATH_X
  AC_PATH_XTRA
  if test "xyes" = "x$no_x"; then
    AC_MSG_ERROR([X11 not found])
  fi

  AC_LANG_PUSH([C++])

  VTK_INCLUDES=  
  case "x$WITH_VTK" in
    xyes|x)
      VTK_LIB_DIR=
      VTK_INC_DIR=
      for dir in  /usr/local/include/vtk /usr/local/include/vtk-* /usr/include/vtk  /usr/include/vtk-*; do
        if test "x" = "x$VTK_INC_DIR"; then
          AC_CHECK_FILE([${dir}/vtkUnstructuredGrid.h],[VTK_INC_DIR="-I$dir"])
        fi
      done
      if test x = x"$VTK_INC_DIR"; then
        AC_CHECK_HEADER([vtkUnstructuredGrid.h],[],
                        [AC_MSG_ERROR([VTK includes not found])])
      else
        VTK_INCLUDES="$VTK_INC_DIR"
      fi
      old_LIBS="$LIBS"
      for dir in /usr/lib/vtk /usr/lib /usr/bin /usr; do
        if test "x" = "x$VTK_LIB_DIR"; then
          LIBS="$old_LIBS -L$dir"
          FATHOM_CHECK_VTK_LIB_LIST([vtkCommonCore],[$VTK_LIB_SUFFIX], [VTK_LIB_DIR],[],[-L$dir])
        fi
      done
      if test "x" = "x$VTK_LIB_DIR"; then
        AC_MSG_ERROR([VTK libraries not found])
      fi
      LIBS="$old_LIBS"
      ;;
    x?*)
      VTK_LIB_DIR=
      VTK_INC_DIR=
      for dir in ${WITH_VTK}/include/vtk* ${WITH_VTK}/include ${WITH_VTK}/include/paraview* ${WITH_VTK}/VTK ${WITH_VTK}; do
        if test "x" = "x$VTK_INC_DIR"; then
          AC_CHECK_FILE([${dir}/vtkUnstructuredGrid.h],[VTK_INC_DIR="-I$dir"])
        fi
      done
      if test "x" = "x$VTK_INC_DIR"; then
        # Check for non-installed VTK source
        AC_CHECK_FILE([vtkUnstructuredGrid.h],[
          for subdir in . Common Common/DataModel Filtering GenericFiltering Graphics Hybrid Imaging Parallel Patented Rendering Utilities Utilities/vtkexpat Utilities/expat Utilities/DICOMParser Utilties/vtkpng Utilities/vtkzlib Utilities/freetype/include/freetype Wrapping; do
        	  AC_MSG_CHECKING([for directory ${WITH_VTK}/$subdir])
        	  if test -d ${WITH_VTK}/$subdir; then
        	    VTK_INC_DIR="$VTK_INC_DIR -I${WITH_VTK}/$subdir"
        	    AC_MSG_RESULT([yes])
        	  else
        	    AC_MSG_RESULT([no])
        	  fi
        	done
        	],[AC_MSG_ERROR([VTK includes not found])]
        )
      fi
      VTK_INCLUDES="$VTK_INC_DIR"
      old_LIBS="$LIBS"
      for dir in ${WITH_VTK}/lib ${WITH_VTK}/lib/vtk ${VTK_DIR}/bin ${WITH_VTK}/bin ${WITH_VTK}; do
        if test "x" = "x$VTK_LIB_DIR"; then
          LIBS="$old_LIBS -L$dir"
          FATHOM_CHECK_VTK_LIB_LIST([vtkCommonCore],[$VTK_LIB_SUFFIX], [VTK_LIB_DIR],[],[-L$dir])
        fi
      done
      if test "x" = "x$VTK_LIB_DIR"; then
        AC_MSG_ERROR([VTK libraries not found])
      else
        AC_DEFINE([HAVE_VTK],[1],["Define if configured with VTK I/O library support."])
      fi
      LIBS="$old_LIBS"
      ;;
  esac

   # These are ordered such that a given library depends only on those libraries
   # that preceed it in the list.
  FATHOM_CHECK_LIB_LIST([pthread],[AC_DEFINE([HAVE_PTHREAD],[1],["Define if configured with pthread support."])],[vtk_sys_libs])
<<<<<<< HEAD
  FATHOM_CHECK_LIB_LIST([dl],[AC_DEFINE([HAVE_PTHREAD],[1],["Define if configured with dynamic library loading support."])],     [vtk_sys_libs])
  FATHOM_CHECK_LIB_LIST([m],[AC_DEFINE([HAVE_PTHREAD],[1],["Define if configured with math library support."])],      [vtk_sys_libs])
=======
  FATHOM_CHECK_LIB_LIST([dl],[AC_DEFINE([HAVE_LDL],[1],["Define if configured with dynamic library loading support."])],     [vtk_sys_libs])
  FATHOM_CHECK_LIB_LIST([m],[AC_DEFINE([HAVE_LM],[1],["Define if configured with math library support."])],      [vtk_sys_libs])
>>>>>>> f147f16d
  FATHOM_CHECK_LIB_LIST([gcc],[],    [vtk_sys_libs])
  x_libs_arg="$X_EXTRA_LIBS -lX11 $X_PRE_LIBS"
  FATHOM_CHECK_LIB_LIST([Xext],[],[vtk_x_libs],[$x_libs_arg],[-L$x_libraries]) 
  FATHOM_CHECK_LIB_LIST([ICE],[], [vtk_x_libs],[$x_libs_arg],[-L$x_libraries]) 
  FATHOM_CHECK_LIB_LIST([SM],[],  [vtk_x_libs],[$x_libs_arg],[-L$x_libraries]) 
  FATHOM_CHECK_LIB_LIST([Xt],[],  [vtk_x_libs],[$x_libs_arg],[-L$x_libraries]) 
  FATHOM_CHECK_LIB_LIST([GL],[AC_DEFINE([HAVE_GL],[1],["Define if configured with openGL library support."])],  [vtk_x_libs],[$x_libs_arg],[-L$x_libraries]) 
  FATHOM_CHECK_LIB_LIST([GLU],[], [vtk_x_libs],[$x_libs_arg],[-L$x_libraries]) 
  vtk_libs_arg="-L$x_libraries $vtk_x_libs $X_EXTRA_LIBS -lX11 $X_PRE_LIBS $vtk_sys_libs"
  
  FATHOM_CHECK_VTK_LIB_LIST([vtksys],[$VTK_LIB_SUFFIX],        [vtk_libs],[$vtk_libs_arg],[-L$VTK_LIB_DIR])
  FATHOM_CHECK_VTK_LIB_LIST([vtkCommonCore],[$VTK_LIB_SUFFIX], [vtk_libs],[$vtk_libs_arg],[-L$VTK_LIB_DIR])
  FATHOM_CHECK_VTK_LIB_LIST([vtkDICOMParser],[$VTK_LIB_SUFFIX],[vtk_libs],[$vtk_libs_arg],[-L$VTK_LIB_DIR])
  FATHOM_CHECK_VTK_LIB_LIST([vtkfreetype],[$VTK_LIB_SUFFIX],   [vtk_libs],[$vtk_libs_arg],[-L$VTK_LIB_DIR])
  FATHOM_CHECK_VTK_LIB_LIST([vtkexpat],[$VTK_LIB_SUFFIX],      [vtk_libs],[$vtk_libs_arg],[-L$VTK_LIB_DIR])
  FATHOM_CHECK_VTK_LIB_LIST([vtkzlib],[$VTK_LIB_SUFFIX],       [vtk_libs],[$vtk_libs_arg],[-L$VTK_LIB_DIR])
  FATHOM_CHECK_VTK_LIB_LIST([vtkpng],[$VTK_LIB_SUFFIX],        [vtk_libs],[$vtk_libs_arg],[-L$VTK_LIB_DIR])
  FATHOM_CHECK_VTK_LIB_LIST([vtkjpeg],[$VTK_LIB_SUFFIX],       [vtk_libs],[$vtk_libs_arg],[-L$VTK_LIB_DIR])
  FATHOM_CHECK_VTK_LIB_LIST([vtktiff],[$VTK_LIB_SUFFIX],       [vtk_libs],[$vtk_libs_arg],[-L$VTK_LIB_DIR])
  FATHOM_CHECK_VTK_LIB_LIST([vtkftgl],[$VTK_LIB_SUFFIX],       [vtk_libs],[$vtk_libs_arg],[-L$VTK_LIB_DIR])
  FATHOM_CHECK_VTK_LIB_LIST([vtkFiltersCore],[$VTK_LIB_SUFFIX],  [vtk_libs],[$vtk_libs_arg],[-L$VTK_LIB_DIR])
  FATHOM_CHECK_VTK_LIB_LIST([vtkImagingCore],[$VTK_LIB_SUFFIX],    [vtk_libs],[$vtk_libs_arg],[-L$VTK_LIB_DIR])
  FATHOM_CHECK_VTK_LIB_LIST([verdict],[$VTK_LIB_SUFFIX],       [vtk_libs],[$vtk_libs_arg],[-L$VTK_LIB_DIR])
  FATHOM_CHECK_VTK_LIB_LIST([vtkGraphics],[$VTK_LIB_SUFFIX],   [vtk_libs],[$vtk_libs_arg],[-L$VTK_LIB_DIR])
  FATHOM_CHECK_VTK_LIB_LIST([vtkNetCDF],[$VTK_LIB_SUFFIX],     [vtk_libs],[$vtk_libs_arg],[-L$VTK_LIB_DIR])
  FATHOM_CHECK_VTK_LIB_LIST([vtkexoIIc],[$VTK_LIB_SUFFIX],     [vtk_libs],[$vtk_libs_arg],[-L$VTK_LIB_DIR])
  FATHOM_CHECK_VTK_LIB_LIST([vtkmetaio],[$VTK_LIB_SUFFIX],     [vtk_libs],[$vtk_libs_arg],[-L$VTK_LIB_DIR])
  FATHOM_CHECK_VTK_LIB_LIST([vtkIOCore],[$VTK_LIB_SUFFIX],         [vtk_libs],[$vtk_libs_arg],[-L$VTK_LIB_DIR])
  FATHOM_CHECK_VTK_LIB_LIST([vtkRenderingCore],[$VTK_LIB_SUFFIX],  [vtk_libs],[$vtk_libs_arg],[-L$VTK_LIB_DIR])
  FATHOM_CHECK_VTK_LIB_LIST([vtkParallelCore],[$VTK_LIB_SUFFIX],   [vtk_libs],[$vtk_libs_arg],[-L$VTK_LIB_DIR])
  #FATHOM_CHECK_VTK_LIB_LIST([vtkHybrid],[$VTK_LIB_SUFFIX],     [vtk_libs],[$vtk_libs_arg],[-L$VTK_LIB_DIR])
  
   # Make sure we found at least vtkCommonCore and vtkRendering
  if ! echo "x $vtk_libs" | grep lvtkCommonCore >/dev/null; then
    AC_MSG_ERROR("VTK library 'vtkCommonCore' not found.")
  fi
  
  AC_LANG_POP([C++])

  FATHOM_MERGE_LISTS([XLIBS_tmp],[$X_EXTRA_LIBS -lX11 $X_PRE_LIBS],[$vtk_x_libs])
  FATHOM_MERGE_LISTS([XLIBS],[$vtk_sys_libs],[$XLIBS_tmp])
  VTK_LIBS="$LIBS -L$VTK_LIB_DIR $vtk_libs $XLIBS"
  VTK_INCLUDES="$VTK_INCLUDES"
  AC_SUBST(VTK_LIBS)
  AC_SUBST(VTK_INCLUDES)
  AC_SUBST(VTK_LIB_DIR)
  AC_SUBST(VTK_INC_DIR)
fi

################################################################################
#                               qvdual
################################################################################

if test $ENABLE_qvdual = yes; then


################################################################################
#                               GraphViz
################################################################################
  AC_ARG_WITH([graphviz],
  [AS_HELP_STRING([--with-graphviz=DIR],[Specify directory containing GraphViz])],
  [GRAPH_DIR=$withval
   DISTCHECK_CONFIGURE_FLAGS="$DISTCHECK_CONFIGURE_FLAGS --with-graphviz=\"${withval}\""
  ],[GRAPH_DIR=])

  case "x$GRAPH_DIR" in
    xno)
      GRAPHVIZ_MISSING=yes
      ;;
    xyes|x)
      GRAPH_INC_DIR=
      GRAPH_DIR=
      for dir in /usr /usr/local; do
        if test "x" = "x$GRAPH_DIR"; then
          AC_CHECK_FILE([${dir}/include/graphviz/gvc.h],[GRAPH_DIR="$dir"])
        fi
      done
      AC_MSG_CHECKING([for GraphViz include dir])
      if test "x" != x"$GRAPH_DIR"; then
        GRAPH_INC_DIR="-I${GRAPH_DIR}/include/graphviz"
      fi
      AC_MSG_RESULT([$GRAPH_INC_DIR])
      AC_MSG_CHECKING([for GraphViz library dir])
      GRAPH_LIB_DIR=
      for dir in ${GRAPH_DIR}/lib64/graphviz ${GRAPH_DIR}/lib/graphviz /usr/lib64/graphviz /usr/lib/graphviz /usr/local/lib64/graphviz /usr/local/lib/graphviz /lib64/graphviz /lib/graphviz; do
        if test "x" = "x$GRAPH_LIB_DIR"; then
          if test -d $dir; then
            GRAPH_LIB_DIR=-L$dir
            AC_DEFINE([HAVE_GRAPHVIZ],[1],["Define if configured with GraphViz support."])
          fi
        fi
      done
      AC_MSG_RESULT([$GRAPH_LIB_DIR])
      ;;
    x?*)
      GRAPH_INC_DIR=
      for dir in ${GRAPH_DIR}/include/graphviz ${GRAPH_DIR}/include ${GRAPH_DIR}; do
        if test "x" = "x$GRAPH_INC_DIR"; then
          AC_CHECK_FILE([${dir}/gvc.h],[GRAPH_INC_DIR="-I$dir"])
        fi
      done
      AC_MSG_CHECKING([for GraphViz include dir])
      if test "x" = x"$GRAPH_INC_DIR"; then
        AC_MSG_RESULT([no])
        AC_MSG_ERROR([Graphviz includes for qvdual not found])
      else
        AC_MSG_RESULT([$GRAPH_INC_DIR])
      fi
      AC_MSG_CHECKING([for GraphViz library dir])
      GRAPH_LIB_DIR=
      for dir in ${GRAPH_DIR}/lib/graphviz ${GRAPH_DIR}/lib ${GRAPH_DIR}; do
        if test "x" = "x$GRAPH_LIB_DIR"; then
          if test -d $dir; then
            GRAPH_LIB_DIR=-L$dir
          fi
        fi
      done
      if test "x" = x"$GRAPH_LIB_DIR"; then
        AC_MSG_RESULT([no])
        AC_MSG_ERROR([Graphviz lib for qvdual not found])
      else
        AC_MSG_RESULT([$GRAPH_LIB_DIR])
      fi
      ;;
  esac

  GRAPH_LIBS="$GRAPH_LIB_DIR -lgvc -lgraph"
  old_CXXFLAGS="$CXXFLAGS"
  old_CPPFLAGS="$CPPFLAGS"
  CXXFLAGS="$GRAPH_INC_DIR"
  CPPFLAGS="$GRAPH_INC_DIR"
  old_LIBS="$LIBS"
  LIBS=$GRAPH_LIBS
  AC_CHECK_HEADERS([gvc.h],[],[AC_MSG_WARN([Missing GraphViz header]); GRAPHVIZ_MISSING=yes])
  AC_CHECK_LIB([gvc],[gvContext],[],[AC_MSG_WARN([Cannot find GraphViz library: -lgraph]); GRAPHVIZ_MISSING=yes])
  LIBS="$old_LIBS"
  CXXFLAGS="$old_CXXFLAGS"
  CPPFLAGS="$old_CPPFLAGS"
  
  
################################################################################
#                                   QT
################################################################################
  AC_LANG_PUSH([C++])
  AC_ARG_VAR([QTDIR],[QT installation directory])
  if test x"$QTDIR" = x; then
    search_path="$PATH"
    qlibdir=
    incdir=
    for dir in /usr/include/qt3 /usr/local/include/qt3 /include/qt3; do
      if test x = x${incdir}; then
        if test -d $dir; then
          incdir=-I$dir
        fi
      fi
    done
  else
    search_path="${QTDIR}/bin"
    qlibdir="-L${QTDIR}/lib"
    incdir="-I${QTDIR}/include"
  fi
  
  AC_PATH_PROG([MOC],[moc],[],[$search_path])
  if test x = x"$MOC";then
    AC_MSG_WARN([Cannot find moc (Qt meta object compiler)])
    QT_MISSING=yes
  fi
  AC_SUBST(MOC)
  AC_PATH_PROG([UIC],[uic],[],[$search_path])
  if test x = x"$UIC";then
    AC_MSG_WARN([Cannot find uic (Qt user interface compiler)])
    QT_MISSING=yes
  fi
  AC_SUBST(UIC)
  
  old_CXXFLAGS="$CXXFLAGS"
  old_CPPFLAGS="$CPPFLAGS"
  CXXFLAGS="$incdir"
  CPPFLAGS="$incdir"
  AC_CHECK_HEADERS([qlineedit.h qevent.h qapplication.h \
                    qwidget.h qtimer.h qpixmap.h qwidgetplugin.h \
                    qobject.h qmetaobject.h],[],
                   [QT_MISSING=yes])
  CXXFLAGS="$old_CXXFLAGS"
  CPPFLAGS="$old_CPPFLAGS"
  QT_INCLUDES="$incdir"
  
  old_LIBS="$LIBS"
  LIBS="$LIBS $qlibdir"
  # Cannot use CHECK-LIB here to loop over qt-mt because of
  # autoconf bug with libraries that have a '-' in their name.
  AC_MSG_CHECKING([for main in -lqt-mt])
  QT_LIBS="$qlibdir -lqt-mt"
  AC_TRY_LINK_FUNC(main,[AC_MSG_RESULT([yes])],[
    AC_MSG_RESULT([no])
    LIBS="$old_LIBS $qlibdir"
    AC_CHECK_LIB([qt],[main],[QT_LIBS="$qlibdir -lqt"],[QT_MISSING=yes],[])ac_cv_lib_qt=ac_cv_lib_qt_main
    AC_DEFINE([HAVE_QT],[1],["Define if configured with Qt library support."])
  ])
  LIBS="$VTK_LIBS $QT_LIBS"
  AC_CHECK_LIB([QVTK],[main],[QT_LIBS="-lQVTL $QT_LIBS"],[AC_MSG_ERROR([QVTK library for qvdual not found])],[])ac_cv_lib_QVTK=ac_cv_lib_QVTK_main

  LIBS="$old_LIBS"
  AC_LANG_POP([C++])
  
################################################################################
#                                 X/VTK/QT
################################################################################

  QVDUAL_LIBS="$LIBS $GRAPH_LIBS $QT_LIBS $VTK_LIBS"
  QVDUAL_INCLUDES="$GRAPH_INC_DIR $VTK_INCLUDES $QT_INCLUDES"
  AC_SUBST(QVDUAL_LIBS)
  AC_SUBST(QVDUAL_INCLUDES)
fi

################################################################################
#                           CGM
################################################################################
AC_ARG_WITH(cgm, 
[AS_HELP_STRING([--with-cgm=DIR],[Specify directory containing CGM])],
[CGM_DIR=$withval
 DISTCHECK_CONFIGURE_FLAGS="$DISTCHECK_CONFIGURE_FLAGS --with-cgm=\"${withval}\""
 ], [CGM_DIR=])

case "x$CGM_DIR" in
  xno|x)
    CGM_MISSING=yes
    ;;
  xyes)
    AC_MSG_ERROR([--with-cgm requires an argument])
    ;;
  *)
    if ! test -d "$CGM_DIR"; then
      AC_MSG_ERROR([$CGM_DIR : not a directory.])
    fi
    CGM_MISSING=no
    CGM_MAKE=
    AC_CHECK_FILE([${CGM_DIR}/lib/cgm.make],
                  [CGM_MAKE="${CGM_DIR}/lib/cgm.make"],
                  [AC_CHECK_FILE([${CGM_DIR}/cgm.make],
                                 [CGM_MAKE="${CGM_DIR}/cgm.make"],
                                 [AC_MSG_ERROR([$CGM_DIR : not a configured CGM]); 
                                  CGM_MISSING=yes])
                  ])
    ;;
esac

if test "x$CGM_MISSING" = "xno"; then
  CGM_CONFIG_OPTIONS="include $CGM_MAKE"

  AC_MSG_CHECKING([Checking for GeometryQueryTool::ray_fire(RefFace*,...)])
  FATHOM_MAKE_INC_VAR([$CGM_MAKE],[CGM_DEFINES], [CGM_CPPFLAGS="$make_val"])   
  FATHOM_MAKE_INC_VAR([$CGM_MAKE],[CGM_INCLUDES],[CGM_CPPFLAGS="$CGM_CPPFLAGS $make_val"])   
  FATHOM_MAKE_INC_VAR([$CGM_MAKE],[CGM_LTFLAGS], [CGM_LTFLAGS="$make_val"])   
  FATHOM_MAKE_INC_VAR([$CGM_MAKE],[CGM_LDFLAGS], [CGM_LDFLAGS="$make_val"])   
  FATHOM_MAKE_INC_VAR([$CGM_MAKE],[CGM_LIBS],    [CGM_LIBS="$make_val"])   
  AC_LANG_PUSH([C++])
  old_CPPFLAGS="$CPPFLAGS"
  old_LDFLAGS="$LDFLAGS"
  old_LIBS="$LIBS"
  CPPFLAGS="$CGM_CPPFLAGS $CPPFLAGS"
  LDFLAGS="$CGM_LTFLAGS $CGM_LDFLAGS $CPPFLAGS"
  LIBS="$CGM_LIBS $LIBS"
  HAVE_CGM_FIRE_RAY=no
  AC_LINK_IFELSE(
    [AC_LANG_PROGRAM([#include "GeometryQueryTool.hpp"
                      #include "CubitVector.hpp"],
                    [CubitVector a,b;
                     DLIList<double> c;
                     GeometryQueryTool::instance()->fire_ray((RefFace*)0, a, b, c );
                    ])],
    [HAVE_CGM_FIRE_RAY=yes; AC_MSG_RESULT(yes)],
    [AC_MSG_RESULT(no)])
  CPPFLAGS="$old_CPPFLAGS"
  LDFLAGS="$old_LDFLAGS"
  LIBS="$old_LIBS"
#  LDFLAGS="$old_LDFLAGS"
#  LIBS="$old_LIBS"
  AC_LANG_POP([C++])
  EXPORT_LDFLAGS="$EXPORT_LDFLAGS $CGM_LDFLAGS"
  EXPORT_LTFLAGS="$EXPORT_LTFLAGS $CGM_LTFLAGS"
fi

AC_SUBST(CGM_CPPFLAGS)
AC_SUBST(CGM_LDFLAGS)
AC_SUBST(CGM_LTFLAGS)
AC_SUBST(CGM_LIBS)
AC_SUBST(CGM_DIR)

AM_CONDITIONAL( HAVE_CGM, [test "x$CGM_MISSING" = "xno"] )

if (test "x$CGM_MISSING" == "xno"); then
  AC_DEFINE([HAVE_CGM],[1],["Define if configured with CGM support."])
<<<<<<< HEAD
=======
  if (test "x$HAVE_CGM_FIRE_RAY" != "xno"); then
    AC_DEFINE([HAVE_CGM_FIRE_RAY],[1],["Define if configured with CGM and Ray fire support."])
  fi
>>>>>>> f147f16d
fi

################################################################################
#                           Output Files
################################################################################
rm -r -f a.out

# --------------------------------------------------------------
# Print configuration info to the header file
# --------------------------------------------------------------
AC_DEFINE_UNQUOTED(CONFIGURE_INFO, ["$0 run on `date`"], [Configuration information.])
AC_DEFINE_UNQUOTED(CONFIGURE_COMMAND, ["$USER_CONFIGURE_CMD"], [Configuration command along with user-specified options.])
AC_SUBST(USER_CONFIGURE_CMD)

# Some old versions of autoconf don't define docdir.  
# Define it if autoconf did not.
if test "x" = "x$docdir"; then
  docdir='${datadir}/doc/moab'
  AC_SUBST(docdir)
fi

# Let us define examplesdir. 
# Define it if autoconf did not already.
if test "x" = "x$examplesdir"; then
  examplesdir='${datadir}/examples'
  AC_SUBST(examplesdir)
fi


AC_SUBST([AM_CPPFLAGS])
AM_LDFLAGS="$AM_LDFLAGS $EXPORT_LTFLAGS $EXPORT_LDFLAGS"
AC_SUBST([AM_LDFLAGS])
AC_SUBST([EXPORT_LTFLAGS])
AC_SUBST([EXPORT_LDFLAGS])
AC_SUBST([AM_CXXFLAGS])
AC_SUBST([AM_CFLAGS])
AC_SUBST([AM_FCFLAGS])
AC_SUBST([AM_FFLAGS])

AC_ARG_VAR([FC], [FORTRAN compiler command])
# AC_CONFIG_HEADERS([config.h])
# Create a temporary file with e.g. HAVE_MPI
#AC_CONFIG_HEADERS([.MOABConfig.h:config/MOABConfig.h.in])
# Prefixes everything in the temporary file with MOAB_, e.g. MOAB_HAVE_MPI
#AX_PREFIX_CONFIG_H([src/moab/MOABConfig.h],[MOAB],[.MOABConfig.h])

AC_CONFIG_HEADERS([src/moab/Version.h
                   src/moab/EntityHandle.hpp
                   src/parallel/moab_mpi_config.h
                   src/FCDefs.h
                   src/moab/MOABConfig.h:config/MOABConfig.h.in])
AX_PREFIX_CONFIG_H([src/moab/MOABConfig.h],[MOAB],[src/moab/MOABConfig.h])

AC_CONFIG_FILES([Makefile 
                 moab.make                  
                 MOABConfig.cmake
                 examples/makefile
                 examples/old/deform_mesh/makefile
                 src/Makefile
                 src/io/Makefile
                 src/io/mhdf/Makefile
                 src/LocalDiscretization/Makefile
                 src/RefineMesh/Makefile
                 src/parallel/Makefile
                 src/verdict/Makefile
                 test/Makefile
                 test/dagmc/Makefile
                 test/h5file/Makefile
                 test/dual/Makefile
                 test/obb/Makefile
                 test/perf/Makefile
                 test/perf/point_location/Makefile
                 test/io/Makefile
                 test/parallel/Makefile
                 itaps/iBase_f.h
                 itaps/Makefile
                 itaps/imesh/Makefile
                 itaps/imesh/iMesh-Defs.inc
                 itaps/igeom/Makefile
                 itaps/igeom/FBiGeom-Defs.inc
                 tools/Makefile
                 tools/refiner/Makefile
                 tools/mbcoupler/Makefile
                 tools/mbcslam/Makefile
                 tools/mcnpmit/Makefile
                 tools/qvdual/Makefile
                 tools/dagmc/Makefile
                 tools/vtkMOABReader/CMakeLists.txt
                 doc/user.dox
                 doc/config.tex
                 MeshFiles/Makefile
                 MeshFiles/unittest/Makefile
                 MeshFiles/unittest/io/Makefile
                 MeshFiles/unittest/iGeom/Makefile
                 MeshFiles/unittest/dagmc/Makefile
                 MeshFiles/unittest/mbcslam/Makefile
                 MeshFiles/unittest/h5file/Makefile
                 MeshFiles/examples/Makefile
                 ])
AC_CONFIG_COMMANDS([src/MOAB_FCDefs.h],
  [sed -e "s/FC_FUNC/MOAB_FC_FUNC/" src/FCDefs.h >src/MOAB_FCDefs.h])

# DISTCHECK_CONFIGURE_FLAGS="$USER_CONFIGURE_CMD"
# make distcheck will use this DISTCHECK_CONFIGURE_FLAGS 
# variable to be passed to configure line
# some people include a lot of env vars here
# I think we need only those; only distcheck is affected by this
## original is commented out below; we use only a few 
## for var in CC CFLAGS CPPFLAGS CXX CXXCPP LDFLAGS LIBS F90 FC F77; do
for var in CC CXX F90 FC F77 LDFLAGS LIBS; do
  eval isset=\${$var+set}
  if test "$isset" = 'set' ; then
    eval val=$`echo $var`
    DISTCHECK_CONFIGURE_FLAGS="$DISTCHECK_CONFIGURE_FLAGS  $var=\"$val\""
  fi
done

AC_SUBST([DISTCHECK_CONFIGURE_FLAGS])

AC_OUTPUT

AC_MSG_RESULT([C:   $CC $CFLAGS $CPPFLAGS])
AC_MSG_RESULT([C++: $CXX $CXXFLAGS $CPPFLAGS])
if (test "xno" != "x$ENABLE_FORTRAN"); then
  AC_MSG_RESULT([Fortran90: $FC $FCFLAGS $FCPPFLAGS])
fi
if (test "xno" != "x$ENABLE_FORTRAN"); then
  AC_MSG_RESULT([Fortran77: $F77 $FFLAGS $FCPPFLAGS])
fi

if test "x$HAVE_HDF5" = "xno"; then
  AC_MSG_WARN([
*************************************************************************
*            MOAB has been configured w/out the HDF5 library.
*              Support for native file format is disabled!
*************************************************************************])
fi

if test "x$HAVE_NETCDF" = "xno"; then
  AC_MSG_WARN([
*************************************************************************
*           MOAB has been configured w/out the NetCDF library.
*     Support for ExodusII/Genesis and other file formats is disabled!
*************************************************************************])
elif test "xno" = "x$NETCDF_SUFFICIENT_DIMS_VARS"; then
  AC_MSG_WARN([
*************************************************************************
*  The configured NetCDF library does not have sufficient constant limits
*  to support reading of ExodusII with large numbers of blocks or sidesets
*  or nodesets.  Please consider re-compiling your NetCDF library after
*  increasing the constants NC_MAX_DIMS and NC_MAX_VARS in netcdf.h to
*  65536 and 524288, respectively.  See: 
*  http://cubit.sandia.gov/help-version11.1/finite_element_model/export/exporting_exodus2_file.htm
*************************************************************************])
fi

if test "x$WARN_PARALLEL_HDF5" = "xyes"; then
  AC_MSG_WARN([
*************************************************************************
*        MOAB has been configured with parallel and HDF5 support
*     but the configured HDF5 library does not support parallel IO.
*            Some parallel IO capabilities will be disabled.
*************************************************************************])
fi

if test "x$WARN_PARALLEL_HDF5_NO_COMPLEX" = "xyes"; then
  AC_MSG_WARN([
*************************************************************************
*     Your parallel HDF5 library is configured without 
*     H5_MPI_COMPLEX_DERIVED_DATATYPE_WORKS .  For the types of IO
*     patterns MOAB typically does this will result in degrading
*     collective IO calls to independent IO, which may have a very
*     significant impact on IO performance.
*************************************************************************])
fi

<|MERGE_RESOLUTION|>--- conflicted
+++ resolved
@@ -341,10 +341,6 @@
 FATHOM_CHECK_MPI
 FATHOM_CONFIG_MPI_EXEC
 if (test "xno" != "x$enablempi"); then
-<<<<<<< HEAD
-#  AM_CPPFLAGS="$AM_CPPFLAGS -DUSE_MPI"
-=======
->>>>>>> f147f16d
   AC_DEFINE([HAVE_MPI],[1],[Define if configured with support for parallel computations.])
 fi
 AM_CONDITIONAL(HAVE_MPI, [test "xno" != "x$enablempi"])
@@ -378,10 +374,6 @@
   AC_MSG_WARN([Support for native HDF5 file format disabled])
 else
   AC_DEFINE([HAVE_HDF5],[1],[Define if configured with HDF5 support.])
-<<<<<<< HEAD
-#  AM_CPPFLAGS="$AM_CPPFLAGS -DHDF5_FILE"
-=======
->>>>>>> f147f16d
 fi
 AM_CONDITIONAL(HAVE_HDF5, [test "xno" != "x$HAVE_HDF5"])
 AM_CPPFLAGS="$HDF5_CPPFLAGS $AM_CPPFLAGS"
@@ -404,10 +396,6 @@
 fi
 AM_CONDITIONAL(HAVE_HDF5_PARALLEL, [test "xno" != "x$HAVE_HDF5_PARALLEL"])
 if test "xno" != "x$HAVE_HDF5_PARALLEL"; then
-<<<<<<< HEAD
-  #AM_CPPFLAGS="$AM_CPPFLAGS -DHDF5_PARALLEL"
-=======
->>>>>>> f147f16d
   AC_DEFINE([HAVE_HDF5_PARALLEL],[1],[Define if configured with Parallel HDF5 support.])
   
   AC_MSG_CHECKING([for H5_MPI_COMPLEX_DERIVED_DATATYPE_WORKS])
@@ -429,10 +417,6 @@
 FATHOM_CHECK_CCMIO
 LDFLAGS="$old_LDFLAGS"
 if test "xno" != "x$HAVE_CCMIO"; then
-<<<<<<< HEAD
-#  AM_CPPFLAGS="$AM_CPPFLAGS -DCCMIO_FILE"
-=======
->>>>>>> f147f16d
   AC_DEFINE([HAVE_CCMIO],[1],["Define if configured with CCM I/O support."])
 fi
 AM_CONDITIONAL(HAVE_CCMIO, [test "xno" != "x$HAVE_CCMIO"])
@@ -451,10 +435,6 @@
 LDFLAGS="$old_LDFLAGS"
 if test "xno" != "x$HAVE_DAMSEL"; then
   AC_DEFINE([HAVE_DAMSEL],[1],["Define if configured with Damsel I/O format support."])
-<<<<<<< HEAD
-#  AM_CPPFLAGS="$AM_CPPFLAGS -DDAMSEL_FILE"
-=======
->>>>>>> f147f16d
 fi
 AM_CONDITIONAL(HAVE_DAMSEL, [test "xno" != "x$HAVE_DAMSEL"])
 AM_CPPFLAGS="$DAMSEL_CPPFLAGS $AM_CPPFLAGS"
@@ -470,10 +450,6 @@
 FATHOM_CHECK_PNETCDF([65536],[524288])
 if test "xyes" = "x$HAVE_PNETCDF"; then
   AC_DEFINE([HAVE_PNETCDF],[1],["Define if configured with Parallel NetCDF support."])
-<<<<<<< HEAD
-#  AM_CPPFLAGS="$AM_CPPFLAGS -DPNETCDF_FILE"
-=======
->>>>>>> f147f16d
 fi
 AM_CONDITIONAL(HAVE_PNETCDF, [test "xyes" = "x$HAVE_PNETCDF"])
 AM_CPPFLAGS="$PNETCDF_CPPFLAGS $AM_CPPFLAGS"
@@ -486,10 +462,6 @@
 LDFLAGS="$old_LDFLAGS"
 if test "xyes" = "x$HAVE_NETCDF"; then
   AC_DEFINE([HAVE_NETCDF],[1],["Define if configured with NetCDF support."])
-<<<<<<< HEAD
-#  AM_CPPFLAGS="$AM_CPPFLAGS -DNETCDF_FILE"
-=======
->>>>>>> f147f16d
 fi
 AM_CONDITIONAL(HAVE_NETCDF, [test "xno" != "x$HAVE_NETCDF"])
 AM_CPPFLAGS="$NETCDF_CPPFLAGS $AM_CPPFLAGS"
@@ -507,10 +479,6 @@
 LDFLAGS="$old_LDFLAGS"
 if test "xno" != "x$HAVE_CGNS"; then
   AC_DEFINE([HAVE_CGNS],[1],["Define if configured with CGNS support."])
-<<<<<<< HEAD
-#  AM_CPPFLAGS="$AM_CPPFLAGS -DCGNS_FILE"
-=======
->>>>>>> f147f16d
 fi
 AM_CONDITIONAL(HAVE_CGNS, [test "xno" != "x$HAVE_CGNS"])
 AM_CPPFLAGS="$CGNS_CPPFLAGS $AM_CPPFLAGS"
@@ -669,13 +637,7 @@
                  if (test -f "$withval/include/metis.h" || test -f "$withval/metis.h"); then
                    AC_DEFINE(HAVE_METIS, [1], [Define if configured with Metis partitioner support])
                  fi
-<<<<<<< HEAD
                  ZOLTAN_INC_FLAGS="$ZOLTAN_INC_FLAGS $METIS_INC_FLAGS"
-=======
-                 if (test -f "$withval/include/metis.h" || test -f "$withval/metis.h"); then
-                   AC_DEFINE(HAVE_METIS, [1], [Define if configured with Metis partitioner support])
-                 fi
->>>>>>> f147f16d
                  DISTCHECK_CONFIGURE_FLAGS="$DISTCHECK_CONFIGURE_FLAGS --with-metis=\"${withval}\""
      ;;
                esac] )
@@ -865,17 +827,9 @@
    AC_SUBST(DAGMC_LIBS)
 fi
 
-<<<<<<< HEAD
-#if test "xyes" = "x$ENABLE_ahf"; then
-#  AM_CPPFLAGS="$AM_CPPFLAGS -DUSE_AHF"
-#fi
-
-AM_CONDITIONAL(ENABLE_AHF, [test "xyes" == "x$ENABLE_ahf"])
-=======
 if test "xyes" = "x$ENABLE_ahf"; then
   AC_DEFINE([HAVE_AHF],[1],[Enable use of AHF data-structures for querying adjacency information])
 fi
->>>>>>> f147f16d
 
 AM_CONDITIONAL(ENABLE_AHF, [test "xyes" == "x$ENABLE_ahf"])
 
@@ -1101,13 +1055,8 @@
    # These are ordered such that a given library depends only on those libraries
    # that preceed it in the list.
   FATHOM_CHECK_LIB_LIST([pthread],[AC_DEFINE([HAVE_PTHREAD],[1],["Define if configured with pthread support."])],[vtk_sys_libs])
-<<<<<<< HEAD
-  FATHOM_CHECK_LIB_LIST([dl],[AC_DEFINE([HAVE_PTHREAD],[1],["Define if configured with dynamic library loading support."])],     [vtk_sys_libs])
-  FATHOM_CHECK_LIB_LIST([m],[AC_DEFINE([HAVE_PTHREAD],[1],["Define if configured with math library support."])],      [vtk_sys_libs])
-=======
   FATHOM_CHECK_LIB_LIST([dl],[AC_DEFINE([HAVE_LDL],[1],["Define if configured with dynamic library loading support."])],     [vtk_sys_libs])
   FATHOM_CHECK_LIB_LIST([m],[AC_DEFINE([HAVE_LM],[1],["Define if configured with math library support."])],      [vtk_sys_libs])
->>>>>>> f147f16d
   FATHOM_CHECK_LIB_LIST([gcc],[],    [vtk_sys_libs])
   x_libs_arg="$X_EXTRA_LIBS -lX11 $X_PRE_LIBS"
   FATHOM_CHECK_LIB_LIST([Xext],[],[vtk_x_libs],[$x_libs_arg],[-L$x_libraries]) 
@@ -1401,12 +1350,9 @@
 
 if (test "x$CGM_MISSING" == "xno"); then
   AC_DEFINE([HAVE_CGM],[1],["Define if configured with CGM support."])
-<<<<<<< HEAD
-=======
   if (test "x$HAVE_CGM_FIRE_RAY" != "xno"); then
     AC_DEFINE([HAVE_CGM_FIRE_RAY],[1],["Define if configured with CGM and Ray fire support."])
   fi
->>>>>>> f147f16d
 fi
 
 ################################################################################
