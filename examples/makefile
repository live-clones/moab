--- conflicted
+++ resolved
@@ -47,11 +47,9 @@
 TestExodusII: TestExodusII.o
 	${MOAB_CXX} -o $@ $< ${MOAB_LIBS_LINK}
 
-<<<<<<< HEAD
 point_in_elem_search: point_in_elem_search.o
-=======
+
 DeformMeshRemap: DeformMeshRemap.o
->>>>>>> c1d28fa9
 	${MOAB_CXX} -o $@ $< ${MOAB_LIBS_LINK}
 
 clean:
