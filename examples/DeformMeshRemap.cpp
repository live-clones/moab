/** @example DeformMeshRemap.cpp
 * Description: Account for mesh deformation of a solid due to structural mechanics\n
 * In this example there are two meshes, a "master" and "slave" mesh.  In the master mesh,
 * the solid material is deformed, to mimic what happens when a solid heats up and deforms.
 * The fluid mesh is smoothed to account for those deformations, and tags on the fluid are
 * remapped to those new positions.  Then mesh positions and state variables are transferred
 * to the slave mesh, mimicing another mesh used by some other physics.
 *
 * To run: ./DeformMeshRemap [<master_meshfile> <slave_meshfile>]\n
 * (default values can run if users don't specify the mesh files)
 */

#include "moab/Core.hpp"
#include "moab/Range.hpp"
#include "moab/Skinner.hpp"
#include "moab/LloydSmoother.hpp"
#include "moab/ProgOptions.hpp"
#include "moab/BoundBox.hpp"
#include "moab/SpatialLocator.hpp"
#include "MBTagConventions.hpp"
#include "DataCoupler.hpp"

#define IS_BUILDING_MB
#include "moab/Error.hpp"
#undef IS_BUILDING_MB

#ifdef USE_MPI
#  include "moab/ParallelComm.hpp"
#endif

#include <iostream>
#include <set>
#include <sstream>
#include <assert.h>

using namespace moab;
using namespace std;

#ifndef MESH_DIR
#define MESH_DIR "."
#endif

ErrorCode read_file(string &fname, EntityHandle &seth, 
                    Range &solids, Range &solid_elems, Range &fluids, Range &fluid_elems);
void deform_func(const BoundBox &bbox, double *xold, double *xnew);
ErrorCode deform_master(Range &fluid_elems, Range &solid_elems, Tag &xnew);
ErrorCode smooth_master(int dim, Tag xnew, EntityHandle &master, Range &fluids);
ErrorCode write_to_coords(Range &elems, Tag tagh);

const int SOLID_SETNO = 100, FLUID_SETNO = 200;

Interface *mb;
#define RR(a) if (MB_SUCCESS != rval) {cout << a << endl; return MB_FAILURE;}

const bool debug = true;

class DeformMeshRemap 
{
public:

    //! enumerator for solid/fluid, master/slave
  enum {MASTER=0, SLAVE, SOLID, FLUID};
  
    //! constructor
    //! if master is NULL, the MOAB part is run in serial; 
    //! if slave is NULL but the master isn't, the slave is copied from the master
    //! Create communicators using moab::ParallelComm::get_pcomm
  DeformMeshRemap(Interface *impl, ParallelComm *master = NULL, ParallelComm *slave = NULL);
  
    //! destructor
  ~DeformMeshRemap();

    //! execute the deformed mesh process
  ErrorCode execute();
  
    //! add a set number
  ErrorCode add_set_no(int m_or_s, int fluid_or_solid, int set_no);
  
    //! remove a set number
  ErrorCode remove_set_no(int m_or_s, int fluid_or_solid, int set_no);
  
    //! get the set numbers
  ErrorCode get_set_nos(int m_or_s, int fluid_or_solid, std::set<int> &set_nos) const;

    //! get the xNew tag handle
  inline Tag x_new() const {return xNew;}

    //! get the tag name
  std::string x_new_name() const {return xNewName;}
  
    //! set the tag name
  void x_new_name(const std::string &name) {xNewName = name;}

    //! get/set the file name
  std::string get_file_name(int m_or_s) const;
  
    //! get/set the file name
  void set_file_name(int m_or_s, const std::string &name);

    //! get/set the x displacement tag names
  std::string xdisp_name(int idx = 0);
  void xdisp_name(const std::string &nm, int idx = 0);
  
private:
    //! apply a known deformation to the solid elements, putting the results in the xNew tag; also
    //! write current coordinates to the xNew tag for fluid elements
  ErrorCode deform_master(Range &fluid_elems, Range &solid_elems, const char *tag_name = NULL);

    //! read a file and establish proper ranges
  ErrorCode read_file(int m_or_s, string &fname, EntityHandle &seth);

    //! write the input tag to the coordinates for the vertices in the input elems
    //! if non-zero tmp_tag is input, save coords to tmp_tag before over-writing with tag value
  ErrorCode write_to_coords(Range &elems, Tag tagh, Tag tmp_tag = 0);

    //! write the tag to the vertices, then save to the specified file
    //! if restore_coords is true, coords are restored to their initial state after file is written
  ErrorCode write_and_save(Range &ents, EntityHandle seth, Tag tagh, const char *filename,
                           bool restore_coords = false);

    //! find fluid/solid sets from complement of solid/fluid sets 
  ErrorCode find_other_sets(int m_or_s, EntityHandle file_set);
  
    //! moab interface
  Interface *mbImpl;

  Error *mError;
  
#ifdef USE_MPI
    //! ParallelComm for master, slave meshes
  ParallelComm *pcMaster, *pcSlave;
#endif
  
    //! material set numbers for fluid materials, for master/slave
  std::set<int> fluidSetNos[2];

    //! material set numbers for solid materials, for master/slave
  std::set<int> solidSetNos[2];

    //! sets defining master/slave meshes
  EntityHandle masterSet, slaveSet;

    //! sets in master/slave meshes
  Range fluidSets[2], solidSets[2];
  
    //! elements in master/slave meshes
  Range fluidElems[2], solidElems[2];
  
    //! filenames for master/slave meshes
  std::string masterFileName, slaveFileName;

    //! tag from file, might be 3
  Tag xDisp[3];

    //! tag used for new positions
  Tag xNew;
  
    //! tag name used to read disps from file
  std::string xDispNames[3];
  
    //! tag name used for new positions
  std::string xNewName;
};

  //! add a set number
inline ErrorCode DeformMeshRemap::add_set_no(int m_or_s, int f_or_s, int set_no) 
{
  std::set<int> *this_set;
  assert ((m_or_s == MASTER || m_or_s == SLAVE) && "m_or_s should be MASTER or SLAVE.");
  if (m_or_s != MASTER && m_or_s != SLAVE) return MB_INDEX_OUT_OF_RANGE;
  
  switch (f_or_s) {
    case FLUID:
        this_set = &fluidSetNos[m_or_s]; break;
    case SOLID:
        this_set = &solidSetNos[m_or_s]; break;
    default:
        assert(false && "f_or_s should be FLUID or SOLID.");
        return MB_FAILURE;
  }

  this_set->insert(set_no);
  
  return MB_SUCCESS;
}
  
  //! remove a set number
inline ErrorCode DeformMeshRemap::remove_set_no(int m_or_s, int f_or_s, int set_no) 
{
  std::set<int> *this_set;
  assert ((m_or_s == MASTER || m_or_s == SLAVE) && "m_or_s should be MASTER or SLAVE.");
  if (m_or_s != MASTER && m_or_s != SLAVE) return MB_INDEX_OUT_OF_RANGE;
  switch (f_or_s) {
    case FLUID:
        this_set = &fluidSetNos[m_or_s]; break;
    case SOLID:
        this_set = &solidSetNos[m_or_s]; break;
    default:
        assert(false && "f_or_s should be FLUID or SOLID.");
        return MB_FAILURE;
  }
  std::set<int>::iterator sit = this_set->find(set_no);
  if (sit != this_set->end()) {
    this_set->erase(*sit);
    return MB_SUCCESS;
  }

  return MB_FAILURE;
}
  
  //! get the set numbers
inline ErrorCode DeformMeshRemap::get_set_nos(int m_or_s, int f_or_s, std::set<int> &set_nos) const
{
  const std::set<int> *this_set;
  assert ((m_or_s == MASTER || m_or_s == SLAVE) && "m_or_s should be MASTER or SLAVE.");
  if (m_or_s != MASTER && m_or_s != SLAVE) return MB_INDEX_OUT_OF_RANGE;
  switch (f_or_s) {
    case FLUID:
        this_set = &fluidSetNos[m_or_s]; break;
    case SOLID:
        this_set = &solidSetNos[m_or_s]; break;
    default:
        assert(false && "f_or_s should be FLUID or SOLID.");
        return MB_FAILURE;
  }

  set_nos = *this_set;
  
  return MB_SUCCESS;
}

inline std::string DeformMeshRemap::xdisp_name(int idx) 
{
  return xDispNames[idx];
}

void DeformMeshRemap::xdisp_name(const std::string &nm, int idx) 
{
  xDispNames[idx] = nm;
}

ErrorCode DeformMeshRemap::execute() 
{
    // read master/slave files and get fluid/solid material sets
  ErrorCode rval = read_file(MASTER, masterFileName, masterSet);
  if (MB_SUCCESS != rval) return rval;

  if (solidSetNos[MASTER].empty() || fluidSetNos[MASTER].empty()) {
    rval = find_other_sets(MASTER, masterSet); RR("Failed to find other sets in master mesh.");
  }

  bool have_slave = !(slaveFileName == "none");
  if (have_slave) {
    rval = read_file(SLAVE, slaveFileName, slaveSet);
    if (MB_SUCCESS != rval) return rval;

    if (solidSetNos[SLAVE].empty() || fluidSetNos[SLAVE].empty()) {
      rval = find_other_sets(SLAVE, slaveSet); RR("Failed to find other sets in slave mesh.");
    }
  }
 
  if (debug) std::cout << "Constructing data coupler/search tree on master mesh..." << std::endl;
  
  Range src_elems = solidElems[MASTER];
  src_elems.merge(fluidElems[MASTER]);

    // initialize data coupler on source elements
  DataCoupler dc_master(mbImpl, src_elems, 0, NULL);

  Range tgt_verts;
  if (have_slave) {
      // locate slave vertices in master, orig coords; do this with a data coupler, so you can
      // later interpolate
    Range tmp_range = solidElems[SLAVE];
    tmp_range.merge(fluidElems[SLAVE]);
    rval = mbImpl->get_adjacencies(tmp_range, 0, false, tgt_verts, Interface::UNION);
    RR("Failed to get target verts.");

      // locate slave vertices, caching results in dc
    if (debug) std::cout << "Locating slave vertices in master mesh..." << std::endl;
    rval = dc_master.locate_points(tgt_verts); RR("Point location of tgt verts failed.");
    int num_located = dc_master.spatial_locator()->local_num_located();
    if (num_located != (int)tgt_verts.size()) {
      rval = MB_FAILURE;
      std::cout << "Only " << num_located << " out of " << tgt_verts.size() << " target points successfully located." << std::endl;
      return rval;
    }
  }
  
    // deform the master's solid mesh, put results in a new tag
  if (debug) std::cout << "Deforming fluid elements in master mesh..." << std::endl;
  rval = deform_master(fluidElems[MASTER], solidElems[MASTER], "xnew"); RR("");

  { // to isolate the lloyd smoother & delete when done
    if (debug) {
        // output the skin of smoothed elems, as a check
        // get the skin; get facets, because we might need to filter on shared entities
      Skinner skinner(mbImpl);
      Range skin;
      rval = skinner.find_skin(0, fluidElems[MASTER], false, skin); RR("Unable to find skin.");
      EntityHandle skin_set;
      std::cout << "Writing skin_mesh.g and fluid_mesh.g." << std::endl;
      rval = mbImpl->create_meshset(MESHSET_SET, skin_set); RR("Failed to create skin set.");
      rval = mbImpl->add_entities(skin_set, skin); RR("Failed to add skin entities to set.");
      rval = mbImpl->write_file("skin_mesh.vtk", NULL, NULL, &skin_set, 1); RR("Failure to write skin set.");
      rval = mbImpl->remove_entities(skin_set, skin); RR("Failed to remove skin entities from set.");
      rval = mbImpl->add_entities(skin_set, fluidElems[MASTER]); RR("Failed to add fluid entities to set.");
      rval = mbImpl->write_file("fluid_mesh.vtk", NULL, NULL, &skin_set, 1); RR("Failure to write fluid set.");
      rval = mbImpl->delete_entities(&skin_set, 1); RR("Failed to delete skin set.");
    }

      // smooth the master mesh
    if (debug) std::cout << "Smoothing fluid elements in master mesh..." << std::endl;
    LloydSmoother ll(mbImpl, NULL, fluidElems[MASTER], xNew);
    rval = ll.perform_smooth();
    RR("Failed in lloyd smoothing.");
    cout << "Lloyd smoothing required " << ll.num_its() << " iterations." << endl;
  }

    // transfer xNew to coords, for master
  if (debug) std::cout << "Transferring coords tag to vertex coordinates in master mesh..." << std::endl;
  rval = write_to_coords(solidElems[MASTER], xNew); RR("Failed writing tag to master fluid verts.");
  rval = write_to_coords(fluidElems[MASTER], xNew); RR("Failed writing tag to master fluid verts.");

  if (have_slave) {
      // map new locations to slave
      // interpolate xNew to slave points
    if (debug) std::cout << "Interpolating new coordinates to slave vertices..." << std::endl;
    rval = dc_master.interpolate((int)DataCoupler::VOLUME, "xnew"); RR("Failed to interpolate target solution.");
      // transfer xNew to coords, for slave
    if (debug) std::cout << "Transferring coords tag to vertex coordinates in slave mesh..." << std::endl;
    rval = write_to_coords(tgt_verts, xNew); RR("Failed writing tag to slave verts.");
  }

  if (debug) {
    std::string str;
#ifdef USE_MPI
    if (pcMaster && pcMaster->size() > 1) 
      str = "PARALLEL=WRITE_PART";
#endif
    if (debug) std::cout << "Writing smoothed_master.h5m..." << std::endl;
    rval = mbImpl->write_file("smoothed_master.h5m", NULL, str.c_str(), &masterSet, 1);

    if (have_slave) {
#ifdef USE_MPI
      str.clear();
      if (pcSlave && pcSlave->size() > 1) 
        str = "PARALLEL=WRITE_PART";
#endif
      if (debug) std::cout << "Writing slave_interp.h5m..." << std::endl;
      rval = mbImpl->write_file("slave_interp.h5m", NULL, str.c_str(), &slaveSet, 1);
    } // if have_slave
  } // if debug

  if (debug) 
    dc_master.spatial_locator()->get_tree()->tree_stats().print();

  return MB_SUCCESS;
}

std::string DeformMeshRemap::get_file_name(int m_or_s) const
{
  switch (m_or_s) {
    case MASTER:
        return masterFileName;
    case SLAVE:
        return slaveFileName;
    default:
        assert(false && "m_or_s should be MASTER or SLAVE.");
        return std::string();
  }
}
  
void DeformMeshRemap::set_file_name(int m_or_s, const std::string &name) 
{
  switch (m_or_s) {
    case MASTER:
        masterFileName = name; break;
    case SLAVE:
        slaveFileName = name; break;
    default:
        assert(false && "m_or_s should be MASTER or SLAVE.");
  }
}

DeformMeshRemap::DeformMeshRemap(Interface *impl, ParallelComm *master, ParallelComm *slave)  
        : mbImpl(impl), pcMaster(master), pcSlave(slave), masterSet(0), slaveSet(0), xNew(0), xNewName("xnew") 
{
  mbImpl->query_interface(mError);
<<<<<<< HEAD
=======
  
>>>>>>> 41dc120f
  xDisp[0] = xDisp[1] = xDisp[2] = 0;

  if (!pcSlave && pcMaster)
    pcSlave = pcMaster;
}
  
DeformMeshRemap::~DeformMeshRemap() 
{
  mbImpl->release_interface(mError);
}

int main(int argc, char **argv) {

  ErrorCode rval;

  ProgOptions po("Deformed mesh options");
  po.addOpt<std::string> ("master,m", "Specify the master meshfile name" );
  po.addOpt<std::string> ("worker,w", "Specify the slave/worker meshfile name, or 'none' (no quotes) if master only" );
  po.addOpt<std::string> ("d1,", "Tag name for displacement x or xyz" );
  po.addOpt<std::string> ("d2,", "Tag name for displacement y" );
  po.addOpt<std::string> ("d3,", "Tag name for displacement z" );
  po.addOpt<int> ("fm,", "Specify master fluid material set number(s). If none specified, fluid sets derived from complement of solid sets.");
  po.addOpt<int> ("fs,", "Specify master solid material set number(s). If none specified, solid sets derived from complement of fluid sets.");
  po.addOpt<int> ("sm,", "Specify slave fluid material set number(s). If none specified, fluid sets derived from complement of solid sets.");
  po.addOpt<int> ("ss,", "Specify slave solid material set number(s). If none specified, solid sets derived from complement of fluid sets.");
  
  po.parseCommandLine(argc, argv);

  mb = new Core();

  DeformMeshRemap *dfr;
#ifdef USE_MPI
  ParallelComm *pc = new ParallelComm(mb, MPI_COMM_WORLD);
  dfr = new DeformMeshRemap(mb, pc);
#else  
  dfr = new DeformMeshRemap(mb);
#endif


  std::string masterf, slavef;
  if(!po.getOpt("master", &masterf))
    masterf = string(MESH_DIR) + string("/rodquad.g");
  dfr->set_file_name(DeformMeshRemap::MASTER, masterf);

  if(!po.getOpt("worker", &slavef))
    slavef = string(MESH_DIR) + string("/rodtri.g");
  dfr->set_file_name(DeformMeshRemap::SLAVE, slavef);
  if (slavef.empty()) {
    std::cerr << "Empty slave file name; if no slave, use filename 'none' (no quotes)." << std::endl;
    return 1;
  }

  std::vector<int> set_nos;
  po.getOptAllArgs("fm", set_nos);
  for (std::vector<int>::iterator vit = set_nos.begin(); vit != set_nos.end(); vit++) 
    dfr->add_set_no(DeformMeshRemap::MASTER, DeformMeshRemap::FLUID, *vit);
  set_nos.clear();
  
  po.getOptAllArgs("fs", set_nos);
  for (std::vector<int>::iterator vit = set_nos.begin(); vit != set_nos.end(); vit++) 
    dfr->add_set_no(DeformMeshRemap::SLAVE, DeformMeshRemap::FLUID, *vit);
  set_nos.clear();
  
  po.getOptAllArgs("sm", set_nos);
  for (std::vector<int>::iterator vit = set_nos.begin(); vit != set_nos.end(); vit++) 
    dfr->add_set_no(DeformMeshRemap::MASTER, DeformMeshRemap::SOLID, *vit);

  po.getOptAllArgs("ss", set_nos);
  for (std::vector<int>::iterator vit = set_nos.begin(); vit != set_nos.end(); vit++) 
    dfr->add_set_no(DeformMeshRemap::SLAVE, DeformMeshRemap::SOLID, *vit);

  std::string tnames[3];
  po.getOpt("d1", &tnames[0]);
  po.getOpt("d2", &tnames[1]);
  po.getOpt("d3", &tnames[2]);
  for (int i = 0; i < 3; i++) 
    if (!tnames[i].empty()) dfr->xdisp_name(tnames[i], i);
  
  rval = dfr->execute();
  
  delete dfr;
  delete mb;
  
  return rval;
}

ErrorCode DeformMeshRemap::write_and_save(Range &ents, EntityHandle seth, Tag tagh, const char *filename,
                                          bool restore_coords) 
{
  Tag tmp_tag = 0;
  ErrorCode rval;
  if (restore_coords)
    rval = mbImpl->tag_get_handle("", 3, MB_TYPE_DOUBLE, tmp_tag, MB_TAG_CREAT|MB_TAG_DENSE);

  rval = write_to_coords(ents, tagh, tmp_tag); RR("");
  rval = mbImpl->write_file(filename, NULL, NULL, &seth, 1); RR("");
  if (restore_coords) {
    rval = write_to_coords(ents, tmp_tag); RR("");
    rval = mbImpl->tag_delete(tmp_tag);
  }
  
  return rval;
}
  
ErrorCode DeformMeshRemap::write_to_coords(Range &elems, Tag tagh, Tag tmp_tag) 
{
    // write the tag to coordinates
  Range verts;
  ErrorCode rval = mbImpl->get_adjacencies(elems, 0, false, verts, Interface::UNION);
  RR("Failed to get adj vertices.");
  std::vector<double> coords(3*verts.size());

  if (tmp_tag) {
      // save the coords to tmp_tag first
    rval = mbImpl->get_coords(verts, &coords[0]); RR("Failed to get tmp copy of coords.");
    rval = mbImpl->tag_set_data(tmp_tag, verts, &coords[0]); RR("Failed to save tmp copy of coords.");
  }
  
  rval = mbImpl->tag_get_data(tagh, verts, &coords[0]);
  RR("Failed to get tag data.");
  rval = mbImpl->set_coords(verts, &coords[0]);
  RR("Failed to set coordinates.");
  return MB_SUCCESS;
}

void deform_func(const BoundBox &bbox, double *xold, double *xnew) 
{
/*  Deformation function based on max delx and dely at top of rod
    const double RODWIDTH = 0.2, RODHEIGHT = 0.5;
    // function: origin is at middle base of rod, and is .5 high
    // top of rod is (0,.55) on left and (.2,.6) on right
  double delx = 0.5*RODWIDTH;
  
  double xfrac = (xold[0] + .5*RODWIDTH)/RODWIDTH, yfrac = xold[1]/RODHEIGHT;
  xnew[0] = xold[0] + yfrac * delx;
  xnew[1] = xold[1] + yfrac * (1.0 + xfrac) * 0.05;
*/
/* Deformation function based on fraction of bounding box dimension in each direction */
  double frac = 0.01; // taken from approximate relative deformation from LLNL Diablo of XX09 assys
  CartVect *xo = reinterpret_cast<CartVect*>(xold), *xn = reinterpret_cast<CartVect*>(xnew);
  CartVect disp = frac * (*xo - bbox.bMin);
  *xn = *xo + disp;
}
  
ErrorCode DeformMeshRemap::deform_master(Range &fluid_elems, Range &solid_elems, const char *tag_name) 
{
    // deform elements with an analytic function
  ErrorCode rval;

    // get all the vertices and coords in the solid
  Range solid_verts, fluid_verts;
  rval = mbImpl->get_adjacencies(solid_elems, 0, false, solid_verts, Interface::UNION);
  RR("Failed to get vertices.");
  std::vector<double> coords(3*solid_verts.size()), new_coords(3*solid_verts.size());
  rval = mbImpl->get_coords(solid_verts, &coords[0]);
  RR("Failed to get vertex coords.");
  unsigned int num_verts = solid_verts.size();

    // get or create the tag
<<<<<<< HEAD

  if (!xDispNames[0].empty() && !xDispNames[1].empty() && !xDispNames[2].empty()) {
      // 3 tags, specifying xyz individual data, integrate into one tag
    rval = mbImpl->tag_get_handle((tag_name ? tag_name : ""), 3, MB_TYPE_DOUBLE, xNew, MB_TAG_CREAT|MB_TAG_DENSE);
    RR("Failed to create xnew tag.");
    std::vector<double> disps(num_verts);
    for (int i = 0; i < 3; i++) {
      rval = mbImpl->tag_get_handle(xDispNames[0].c_str(), 1, MB_TYPE_DOUBLE, xDisp[i]);
      RR("Failed to get xDisp tag.");
      rval = mbImpl->tag_get_data(xDisp[i], solid_verts, &disps[0]);
      RR("Failed to get xDisp tag values.");
      for (unsigned int j = 0; j < num_verts; j++)
        new_coords[3*j+i] = coords[3*j+i] + disps[j];
    }
  }
  else if (!xDispNames[0].empty()) {
    rval = mbImpl->tag_get_handle(xDispNames[0].c_str(), 3, MB_TYPE_DOUBLE, xDisp[0]);
    RR("Failed to get first xDisp tag.");
    xNew = xDisp[0];
    std::vector<double> disps(3*num_verts);
    rval = mbImpl->tag_get_data(xDisp[0], solid_verts, &disps[0]);
    for (unsigned int j = 0; j < 3*num_verts; j++)
      new_coords[j] = coords[j] + disps[j];
  }
  else {
      // get the bounding box of the solid mesh
    BoundBox bbox;
    bbox.update(*mbImpl, solid_elems);
  
    for (unsigned int j = 0; j < num_verts; j++)
      deform_func(bbox, &coords[3*j], &new_coords[3*j]);
  }

  if (debug) {
    double len = 0.0;
    for (unsigned int i = 0; i < num_verts; i++) {
      CartVect dx = CartVect(&new_coords[3*i]) - CartVect(&coords[3*i]);
      double tmp_len = dx.length_squared();
      if (tmp_len > len) len = tmp_len;
    }
    Range tmp_elems(fluid_elems);
    tmp_elems.merge(solid_elems);
    BoundBox box;
    box.update(*mbImpl, tmp_elems);
    double max_len = std::max(box.bMax[2]-box.bMin[2], std::max(box.bMax[1]-box.bMin[1], box.bMax[0]-box.bMin[0]));
    
    std::cout << "Max displacement = " << len << " (" << 100.0 * len / max_len << "% of max box length)" << std::endl;
  }
  
=======

  if (!xDispNames[0].empty() && !xDispNames[1].empty() && !xDispNames[2].empty()) {
      // 3 tags, specifying xyz individual data, integrate into one tag
    rval = mbImpl->tag_get_handle((tag_name ? tag_name : ""), 3, MB_TYPE_DOUBLE, xNew, MB_TAG_CREAT|MB_TAG_DENSE);
    RR("Failed to create xnew tag.");
    std::vector<double> disps(num_verts);
    
    for (int i = 0; i < 3; i++) {
      rval = mbImpl->tag_get_handle(xDispNames[0].c_str(), 1, MB_TYPE_DOUBLE, xDisp[i]);
      RR("Failed to get xDisp tag.");
      rval = mbImpl->tag_get_data(xDisp[i], solid_verts, &disps[0]);
      RR("Failed to get xDisp tag values.");
      for (unsigned int j = 0; j < num_verts; j++)
        new_coords[3*j+i] = coords[3*j+i] + disps[j];
    }
  }
  else if (!xDispNames[0].empty()) {
    rval = mbImpl->tag_get_handle(xDispNames[0].c_str(), 3, MB_TYPE_DOUBLE, xDisp[0]);
    RR("Failed to get first xDisp tag.");
    xNew = xDisp[0];
    std::vector<double> disps(3*num_verts);
    rval = mbImpl->tag_get_data(xDisp[0], solid_verts, &disps[0]);
    for (unsigned int j = 0; j < 3*num_verts; j++)
      new_coords[j] = coords[j] + disps[j];
  }
  else {
      // get the bounding box of the solid mesh
    BoundBox bbox;
    bbox.update(*mbImpl, solid_elems);
  
    for (unsigned int j = 0; j < num_verts; j++)
      deform_func(bbox, &coords[3*j], &new_coords[3*j]);
  }

  if (debug) {
    double len = 0.0;
    for (unsigned int i = 0; i < num_verts; i++) {
      CartVect dx = CartVect(&new_coords[3*i]) - CartVect(&coords[3*i]);
      double tmp_len = dx.length_squared();
      if (tmp_len > len) len = tmp_len;
    }
    Range tmp_elems(fluid_elems);
    tmp_elems.merge(solid_elems);
    BoundBox box;
    box.update(*mbImpl, tmp_elems);
    double max_len = std::max(box.bMax[2]-box.bMin[2], std::max(box.bMax[1]-box.bMin[1], box.bMax[0]-box.bMin[0]));
    
    std::cout << "Max displacement = " << len << " (" << 100.0 * len / max_len << "% of max box length)" << std::endl;
  }
  
>>>>>>> 41dc120f
  if (!xNew) {
    rval = mbImpl->tag_get_handle((tag_name ? tag_name : ""), 3, MB_TYPE_DOUBLE, 
                                  xDisp[0], MB_TAG_CREAT|MB_TAG_DENSE);
    RR("Failed to get xNew tag.");
    xNew = xDisp[0];
  }
    
    // set the new tag to those coords
  rval = mbImpl->tag_set_data(xNew, solid_verts, &new_coords[0]);
  RR("Failed to set tag data.");
  
    // get all the vertices and coords in the fluid, set xnew to them
  rval = mbImpl->get_adjacencies(fluid_elems, 0, false, fluid_verts, Interface::UNION);
  RR("Failed to get vertices.");
  fluid_verts = subtract(fluid_verts, solid_verts);
  
  if (coords.size() < 3*fluid_verts.size()) coords.resize(3*fluid_verts.size());
  rval = mbImpl->get_coords(fluid_verts, &coords[0]);
  RR("Failed to get vertex coords.");
  rval = mbImpl->tag_set_data(xNew, fluid_verts, &coords[0]);
  RR("Failed to set xnew tag on fluid verts.");
 
  if (debug) {
      // save deformed mesh coords to new file for visualizing
    Range tmp_range(fluidElems[MASTER]);
    tmp_range.merge(solidElems[MASTER]);
    rval = write_and_save(tmp_range, masterSet, xNew, "deformed_master.h5m", true); RR("");
  }
    
  return MB_SUCCESS;
}

ErrorCode DeformMeshRemap::read_file(int m_or_s, string &fname, EntityHandle &seth)
{
    // create meshset
  ErrorCode rval = mbImpl->create_meshset(0, seth);
  RR("Couldn't create master/slave set.");
  ostringstream ostr;
#ifdef USE_MPI
  ParallelComm *pc = (m_or_s == MASTER ? pcMaster : pcSlave);
  if (pc && pc->size() > 1) {
    if (debug) ostr << "DEBUG_IO=1;CPUTIME;";
    ostr << "PARALLEL=READ_PART;PARTITION=PARALLEL_PARTITION;PARALLEL_RESOLVE_SHARED_ENTS;"
         << "PARALLEL_GHOSTS=2.0.1;PARALLEL_COMM=" << pc->get_id();
  }
#endif  
  rval = mbImpl->load_file(fname.c_str(), &seth, ostr.str().c_str());
  RR("Couldn't load master/slave mesh.");

  if (*solidSetNos[m_or_s].begin() == -1 || *fluidSetNos[m_or_s].begin() == -1) return MB_SUCCESS;
  
    // get material sets for solid/fluid
  Tag tagh;
  rval = mbImpl->tag_get_handle(MATERIAL_SET_TAG_NAME, tagh); RR("Couldn't get material set tag name.");
  for (std::set<int>::iterator sit = solidSetNos[m_or_s].begin(); sit != solidSetNos[m_or_s].end(); sit++) {
    Range sets;
    int set_no = *sit;
    const void *setno_ptr = &set_no;
    ErrorCode tmp_rval = mbImpl->get_entities_by_type_and_tag(seth, MBENTITYSET, &tagh, &setno_ptr, 1, sets);
    if (sets.empty() || MB_SUCCESS != tmp_rval) {
      rval = MB_FAILURE;
      mError->set_last_error("Couldn't find solid set #%d.\n", *sit);
    }
    else
      solidSets[m_or_s].merge(sets);
  }

    // get solid entities, and dimension
  Range tmp_range;
  for (Range::iterator rit = solidSets[m_or_s].begin(); rit != solidSets[m_or_s].end(); rit++) {
    rval = mbImpl->get_entities_by_handle(*rit, tmp_range, true);
    RR("Failed to get entities in solid.");
  }
  if (!tmp_range.empty()) {
    int dim = mbImpl->dimension_from_handle(*tmp_range.rbegin());
    assert(dim > 0 && dim < 4);
    solidElems[m_or_s] = tmp_range.subset_by_dimension(dim);
  }

  if (debug)
    std::cout << "Read " << solidElems[m_or_s].size() << " solid elements from " << solidSets[m_or_s].size() << " sets in " << (m_or_s == MASTER ? "master" : "slave") << " mesh." << std::endl;    

  for (std::set<int>::iterator sit = fluidSetNos[m_or_s].begin(); sit != fluidSetNos[m_or_s].end(); sit++) {
    Range sets;
    int set_no = *sit;
    const void *setno_ptr = &set_no;
    ErrorCode tmp_rval = mbImpl->get_entities_by_type_and_tag(seth, MBENTITYSET, &tagh, &setno_ptr, 1, sets);
    if (sets.empty() || MB_SUCCESS != tmp_rval) {
      rval = MB_FAILURE;
      mError->set_last_error("Couldn't find fluid set #%d.\n", *sit);
    }
    else
      fluidSets[m_or_s].merge(sets);
  }

    // get fluid entities, and dimension
  tmp_range.clear();
  for (Range::iterator rit = fluidSets[m_or_s].begin(); rit != fluidSets[m_or_s].end(); rit++) {
    rval = mbImpl->get_entities_by_handle(*rit, tmp_range, true);
    RR("Failed to get entities in fluid.");
  }
  if (!tmp_range.empty()) {
    int dim = mbImpl->dimension_from_handle(*tmp_range.rbegin());
    assert(dim > 0 && dim < 4);
    fluidElems[m_or_s] = tmp_range.subset_by_dimension(dim);
  }
<<<<<<< HEAD
  
  if (debug)
    std::cout << "Read " << fluidElems[m_or_s].size() << " fluid elements from " << fluidSets[m_or_s].size() << " sets in " << (m_or_s == MASTER ? "master" : "slave") << " mesh." << std::endl;

  return rval;
}

ErrorCode DeformMeshRemap::find_other_sets(int m_or_s, EntityHandle file_set) 
{
    // solid or fluid sets are missing; find the other
  Range *filled_sets = NULL, *unfilled_sets = NULL, *unfilled_elems = NULL;
  
  if (fluidSets[m_or_s].empty() && !solidSets[m_or_s].empty()) {
    unfilled_sets = &fluidSets[m_or_s];
    filled_sets = &solidSets[m_or_s];
    unfilled_elems = &fluidElems[m_or_s];
    if (debug)
      std::cout << "Finding unspecified fluid elements in " << (m_or_s == MASTER ? "master" : "slave") << " mesh...";
  }
  else if (!fluidSets[m_or_s].empty() && solidSets[m_or_s].empty()) {
    filled_sets = &fluidSets[m_or_s];
    unfilled_sets = &solidSets[m_or_s];
    unfilled_elems = &solidElems[m_or_s];
    if (debug)
      std::cout << "Finding unspecified solid elements in " << (m_or_s == MASTER ? "master" : "slave") << " mesh...";
  }
  
=======
  
  if (debug)
    std::cout << "Read " << fluidElems[m_or_s].size() << " fluid elements from " << fluidSets[m_or_s].size() << " sets in " << (m_or_s == MASTER ? "master" : "slave") << " mesh." << std::endl;

  return rval;
}

ErrorCode DeformMeshRemap::find_other_sets(int m_or_s, EntityHandle file_set) 
{
    // solid or fluid sets are missing; find the other
  Range *filled_sets = NULL, *unfilled_sets = NULL, *unfilled_elems = NULL;
  
  if (fluidSets[m_or_s].empty() && !solidSets[m_or_s].empty()) {
    unfilled_sets = &fluidSets[m_or_s];
    filled_sets = &solidSets[m_or_s];
    unfilled_elems = &fluidElems[m_or_s];
    if (debug)
      std::cout << "Finding unspecified fluid elements in " << (m_or_s == MASTER ? "master" : "slave") << " mesh...";
  }
  else if (!fluidSets[m_or_s].empty() && solidSets[m_or_s].empty()) {
    filled_sets = &fluidSets[m_or_s];
    unfilled_sets = &solidSets[m_or_s];
    unfilled_elems = &solidElems[m_or_s];
    if (debug)
      std::cout << "Finding unspecified solid elements in " << (m_or_s == MASTER ? "master" : "slave") << " mesh...";
  }
  
>>>>>>> 41dc120f
    // ok, we know the filled sets, now fill the unfilled sets, and the elems from those
  Tag tagh;
  ErrorCode rval = mbImpl->tag_get_handle(MATERIAL_SET_TAG_NAME, tagh); RR("Couldn't get material set tag name.");
  Range matsets;
  rval = mbImpl->get_entities_by_type_and_tag(file_set, MBENTITYSET, &tagh, NULL, 1, matsets);
  if (matsets.empty()) rval = MB_FAILURE;
  RR("Couldn't get any material sets.");
  *unfilled_sets = subtract(matsets, *filled_sets);
  if (unfilled_sets->empty()) {
    rval = MB_FAILURE;
    RR("Failed to find any unfilled material sets.");
  }
  Range tmp_range;
  for (Range::iterator rit = unfilled_sets->begin(); rit != unfilled_sets->end(); rit++) {
    rval = mbImpl->get_entities_by_handle(*rit, tmp_range, true);
    RR("Failed to get entities in unfilled set.");
  }
  int dim = mbImpl->dimension_from_handle(*tmp_range.rbegin());
  assert(dim > 0 && dim < 4);  
  *unfilled_elems = tmp_range.subset_by_dimension(dim);
  if (unfilled_elems->empty()) {
    rval = MB_FAILURE;
    RR("Failed to find any unfilled set entities.");
  }

  if (debug) 
    std::cout << "found " << unfilled_sets->size() << " sets and " << unfilled_elems->size() << " elements." << std::endl;
  
  return MB_SUCCESS;
}
<|MERGE_RESOLUTION|>--- conflicted
+++ resolved
@@ -387,10 +387,6 @@
         : mbImpl(impl), pcMaster(master), pcSlave(slave), masterSet(0), slaveSet(0), xNew(0), xNewName("xnew") 
 {
   mbImpl->query_interface(mError);
-<<<<<<< HEAD
-=======
-  
->>>>>>> 41dc120f
   xDisp[0] = xDisp[1] = xDisp[2] = 0;
 
   if (!pcSlave && pcMaster)
@@ -550,8 +546,6 @@
   unsigned int num_verts = solid_verts.size();
 
     // get or create the tag
-<<<<<<< HEAD
-
   if (!xDispNames[0].empty() && !xDispNames[1].empty() && !xDispNames[2].empty()) {
       // 3 tags, specifying xyz individual data, integrate into one tag
     rval = mbImpl->tag_get_handle((tag_name ? tag_name : ""), 3, MB_TYPE_DOUBLE, xNew, MB_TAG_CREAT|MB_TAG_DENSE);
@@ -600,58 +594,6 @@
     std::cout << "Max displacement = " << len << " (" << 100.0 * len / max_len << "% of max box length)" << std::endl;
   }
   
-=======
-
-  if (!xDispNames[0].empty() && !xDispNames[1].empty() && !xDispNames[2].empty()) {
-      // 3 tags, specifying xyz individual data, integrate into one tag
-    rval = mbImpl->tag_get_handle((tag_name ? tag_name : ""), 3, MB_TYPE_DOUBLE, xNew, MB_TAG_CREAT|MB_TAG_DENSE);
-    RR("Failed to create xnew tag.");
-    std::vector<double> disps(num_verts);
-    
-    for (int i = 0; i < 3; i++) {
-      rval = mbImpl->tag_get_handle(xDispNames[0].c_str(), 1, MB_TYPE_DOUBLE, xDisp[i]);
-      RR("Failed to get xDisp tag.");
-      rval = mbImpl->tag_get_data(xDisp[i], solid_verts, &disps[0]);
-      RR("Failed to get xDisp tag values.");
-      for (unsigned int j = 0; j < num_verts; j++)
-        new_coords[3*j+i] = coords[3*j+i] + disps[j];
-    }
-  }
-  else if (!xDispNames[0].empty()) {
-    rval = mbImpl->tag_get_handle(xDispNames[0].c_str(), 3, MB_TYPE_DOUBLE, xDisp[0]);
-    RR("Failed to get first xDisp tag.");
-    xNew = xDisp[0];
-    std::vector<double> disps(3*num_verts);
-    rval = mbImpl->tag_get_data(xDisp[0], solid_verts, &disps[0]);
-    for (unsigned int j = 0; j < 3*num_verts; j++)
-      new_coords[j] = coords[j] + disps[j];
-  }
-  else {
-      // get the bounding box of the solid mesh
-    BoundBox bbox;
-    bbox.update(*mbImpl, solid_elems);
-  
-    for (unsigned int j = 0; j < num_verts; j++)
-      deform_func(bbox, &coords[3*j], &new_coords[3*j]);
-  }
-
-  if (debug) {
-    double len = 0.0;
-    for (unsigned int i = 0; i < num_verts; i++) {
-      CartVect dx = CartVect(&new_coords[3*i]) - CartVect(&coords[3*i]);
-      double tmp_len = dx.length_squared();
-      if (tmp_len > len) len = tmp_len;
-    }
-    Range tmp_elems(fluid_elems);
-    tmp_elems.merge(solid_elems);
-    BoundBox box;
-    box.update(*mbImpl, tmp_elems);
-    double max_len = std::max(box.bMax[2]-box.bMin[2], std::max(box.bMax[1]-box.bMin[1], box.bMax[0]-box.bMin[0]));
-    
-    std::cout << "Max displacement = " << len << " (" << 100.0 * len / max_len << "% of max box length)" << std::endl;
-  }
-  
->>>>>>> 41dc120f
   if (!xNew) {
     rval = mbImpl->tag_get_handle((tag_name ? tag_name : ""), 3, MB_TYPE_DOUBLE, 
                                   xDisp[0], MB_TAG_CREAT|MB_TAG_DENSE);
@@ -758,7 +700,6 @@
     assert(dim > 0 && dim < 4);
     fluidElems[m_or_s] = tmp_range.subset_by_dimension(dim);
   }
-<<<<<<< HEAD
   
   if (debug)
     std::cout << "Read " << fluidElems[m_or_s].size() << " fluid elements from " << fluidSets[m_or_s].size() << " sets in " << (m_or_s == MASTER ? "master" : "slave") << " mesh." << std::endl;
@@ -786,35 +727,6 @@
       std::cout << "Finding unspecified solid elements in " << (m_or_s == MASTER ? "master" : "slave") << " mesh...";
   }
   
-=======
-  
-  if (debug)
-    std::cout << "Read " << fluidElems[m_or_s].size() << " fluid elements from " << fluidSets[m_or_s].size() << " sets in " << (m_or_s == MASTER ? "master" : "slave") << " mesh." << std::endl;
-
-  return rval;
-}
-
-ErrorCode DeformMeshRemap::find_other_sets(int m_or_s, EntityHandle file_set) 
-{
-    // solid or fluid sets are missing; find the other
-  Range *filled_sets = NULL, *unfilled_sets = NULL, *unfilled_elems = NULL;
-  
-  if (fluidSets[m_or_s].empty() && !solidSets[m_or_s].empty()) {
-    unfilled_sets = &fluidSets[m_or_s];
-    filled_sets = &solidSets[m_or_s];
-    unfilled_elems = &fluidElems[m_or_s];
-    if (debug)
-      std::cout << "Finding unspecified fluid elements in " << (m_or_s == MASTER ? "master" : "slave") << " mesh...";
-  }
-  else if (!fluidSets[m_or_s].empty() && solidSets[m_or_s].empty()) {
-    filled_sets = &fluidSets[m_or_s];
-    unfilled_sets = &solidSets[m_or_s];
-    unfilled_elems = &solidElems[m_or_s];
-    if (debug)
-      std::cout << "Finding unspecified solid elements in " << (m_or_s == MASTER ? "master" : "slave") << " mesh...";
-  }
-  
->>>>>>> 41dc120f
     // ok, we know the filled sets, now fill the unfilled sets, and the elems from those
   Tag tagh;
   ErrorCode rval = mbImpl->tag_get_handle(MATERIAL_SET_TAG_NAME, tagh); RR("Couldn't get material set tag name.");
