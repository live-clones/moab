#######################################################################################
# Get libtool configuration variable
# Arguments:
#  libtool config tag (e.g CXX)
#  libtool variable name
#  variable in which to store result
#######################################################################################
AC_DEFUN([FATHOM_LIBTOOL_VAR], [
  $3=`./libtool --tag=$1 --config | sed -e 's/^$2=//p' -e 'd' | tr -d '"\n'`
])


#######################################################################################
# Check if the C++ compiler works.
# Arguments: action on success and action on failure
#######################################################################################
AC_DEFUN([FATHOM_CHECK_CXX_WORKS], [
  AC_LANG_PUSH([C++])
  AC_MSG_CHECKING([if $CXX works])
  AC_COMPILE_IFELSE(
   [AC_LANG_PROGRAM( [class Cl { int i; public: Cl(int x) : i(x) {} };] [Cl x(5);])],
   [AC_COMPILE_IFELSE( 
      [AC_LANG_PROGRAM( [],
[#ifdef __cplusplus
   choke me
 #endif])],
      [AC_MSG_RESULT([no (accepted invalid input)]); $2], [AC_MSG_RESULT([yes]); $1])],
    [AC_MSG_RESULT([no (failed on trival valid C++ source)]); $2])

  AC_LANG_POP([C++])
])


########## Helper function for FATHOM_CHECK_COMPILERS #############
# args: compiler variable, compiler list, path
AC_DEFUN([FATHOM_SET_MPI_COMPILER], [
  if test "x" = "x${$1}"; then
    if test "x" = "x$3"; then
      AC_CHECK_PROGS([$1], [$2], [false])
    else
      $1=false
      for prog in $2 ; do
        if test -x "$3/$prog"; then
          $1="$3/$prog"
          AC_SUBST($1)
          export $1
          break
        fi
      done
    fi
    
    if test "x${$1}" = "xfalse"; then
      AC_MSG_ERROR([Cannot find MPI compiler.  Try specifying \$$1])
    fi
  fi
])

#######################################################################################
# Implement checks for C and C++ compilers, with all corresponding options
#
# Sets the following variables:
#  CPP      - The C preprocessor
#  CC       - The C compiler
#  CXX      - The C++ compiler
#  FC       - The Fortran compiler
#  CFLAGS   - C compiler flags
#  CXXFLAGS - C++ compiler flags
#  enablempi- 'yes' if parallel support, 'no' otherwise
#  WITH_MPI - if enablempi=yes, then path to MPI installation
#
# Arguments:  three strings that msut be either "yes" or "no".
#             - test for C compiler
#             - test for C++ compiler
#             - test for Fortran compiler
#######################################################################################
AC_DEFUN([FATHOM_CHECK_COMPILERS], [

CHECK_CC="$1"
CHECK_CXX="$2"
CHECK_FC="$3"

# If not specified or invalid value, change to yes.
test "xno" = "x$CHECK_CC" || CHECK_CC=yes 
test "xno" = "x$CHECK_CXX" || CHECK_CXX=yes 
test "xno" = "x$CHECK_FC" || CHECK_FC=yes 

  # Save these before calling AC_PROG_CC or AC_PROG_CXX
  # because those macros will modify them, and we want
  # the original user values, not the autoconf defaults.
USER_CXXFLAGS="$CXXFLAGS"
USER_CFLAGS="$CFLAGS"

  # Save these before calling AC_PROG_FC or AC_PROG_F77
  # because those macros will modify them, and we want
  # the original user values, not the autoconf defaults.
USER_FCFLAGS="$FCFLAGS"
USER_FFLAGS="$FFLAGS"

# Check for Parallel
# Need to check this early so we can look for the correct compiler
AC_ARG_WITH( [mpi], AC_HELP_STRING([[--with-mpi@<:@=DIR@:>@]], [Enable parallel support]),
             [WITH_MPI=$withval; enablempi=yes],[enablempi=no;WITH_MPI=$MPI_DIR] )

if test "xno" != "x$enablempi"; then

  CC_LIST="mpixlc mpicc mpcc"
  CXX_LIST="mpixlcxx mpicxx mpiCC mpCC"
  FC_LIST="mpixlf95 mpixlf90 mpif90"
  F77_LIST="mpixlf77 mpif77"
  DISTCHECK_CONFIGURE_FLAGS="$DISTCHECK_CONFIGURE_FLAGS --with-mpi=\"${withval}\""

else
  
  CC_LIST="$CC gcc icc clang"
  CXX_LIST="$CXX g++ icpc clang++"
  FC_LIST="$FC gfortran ifort g77 f77 nag xlf"
  F77_LIST="$F77 $FC_LIST"
  DISTCHECK_CONFIGURE_FLAGS="$DISTCHECK_CONFIGURE_FLAGS --with-mpi=\"${withval}\""
fi

COMPILERPATHS=""
if test "xno" != "x$enablempi"; then
  COMPILERPATHS="${WITH_MPI}/bin"
fi

  # C support
  FATHOM_SET_MPI_COMPILER([CC],  [$CC_LIST], [$COMPILERPATHS])
  AC_PROG_CC
  AC_PROG_CPP

  # C++ support
  FATHOM_SET_MPI_COMPILER([CXX],[$CXX_LIST],[$COMPILERPATHS])
  AC_PROG_CXX
  AC_PROG_CXXCPP

  # Fortran support
  if (test "x$CHECK_FC" != "xno"); then
    FATHOM_SET_MPI_COMPILER([FC],  [$FC_LIST],[$COMPILERPATHS])
    FATHOM_SET_MPI_COMPILER([F77],[$F77_LIST],[$COMPILERPATHS])
    AC_PROG_FC
    AC_PROG_F77
  fi

]) # FATHOM_CHECK_COMPILERS



#######################################################################################
# Implement checks for C and C++ compiler options
#
#  CFLAGS   - C compiler flags
#  CXXFLAGS - C++ compiler flags
#  DEBUG - yes if specified, no otherwise
#
#######################################################################################
AC_DEFUN([FATHOM_COMPILER_FLAGS], [

CHECK_CC="$1"
CHECK_CXX="$2"
CHECK_FC="$3"

# If not specified or invalid value, change to yes.
test "xno" = "x$CHECK_CC" || CHECK_CC=yes 
test "xno" = "x$CHECK_CXX" || CHECK_CXX=yes 
test "xno" = "x$CHECK_FC" || CHECK_FC=yes 

# this is just a test comment
if test "xno" != "x$CHECK_CC"; then
  FATHOM_CC_FLAGS
fi
if test "xno" != "x$CHECK_CXX"; then
  FATHOM_CXX_FLAGS
fi

# Try to determine compiler-specific flags.  This must be done
# before setting up libtool so that it can override libtool settings.
CFLAGS="$USER_CFLAGS $FATHOM_CC_SPECIAL"
CXXFLAGS="$USER_CXXFLAGS $FATHOM_CXX_SPECIAL"
FFLAGS="$USER_FFLAGS $FATHOM_F77_SPECIAL"
FCFLAGS="$USER_FCFLAGS $FATHOM_FC_SPECIAL"

# On IBM/AIX, the check for OBJEXT fails for the mpcc compiler.
# (Comment out this hack, it should be fixed correctly now)
#if test "x$OBJEXT" = "x"; then
#  OBJEXT=o
#fi

  # Check for debug flags
AC_ARG_ENABLE( debug, AC_HELP_STRING([--enable-debug],[Debug symbols (-g)]),
               [enable_debug=$enableval; DISTCHECK_CONFIGURE_FLAGS="$DISTCHECK_CONFIGURE_FLAGS --enable-debug=$enableval"], [enable_debug=] )
AC_ARG_ENABLE( optimize, AC_HELP_STRING([--enable-optimize],[Compile optimized (-O2)]),
               [enable_cxx_optimize=$enableval; DISTCHECK_CONFIGURE_FLAGS="$DISTCHECK_CONFIGURE_FLAGS --enable-optimize=$enableval";
                enable_cc_optimize=$enableval
		enable_fc_optimize=$enableval
		], 
               [enable_cxx_optimize=
                enable_cc_optimize=
		enable_fc_optimize=
		] )

# Do enable_optimize by default, unless user has specified
# custom CXXFLAGS or CFLAGS
DEBUG=no
if test "x$enable_debug" = "x"; then
  if test "x$enable_cxx_optimize" = "x"; then
    enable_cxx_optimize=yes
    enable_cc_optimize=yes
    enable_fc_optimize=yes
    enable_f77_optimize=yes
  fi
fi

# Choose compiler flags from CLI args
if test "xyes" = "x$enable_debug"; then
  DEBUG=yes
  CXXFLAGS="$CXXFLAGS -g"
  CFLAGS="$CFLAGS -g"
  if (test "x$ENABLE_FORTRAN" != "xno"); then
    FCFLAGS="$FCFLAGS -g"
    FFLAGS="$FFLAGS -g"
  fi
  # Add -fstack-protector-all option for g++ in debug mode
  if test "x$GXX" = "xyes"; then
    CXXFLAGS="$CXXFLAGS -fstack-protector-all"
  fi
  # Add -fstack-protector-all option for gcc in debug mode
  if test "x$GXX" = "xyes"; then
    CFLAGS="$CFLAGS -fstack-protector-all"
  fi
fi
if test "xyes" = "x$enable_cxx_optimize"; then
  CXXFLAGS="$CXXFLAGS -O2 -DNDEBUG"
fi
if test "xyes" = "x$enable_cc_optimize"; then
  CFLAGS="$CFLAGS -O2 -DNDEBUG"
fi
if (test "x$ENABLE_FORTRAN" != "xno"); then
  if test "xyes" = "x$enable_fc_optimize"; then
    FCFLAGS="$FCFLAGS -O2"
  fi
  if test "xyes" = "x$enable_f77_optimize"; then
    FFLAGS="$FFLAGS -O2"
  fi
fi

  # Check for 32/64 bit.
  # This requires FATHOM_CXX_FLAGS and FATHOM_CC_FLAGS to have been called first
AC_ARG_ENABLE( 32bit, AC_HELP_STRING([--enable-32bit],[Force 32-bit objects]),
[
  if test "xyes" != "x$enableval"; then
    AC_MSG_ERROR([Unknown argument --enable-32bit=$enableval])
  elif test "x" = "x$FATHOM_CXX_32BIT"; then
    AC_MSG_ERROR([Don't know how to force 32-bit C++ on this platform.  Try setting CXXFLAGS manually])
  elif test "x" = "x$FATHOM_CC_32BIT"; then
    AC_MSG_ERROR([Don't know how to force 32-bit C on this platform.  Try setting CFLAGS manually])
  fi
  CXXFLAGS="$CXXFLAGS $FATHOM_CXX_32BIT"
  CFLAGS="$CFLAGS $FATHOM_CC_32BIT"
  enable_32bit=yes
])
# This requires FATHOM_CXX_FLAGS and FATHOM_CC_FLAGS to have been called first
AC_ARG_ENABLE( 64bit, AC_HELP_STRING([--enable-64bit],[Force 64-bit objects]),
[
  if test "xyes" != "x$enableval"; then
    AC_MSG_ERROR([Unknown argument --enable-64bit=$enableval])
  elif test "x" = "x$FATHOM_CXX_64BIT"; then
    AC_MSG_ERROR([Don't know how to force 64-bit C++ on this platform.  Try setting CXXFLAGS manually])
  elif test "x" = "x$FATHOM_CC_64BIT"; then
    AC_MSG_ERROR([Don't know how to force 64-bit C on this platform.  Try setting CFLAGS manually])
  elif test "xyes" = "x$enable_32bit"; then
    AC_MSG_ERROR([Cannot do both --enable-32bit and --enable-64bit])
  fi
  CXXFLAGS="$CXXFLAGS $FATHOM_CXX_64BIT"
  CFLAGS="$CFLAGS $FATHOM_CC_64BIT"
])

# Check if we are using new Darwin kernels with Clang -- needs libc++ instead of libstdc++
<<<<<<< HEAD
if (test "x$ENABLE_FORTRAN" == "xyes"); then
  AC_F77_WRAPPERS
  AC_F77_LIBRARY_LDFLAGS
  AC_FC_WRAPPERS
  AC_FC_LIBRARY_LDFLAGS
=======
if (test "x$ENABLE_FORTRAN" != "xno" && test "x$CHECK_FC" != "xno"); then
  #AC_F77_WRAPPERS
  #AC_F77_LIBRARY_LDFLAGS
  #AC_FC_WRAPPERS
  #AC_FC_LIBRARY_LDFLAGS
>>>>>>> 0a8c1778

  # check how to link against C++ runtime for fortran programs correctly
  AC_LANG_PUSH([Fortran])

  fcxxlinkage=no
  if (test "$cc_compiler" == "Intel"); then
    my_save_ldflags="$LDFLAGS"
    LDFLAGS="$LDFLAGS -cxxlib"
    AC_MSG_CHECKING([whether $FC supports -cxxlib])
    AC_LINK_IFELSE([AC_LANG_PROGRAM([])],
        [AC_MSG_RESULT([yes])]
        [fcxxlinkage=yes; FFLAGS="$FFLAGS -cxxlib"; FCFLAGS="$FCFLAGS -cxxlib"; my_save_ldflags="$my_save_ldflags -cxxlib"],
        [AC_MSG_RESULT([no])]
    )
    LDFLAGS="$my_save_ldflags"
  else

    if (test "`uname`" == "Darwin" && test "$cc_compiler" == "Clang"); then
      my_save_ldflags="$LDFLAGS"
      LDFLAGS="$LDFLAGS -lc++"
      AC_MSG_CHECKING([whether $FC supports -stdlib=libc++])
      AC_LINK_IFELSE([AC_LANG_PROGRAM([])],
          [AC_MSG_RESULT([yes])]
          [fcxxlinkage=yes; FFLAGS="$FFLAGS -lc++"; FCFLAGS="$FCFLAGS -lc++"; my_save_ldflags="$my_save_ldflags -lc++"],
          [AC_MSG_RESULT([no])]
      )
      LDFLAGS="$my_save_ldflags"
    fi

    if (test "$fcxxlinkage" != "yes"); then
      my_save_ldflags="$LDFLAGS"
      LDFLAGS="$LDFLAGS -lstdc++"
      AC_MSG_CHECKING([whether $FC supports -stdlib=libstdc++])
      AC_LINK_IFELSE([AC_LANG_PROGRAM([])],
          [AC_MSG_RESULT([yes])]
          [FFLAGS="$FFLAGS -lstdc++"; FCFLAGS="$FCFLAGS -lstdc++"; my_save_ldflags="$my_save_ldflags -lstdc++"],
          [AC_MSG_RESULT([no])]
      )
      LDFLAGS="$my_save_ldflags"
    fi

  fi

  AC_LANG_POP([Fortran])

fi

]) # FATHOM_COMPILER_FLAGS

#######################################################################################
# *******************************************************************************
# **************************** INTERNAL STUFF ***********************************
# *******************************************************************************
#######################################################################################

#################################################################################
# Check if the compiler defines a specific preprocessor macro
# Arguments:
#  - preprocessor define to check for
#  - action upon success
#  - action upon failure
#################################################################################
AC_DEFUN([FATHOM_TRY_COMPILER_DEFINE], [
 AC_COMPILE_IFELSE([
 AC_LANG_PROGRAM( [[#ifndef $1
   choke me
 #endif]], []) ],
 [$2],[$3])
])

#################################################################################
# Check if the compiler defines a specific preprocessor macro with an integer
# value greater than or equal to the passed value
# Arguments:
#  - preprocessor define to check for
#  - numeric value to test
#  - action upon success
#  - action upon failure
#################################################################################
AC_DEFUN([FATHOM_TRY_COMPILER_DEFINE_GE], [
 AC_COMPILE_IFELSE([
 AC_LANG_PROGRAM( [[#if !defined($1) || $1 < $2
   choke me
 #endif]], []) ],
 [$3],[$4])
])


#######################################################################################
# Check for compiler-specific flags.
# Sets the following environmental variables:
#   FATHOM_CXX_SPECIAL : Any compiler-specific flags which must be specified
#   FATHOM_CXX_32BIT   : Flag to force compilation of 32-bit code
#   FATHOM_CXX_64BIT   : Flag to force compilation of 64-bit code
#######################################################################################
AC_DEFUN([FATHOM_CXX_FLAGS], [
AC_LANG_PUSH([C++])

# Detect compiler 
AC_MSG_CHECKING([for known c++ compilers])
# Autoconf does G++ for us
if test x$GXX = xyes; then
  cxx_compiler=GNU
  # Intel and Clang claims to be GCC, check for it here
  FATHOM_TRY_COMPILER_DEFINE([__INTEL_COMPILER],[cxx_compiler=Intel])
  FATHOM_TRY_COMPILER_DEFINE([__clang__],[cxx_compiler=Clang])
# Search for other compiler types
# For efficiency, limit checks to relevant OSs
else
  cxx_compiler=unknown
  case "$target_os" in
    aix*)
      FATHOM_TRY_COMPILER_DEFINE_GE([__IBMCPP__],[800],[cxx_compiler=VisualAge8],
        [FATHOM_TRY_COMPILER_DEFINE([__IBMCPP__],[cxx_compiler=VisualAge])])
      ;;
    solaris*|sunos*)
      FATHOM_TRY_COMPILER_DEFINE([__SUNPRO_CC],[cxx_compiler=SunWorkshop])
      ;;
    darwin*)
      FATHOM_TRY_COMPILER_DEFINE([__clang__],[cxx_compiler=Clang])
      ;;
    irix*)
      FATHOM_TRY_COMPILER_DEFINE([__sgi],[cxx_compiler=MIPSpro])
      ;;
    linux*)
      FATHOM_TRY_COMPILER_DEFINE([__INTEL_COMPILER],[cxx_compiler=Intel])
      FATHOM_TRY_COMPILER_DEFINE_GE([__IBMCPP__],[800],[cxx_compiler=VisualAge8],
        [FATHOM_TRY_COMPILER_DEFINE([__IBMCPP__],[cxx_compiler=VisualAge])])
      FATHOM_TRY_COMPILER_DEFINE([__DECCXX_VER],[cxx_compiler=Compaq])
      FATHOM_TRY_COMPILER_DEFINE([__SUNPRO_CC],[cxx_compiler=SunWorkshop])
      FATHOM_TRY_COMPILER_DEFINE([__PGI],[cxx_compiler=PortlandGroup])
      ;;
    hpux*)
      FATHOM_TRY_COMPILER_DEFINE([__HP_aCC],[cxx_compiler=HP])
      ;;
    windows*)
      FATHOM_TRY_COMPILER_DEFINE([__MSC_VER],[cxx_compiler=VisualStudio])
      FATHOM_TRY_COMPILER_DEFINE([__INTEL_COMPILER],[cxx_compiler=Intel])
      FATHOM_TRY_COMPILER_DEFINE([__DECCXX_VER],[cxx_compiler=Compaq])
      FATHOM_TRY_COMPILER_DEFINE([__BORLANDC__],[cxx_compiler=Borland])
      FATHOM_TRY_COMPILER_DEFINE([__CYGWIN__],[cxx_compiler=Cygwin])
      FATHOM_TRY_COMPILER_DEFINE([__MINGW32__],[cxx_compiler=MinGW])
      ;;
    *)
      FATHOM_TRY_COMPILER_DEFINE([__PGI],[cxx_compiler=PortlandGroup])
      ;;
  esac
fi

AC_LANG_POP([C++])
AC_MSG_RESULT([$cxx_compiler])
if test "x$cxx_compiler" = "xunknown"; then
  AC_MSG_WARN([Unrecognized C++ compiler: $CXX])
fi

# Now decide special compiler flags using compiler/cpu combination
AC_MSG_CHECKING([for known compiler/OS combinations])
case "$cxx_compiler:$host_cpu" in
  GNU:sparc*)
    FATHOM_CXX_32BIT=-m32
    FATHOM_CXX_64BIT=-m64
    FATHOM_CXX_SPECIAL="$EXTRA_GNU_FLAGS"
    ;;
  GNU:powerpc*)
    FATHOM_CXX_32BIT=-m32
    FATHOM_CXX_64BIT=-m64
    FATHOM_CXX_SPECIAL="$EXTRA_GNU_FLAGS"
    ;;
  GNU:i?86|GNU:x86_64)
    FATHOM_CXX_32BIT=-m32
    FATHOM_CXX_64BIT=-m64
    FATHOM_CXX_SPECIAL="$EXTRA_GNU_FLAGS"
    ;;
  GNU:mips*)
    FATHOM_CXX_32BIT="-mips32 -mabi=32"
    FATHOM_CXX_64BIT="-mips64 -mabi=64"
    FATHOM_CXX_SPECIAL="$EXTRA_GNU_FLAGS"
    ;;
  GNU:*)
    FATHOM_CXX_SPECIAL="$EXTRA_GNU_FLAGS"
    ;;
  Intel:*)
    FATHOM_CXX_32BIT=-m32
    FATHOM_CXX_64BIT=-m64
    FATHOM_CXX_SPECIAL="$EXTRA_INTEL_FLAGS -wd981 -wd279 -wd1418 -wd383 -wd1572 -wd2259"
    ;;
  VisualAge:*)
    FATHOM_CXX_32BIT=-q32
    FATHOM_CXX_64BIT=-q64
    FATHOM_CXX_SPECIAL="-qrtti=all"
    AR="ar -X 32_64"
    NM="nm -B -X 32_64"
    ;;
  VisualAge8:*)
    FATHOM_CXX_32BIT=-q32
    FATHOM_CXX_64BIT=-q64
    NM="nm -B -X 32_64"
    ;;
  MIPSpro:mips)
    FATHOM_CXX_32BIT=-n32
    FATHOM_CXX_64BIT=-64
    FATHOM_CXX_SPECIAL=-LANG:std
    ;;
  MIPSpro:*)
    FATHOM_CXX_SPECIAL=-LANG:std
    ;;
  SunWorkshop:sparc*)
    FATHOM_CXX_32BIT=-xarch=generic
    FATHOM_CXX_64BIT=-xarch=generic64
    ;;
<<<<<<< HEAD
  Clang:*)
    FATHOM_CXX_SPECIAL="$EXTRA_GNU_FLAGS -stdlib=libc++"
=======
  Clang:Darwin)
    FATHOM_CXX_SPECIAL="$EXTRA_GNU_FLAGS -stdlib=libc++"
    FATHOM_CXX_32BIT=-m32
    FATHOM_CXX_64BIT=-m64
    ;;
  Clang:*)
    FATHOM_CXX_SPECIAL="$EXTRA_GNU_FLAGS -stdlib=libstdc++"
    FATHOM_CXX_32BIT=-m32
    FATHOM_CXX_64BIT=-m64
>>>>>>> 0a8c1778
    ;;
  SunWorkshop:i?86|SunWorkshop:x86_64)
    FATHOM_CXX_32BIT=-m32
    FATHOM_CXX_64BIT=-m64
    ;;
  *)
    ;;
esac
AC_MSG_RESULT([$cxx_compiler:$host_cpu])
]) # end FATHOM_CXX_FLAGS

#######################################################################################
# Check for compiler-specific flags.
# Sets the following environmental variables:
#   FATHOM_CC_SPECIAL : Any compiler-specific flags which must be specified
#   FATHOM_CC_32BIT   : Flag to force compilation of 32-bit code
#   FATHOM_CC_64BIT   : Flag to force compilation of 64-bit code
#######################################################################################
AC_DEFUN([FATHOM_CC_FLAGS], [
AC_LANG_PUSH([C])

# Detect compiler 

AC_MSG_CHECKING([for known C compilers])
# Autoconf does gcc for us
if test x$GCC = xyes; then
  cc_compiler=GNU
  # Intel claims to be GCC, check for it here
  FATHOM_TRY_COMPILER_DEFINE([__INTEL_COMPILER],[cc_compiler=Intel])
  FATHOM_TRY_COMPILER_DEFINE([__clang__],[cc_compiler=Clang])
# Search for other compiler types
# For efficiency, limit checks to relevant OSs
else
  cc_compiler=unknown
  case "$target_os" in
    aix*)
      FATHOM_TRY_COMPILER_DEFINE([__IBMC__],[cc_compiler=VisualAge])
      ;;
    solaris*|sunos*)
      FATHOM_TRY_COMPILER_DEFINE([__SUNPRO_C],[cc_compiler=SunWorkshop])
      ;;
    darwin*)
      FATHOM_TRY_COMPILER_DEFINE([__clang__],[cc_compiler=Clang])
      ;;
    irix*)
      FATHOM_TRY_COMPILER_DEFINE([__sgi],[cc_compiler=MIPSpro])
      ;;
    linux*)
      FATHOM_TRY_COMPILER_DEFINE([__INTEL_COMPILER],[cc_compiler=Intel])
      FATHOM_TRY_COMPILER_DEFINE([__IBMC__],[cc_compiler=VisualAge])
      FATHOM_TRY_COMPILER_DEFINE([__DECC_VER],[cc_compiler=Compaq])
      FATHOM_TRY_COMPILER_DEFINE([__SUNPRO_C],[cc_compiler=SunWorkshop])
      FATHOM_TRY_COMPILER_DEFINE([__PGI],[cc_compiler=PortlandGroup])
      ;;
    hpux*)
      FATHOM_TRY_COMPILER_DEFINE([__HP_cc],[cc_compiler=HP])
      ;;
    windows*)
      FATHOM_TRY_COMPILER_DEFINE([__MSC_VER],[cc_compiler=VisualStudio])
      FATHOM_TRY_COMPILER_DEFINE([__INTEL_COMPILER],[cc_compiler=Intel])
      FATHOM_TRY_COMPILER_DEFINE([__DECC_VER],[cc_compiler=Compaq])
      FATHOM_TRY_COMPILER_DEFINE([__BORLANDC__],[cc_compiler=Borland])
      FATHOM_TRY_COMPILER_DEFINE([__TURBOC__],[cc_compiler=TurboC])
      FATHOM_TRY_COMPILER_DEFINE([__CYGWIN__],[cc_compiler=Cygwin])
      FATHOM_TRY_COMPILER_DEFINE([__MINGW32__],[cc_compiler=MinGW])
      ;;
    *)
      FATHOM_TRY_COMPILER_DEFINE([__PGI],[cc_compiler=PortlandGroup])
      ;;
  esac
fi
AC_LANG_POP([C])
AC_MSG_RESULT([$cc_compiler])
if test "x$cc_compiler" = "xunknown"; then
  AC_MSG_WARN([Unrecognized C compiler: $CXX])
fi

# Now decide special compiler flags using compiler/cpu combination
AC_MSG_CHECKING([for known compiler/OS combinations])
case "$cc_compiler:$host_cpu" in
  GNU:sparc*)
    FATHOM_CC_32BIT=-m32
    FATHOM_CC_64BIT=-m64
    FATHOM_CC_SPECIAL="$EXTRA_GNU_FLAGS"
    ;;
  GNU:powerpc*)
    FATHOM_CC_32BIT=-m32
    FATHOM_CC_64BIT=-m64
    FATHOM_CC_SPECIAL="$EXTRA_GNU_FLAGS"
    ;;
  GNU:i?86|GNU:x86_64)
    FATHOM_CC_32BIT=-m32
    FATHOM_CC_64BIT=-m64
    FATHOM_CC_SPECIAL="$EXTRA_GNU_FLAGS"
    ;;
  Intel:*)
    FATHOM_CC_32BIT=-m32
    FATHOM_CC_64BIT=-m64
    FATHOM_CC_SPECIAL="$EXTRA_INTEL_FLAGS -wd981 -wd279 -wd1418 -wd383 -wd1572"
    ;;
  GNU:mips*)
    FATHOM_CC_32BIT="-mips32 -mabi=32"
    FATHOM_CC_64BIT="-mips64 -mabi=64"
    FATHOM_CC_SPECIAL="$EXTRA_GNU_FLAGS"
    ;;
  GNU:*)
    FATHOM_CC_SPECIAL="$EXTRA_GNU_FLAGS"
    ;;
  VisualAge:*)
    case "$target_vendor" in
      bgp)
        FATHOM_CC_32BIT=-q32
	FATHOM_CC_64BIT=-q64
	AR="ar"
	NM="nm -B"
        ;;
      bgq)
        FATHOM_CC_32BIT=-q32
        FATHOM_CC_64BIT=-q64
	FATHOM_CC_SPECIAL=-qarch=qp
	FATHOM_CXX_SPECIAL="-qarch=qp -qpic=large -qmaxmem=-1"
        AR="ar"
        NM="nm -B"
        ;;
      *)
        FATHOM_CC_32BIT=-q32
        FATHOM_CC_64BIT=-q64
        AR="ar -X 32_64"
        NM="nm -B -X 32_64"
        ;;
    esac
    ;;
  MIPSpro:mips)
    FATHOM_CC_32BIT=-n32
    FATHOM_CC_64BIT=-64
    FATHOM_CC_SPECIAL=-LANG:std
    ;;
  MIPSpro:*)
    FATHOM_CC_SPECIAL=-LANG:std
    ;;
  Clang:*)
<<<<<<< HEAD
    FATHOM_CC_SPECIAL="$EXTRA_GNU_FLAGS -stdlib=libc++"
=======
    FATHOM_CC_SPECIAL="$EXTRA_GNU_FLAGS"
    FATHOM_CC_32BIT=-m32
    FATHOM_CC_64BIT=-m64
>>>>>>> 0a8c1778
    ;;
  SunWorkshop:sparc*)
    FATHOM_CC_32BIT=-xarch=generic
    FATHOM_CC_64BIT=-xarch=generic64
    ;;
  SunWorkshop:i?86|SunWorkshop:x86_64)
    FATHOM_CC_32BIT=-m32
    FATHOM_CC_64BIT=-m64
    ;;
  *)
    ;;
esac
AC_MSG_RESULT([$cc_compiler:$host_cpu])
]) # end FATHOM_CC_FLAGS


#######################################################################################
# Check for Fortran compiler-specific flags.
#######################################################################################

dnl PAC_PROG_F77_CRAY_POINTER - Check if Fortran 77 supports Cray-style pointer.
dnl                             If so, set pac_cv_prog_f77_has_pointer to yes
dnl                             and find out if any extra compiler flag is
dnl                             needed and set it as CRAYPTR_FFLAGS.
dnl                             i.e. CRAYPTR_FFLAGS is meaningful only if
dnl                             pac_cv_prog_f77_has_pointer = yes.
dnl
dnl Synopsis:
dnl   PAC_PROG_F77_CRAY_POINTER([action-if-true],[action-if-false])
dnl D*/
AC_DEFUN([PAC_PROG_F77_CRAY_POINTER],[
AC_CACHE_CHECK([whether Fortran 77 supports Cray-style pointer],
pac_cv_prog_f77_has_pointer,[
AC_LANG_PUSH([Fortran 77])
AC_LANG_CONFTEST([
    AC_LANG_PROGRAM([],[
        integer M
        pointer (MPTR,M)
        data MPTR/0/
    ])
])
saved_FFLAGS="$FFLAGS"
pac_cv_prog_f77_has_pointer=no
CRAYPTR_FFLAGS=""
for ptrflag in '' '-fcray-pointer' ; do
    FFLAGS="$saved_FFLAGS $ptrflag"
    AC_COMPILE_IFELSE([], [
        pac_cv_prog_f77_has_pointer=yes
        CRAYPTR_FFLAGS="$ptrflag"
        break
    ])
done
dnl Restore FFLAGS first, since user may not want to modify FFLAGS
FFLAGS="$saved_FFLAGS"
dnl remove conftest after ac_lang_conftest
rm -f conftest.$ac_ext
AC_LANG_POP([Fortran 77])
])

if test "$pac_cv_prog_f77_has_pointer" = "yes" ; then
    AC_MSG_CHECKING([for Fortran 77 compiler flag for Cray-style pointer])
    if test "X$CRAYPTR_FFLAGS" != "X" ; then
        AC_MSG_RESULT([$CRAYPTR_FFLAGS])
    else
        AC_MSG_RESULT([none])
    fi
    ifelse([$1],[],[:],[$1])
else
    ifelse([$2],[],[:],[$2])
fi
])

dnl PAC_PROG_FC_CRAY_POINTER - Check if Fortran supports Cray-style pointer.
dnl                            If so, set pac_cv_prog_fc_has_pointer to yes
dnl                            and find out if any extra compiler flag is
dnl                            needed and set it as CRAYPTR_FCFLAGS.
dnl                            i.e. CRAYPTR_FCFLAGS is meaningful only if
dnl                            pac_cv_prog_fc_has_pointer = yes.
dnl
dnl Synopsis:
dnl   PAC_PROG_FC_CRAY_POINTER([action-if-true],[action-if-false])
dnl D*/
AC_DEFUN([PAC_PROG_FC_CRAY_POINTER],[
AC_CACHE_CHECK([whether Fortran 90 supports Cray-style pointer],
pac_cv_prog_fc_has_pointer,[
AC_LANG_PUSH([Fortran])
AC_LANG_CONFTEST([
    AC_LANG_PROGRAM([],[
        integer M
        pointer (MPTR,M)
        data MPTR/0/
    ])
])
saved_FCFLAGS="$FCFLAGS"
pac_cv_prog_fc_has_pointer=no
CRAYPTR_FCFLAGS=""
for ptrflag in '' '-fcray-pointer' ; do
    FCFLAGS="$saved_FCFLAGS $ptrflag"
    AC_COMPILE_IFELSE([],[
        pac_cv_prog_fc_has_pointer=yes
        CRAYPTR_FCFLAGS="$ptrflag"
        break
    ])
done

dnl Restore FCFLAGS first, since user may not want to modify FCFLAGS
FCFLAGS="$saved_FCFLAGS"
dnl remove conftest after ac_lang_conftest
rm -f conftest.$ac_ext
AC_LANG_POP([Fortran])
])

if test "$pac_cv_prog_fc_has_pointer" = "yes" ; then
    AC_MSG_CHECKING([for Fortran 90 compiler flag for Cray-style pointer])
    if test "X$CRAYPTR_FCFLAGS" != "X" ; then
        AC_MSG_RESULT([$CRAYPTR_FCFLAGS])
    else
        AC_MSG_RESULT([none])
    fi
    ifelse([$1],[],[:],[$1])
else
    ifelse([$2],[],[:],[$2])
fi
])<|MERGE_RESOLUTION|>--- conflicted
+++ resolved
@@ -275,19 +275,11 @@
 ])
 
 # Check if we are using new Darwin kernels with Clang -- needs libc++ instead of libstdc++
-<<<<<<< HEAD
-if (test "x$ENABLE_FORTRAN" == "xyes"); then
-  AC_F77_WRAPPERS
-  AC_F77_LIBRARY_LDFLAGS
-  AC_FC_WRAPPERS
-  AC_FC_LIBRARY_LDFLAGS
-=======
 if (test "x$ENABLE_FORTRAN" != "xno" && test "x$CHECK_FC" != "xno"); then
   #AC_F77_WRAPPERS
   #AC_F77_LIBRARY_LDFLAGS
   #AC_FC_WRAPPERS
   #AC_FC_LIBRARY_LDFLAGS
->>>>>>> 0a8c1778
 
   # check how to link against C++ runtime for fortran programs correctly
   AC_LANG_PUSH([Fortran])
@@ -498,10 +490,6 @@
     FATHOM_CXX_32BIT=-xarch=generic
     FATHOM_CXX_64BIT=-xarch=generic64
     ;;
-<<<<<<< HEAD
-  Clang:*)
-    FATHOM_CXX_SPECIAL="$EXTRA_GNU_FLAGS -stdlib=libc++"
-=======
   Clang:Darwin)
     FATHOM_CXX_SPECIAL="$EXTRA_GNU_FLAGS -stdlib=libc++"
     FATHOM_CXX_32BIT=-m32
@@ -511,7 +499,6 @@
     FATHOM_CXX_SPECIAL="$EXTRA_GNU_FLAGS -stdlib=libstdc++"
     FATHOM_CXX_32BIT=-m32
     FATHOM_CXX_64BIT=-m64
->>>>>>> 0a8c1778
     ;;
   SunWorkshop:i?86|SunWorkshop:x86_64)
     FATHOM_CXX_32BIT=-m32
@@ -653,13 +640,9 @@
     FATHOM_CC_SPECIAL=-LANG:std
     ;;
   Clang:*)
-<<<<<<< HEAD
-    FATHOM_CC_SPECIAL="$EXTRA_GNU_FLAGS -stdlib=libc++"
-=======
     FATHOM_CC_SPECIAL="$EXTRA_GNU_FLAGS"
     FATHOM_CC_32BIT=-m32
     FATHOM_CC_64BIT=-m64
->>>>>>> 0a8c1778
     ;;
   SunWorkshop:sparc*)
     FATHOM_CC_32BIT=-xarch=generic
