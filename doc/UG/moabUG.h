--- conflicted
+++ resolved
@@ -739,11 +739,7 @@
 </table>
 
 
-<<<<<<< HEAD
-In Table 5, the currently supported degrees of refinement for each dimension is listed along with the number of children created for each such degree for a single entity. The following figure shows the cpu times for generating hierarchies with various degrees of refinement for each dimension and can be used by the user to guide in choosing the degrees of refinement for the hierarchy. For example, if a multilevel hierarchy is required, a degree 2 refinement per level would give a gradually increasing mesh with more number of levels. If a very refined mesh is desired quickly, then a small hierarchy with high-order refinement should be generated.
-=======
 In Table 5, the currently supported degrees of refinement for each dimension is listed along with the number of children created for each such degree for a single entity. The following figure shows the cpu times(serial run) for generating hierarchies with various degrees of refinement for each dimension and can be used by the user to guide in choosing the degrees of refinement for the hierarchy. For example, if a multilevel hierarchy is required, a degree 2 refinement per level would give a gradually increasing mesh with more number of levels. If a very refined mesh is desired quickly, then a small hierarchy with high-order refinement should be generated.
->>>>>>> 93fe136b
 
 \image html uref_timeEtype.png "Mesh sizes Vs. Time"
 
@@ -754,12 +750,8 @@
   - Serial
 
   TODO:
-<<<<<<< HEAD
-   - Mixed-dimensional
-=======
    - Mixed-dimensional meshes
    - Mixed-entity types
->>>>>>> 93fe136b
    - High-Order point projection
    - Parallel
 
