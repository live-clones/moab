--- conflicted
+++ resolved
@@ -83,23 +83,11 @@
     error = mbImpl->get_entities_by_dimension( fileset, 2, faces);
     error = mbImpl->get_entities_by_dimension( fileset, 3, cells);
 
-<<<<<<< HEAD
-
-    //std::cout<<"[nv, ne, nf, nc] = ["<<verts.size()<<", "<<edges.size()<<", "<<faces.size()<<", "<<cells.size()<<"]"<<std::endl;
-
-    // Create an ahf instance
-#ifdef MOAB_HAVE_MPI
-    moab::ParallelComm *pc = new moab::ParallelComm(&moab, MPI_COMM_WORLD);
-    HalfFacetRep ahf(&moab, pc, fileset);
-#else
-    HalfFacetRep ahf(&moab);
-=======
     // Create an ahf instance  
-#ifdef USE_MPI
+#ifdef MOAB_HAVE_MPI
     pc = ParallelComm::get_pcomm(mbImpl,0);
     if (!pc)
       pc = new moab::ParallelComm(&moab, MPI_COMM_WORLD);
->>>>>>> 1959ad59
 #endif
     HalfFacetRep ahf(&moab, pc, fileset);
 
