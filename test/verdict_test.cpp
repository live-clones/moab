#include "moab/Core.hpp"
#include "moab/CartVect.hpp"
#include "moab/Range.hpp"
#include "moab/VerdictWrapper.hpp"
#include <iostream>
#include <iomanip>
#include <cstdio>
#include "TestUtil.hpp"


std::string TestDir( STRINGIFY(MESHDIR) );

std::string filename = TestDir + "/mbtest1.vtk";

using namespace moab;

void verdict_test1();
void verdict_unit_tests();

int main( int argc, char* argv[] )
{
  if(argc > 1) if (argc > 1) filename = std::string(argv[1]);

  int result = 0;

  result += RUN_TEST(verdict_test1);
  result += RUN_TEST(verdict_unit_tests);

  return result;
}
void verdict_test1()
{
  ErrorCode rval;
  Core moab_core;
  Interface* mb = &moab_core;
  rval = mb->load_mesh( filename.c_str());CHECK_ERR(rval);

  Range entities;
  rval = mb->get_entities_by_handle( 0, entities ); // all entities from the model
  CHECK_ERR(rval);

  VerdictWrapper vw(mb);
  // for size methods/quality, we need a size, to compute relative sizes and stuff
<<<<<<< HEAD
  rval = vw.set_size(1.0);CHECK_ERR(rval);
=======
  rval = vw.set_size(1.0);
>>>>>>> 2269a469
  for (Range::iterator eit=entities.begin(); eit!=entities.end(); ++eit)
  {
    EntityHandle eh=*eit;
    EntityType etype=TYPE_FROM_HANDLE(eh);
    if (etype==MBVERTEX || etype>MBHEX)
      continue;
    for (int quality=0; quality<MB_QUALITY_COUNT; quality++)
    {
      QualityType q = (QualityType)quality;
      double qm;
      rval = vw.quality_measure(eh, q, qm);
      if (MB_NOT_IMPLEMENTED == rval)
        continue;
      if (MB_FAILURE == rval)
      {
        std::cerr << " failure for entity " << mb->list_entity(eh) << " quality " << vw.quality_name(q) << "\n";
      }
      if (MB_SUCCESS == rval)
      {
        std::cout << "Entity type " << (EntityType)mb->type_from_handle(eh) << " id:" << mb->id_from_handle(eh) << " quality:" <<
            vw.quality_name(q) << " : " << qm << "\n";
      }
    }
    // now compute all qualities for each entity handle
    std::map<QualityType, double> qualities;

    rval = vw.all_quality_measures(eh, qualities);
    if (MB_SUCCESS == rval)
    {
      mb->list_entity(eh);
      for (std::map<QualityType, double>::iterator mit=qualities.begin(); mit!=qualities.end(); ++mit)
      {
        std::cout << "   " << vw.quality_name(mit->first) << " " << mit->second << " \n";
      }
    }

  }

  return;
}


#define MAX_NODES_PER_ELEMENT 27
#define MAX_TESTS_PER_ELEMENT 20

#ifdef VERDICT_USE_FLOAT
#define VERDICT_SIGNIFICANT_FIG 7    // 7 significant figures for floats
#else
#define VERDICT_SIGNIFICANT_FIG 15   // 15 significant figures for doubles
#endif


struct test_case
{
    const char* testname;
    EntityType etype;
    // VerdictFunction function[MAX_TESTS_PER_ELEMENT];
    QualityType function[MAX_TESTS_PER_ELEMENT];
    int num_nodes;
    // note: the 1st dim. of coords must bigger than the maximum num_nodes
    // for any one element being tested
    // double coords[MAX_NODES_PER_ELEMENT][3];
    double coords[MAX_NODES_PER_ELEMENT*3];
    double answer[MAX_TESTS_PER_ELEMENT];
};
using namespace std;

void verdict_unit_tests()
{
// all test cases go here
  test_case testcases[] = {
      {
          "edge calc 1",
          MBEDGE,
          {MB_LENGTH, MB_UNDEFINED_QUALITY},
          2,
          { 0.0,0.0,0.0,
            1.0,1.0,1.0
          },
          { 1.732050807568877, 0.0 }
      },

      {
          "edge calc 2",
          MBEDGE,
          {MB_LENGTH, MB_UNDEFINED_QUALITY},
          2,
          { 0.0,0.0,0.0,
            1.0,0.0,0.0
          },
          { 1.0, 0.0 }
      },

      {
          "edge calc 3",
          MBEDGE,
          {MB_LENGTH, MB_UNDEFINED_QUALITY},
          2,
          { 0.0,0.0,0.0,
            0.0,0.0,0.0
          },
          { 0.0, 0.0 }
      },

      {
          "simple wedge",
          MBPRISM,
          {MB_VOLUME, MB_UNDEFINED_QUALITY},
          6,
          { 0.0,0.0,0.0,
            -1.0,1.0,0.0,
            -1.0,0.0,0.0,
            0.0,0.0,1.0,
            -1.0,1.0,1.0,
            -1.0,0.0,1.0
          },
          { 0.5, 0.0 }
      },

      {
          "singularity wedge",
          MBPRISM,
          {MB_VOLUME, MB_UNDEFINED_QUALITY},
          6,
          { 0.0,0.0,0.0,
            0.0,0.0,0.0,
            0.0,0.0,0.0,
            0.0,0.0,0.0,
            0.0,0.0,0.0,
            0.0,0.0,0.0
          },
          { 0.0, 0.0 }
      },

      {
          "simple tri",
          MBTRI,
          {   MB_AREA, MB_MINIMUM_ANGLE, MB_MAXIMUM_ANGLE, MB_CONDITION,
              MB_SCALED_JACOBIAN, MB_SHAPE, MB_RELATIVE_SIZE_SQUARED, MB_SHAPE_AND_SIZE, MB_DISTORTION, MB_UNDEFINED_QUALITY
          },
          3,
          {
              0.0,0.0,0.0,
              5,0.0,0.0,
              2.5, 4.330127, 0.0,
          },
          { 10.825317499999997,
            5.999999989158383329e+01,
            6.000000021683238316e+01,
            1.000000000000000000e+00,
            9.999999989075266660e-01,
            1.000000000000000000e+00,
            8.533333407912848181e-03,
            8.533333407912848181e-03,
            1.000000000000000000e+00,
            0.0 }
      },

      /*
      {
          "singular tri",
          MBTRI,
          { v_tri_area, v_tri_aspect_ratio, v_tri_condition,
            v_tri_distortion, v_tri_minimum_angle, v_tri_maximum_angle,
            v_tri_relative_size_squared, v_tri_shape, v_tri_shape_and_size,
            MB_UNDEFINED_QUALITY
          },
          3,
          {
            {0,0,0},
            {0.5,0.8660254037,0},
            {1,0,0}
          },
          { 123, 1234, 1234, 1234, 1234, 1234, 1234, 1234, 1234,0}
      },
      */

      /*
      {
          "simple quad",
          MBQUAD,
          { v_quad_skew, MB_UNDEFINED_QUALITY},
          4,
          {
            {0,0,0},
            {1,0,0},
            {1,7,0},
            {0,7,0 }
          },
          { 1.3333333333333333333, 0 }
      },
      */

      {
          "simple quad",
          MBQUAD,
          {   MB_ASPECT_RATIO, MB_SKEW, MB_TAPER, MB_WARPAGE, MB_AREA,
              MB_STRETCH, MB_MAXIMUM_ANGLE, MB_MINIMUM_ANGLE,
              MB_CONDITION, MB_JACOBIAN, MB_SCALED_JACOBIAN, MB_SHEAR,
              MB_SHAPE, MB_RELATIVE_SIZE_SQUARED, MB_SHAPE_AND_SIZE, MB_SHEAR_AND_SIZE,
              MB_DISTORTION, MB_UNDEFINED_QUALITY
          },
          4,
          {
              2.0,0.0,0.0,   //1
              1.0,1.0,2.0,   //2
              0.0,1.0,0.0,   //3
              0.0,0.0,0.0,   //0

          },
          { 1.429964171762364344e+00,
            9.245003270420482089e-02,
            7.453559924999298980e-01,
            7.999999999999998432e-03,
            2.692582403567252314e+00,
            5.773502691896258421e-01,
            9.000000000000000000e+01,
            5.678908923910092454e+01,
            2.307927774486215888e+00,
            1.114172029062311164e+00,
            5.570860145311555822e-01,
            5.570860145311555822e-01,
            4.332891224131210084e-01,
            9.999999999999995559e-01,
            4.332891224131208419e-01,
            5.570860145311553602e-01,
            5.626795729450876360e-01,
            0.0 }
      },

      {
          "tet test",
          MBTET,
          {   /*MB_SHEAR,*/ MB_VOLUME, MB_CONDITION, MB_JACOBIAN,
              MB_SHAPE, MB_RELATIVE_SIZE_SQUARED, MB_SHAPE_AND_SIZE, MB_DISTORTION, MB_UNDEFINED_QUALITY
          },
          4,
          {
              -5.0, -5.0, -5.0,
              -5.0, 5.0, -5.0 ,
              -5.0, -5.0, 5.0 ,
              5.0, -5.0, -5.0 ,

          },
          { 1.666666666666666572e+02,
            1.224744871391589385e+00,
            1.000000000000000000e+03,
            8.399473665965818681e-01,
            3.599999999998462557e-05,
            3.023810519746403209e-05,
            1.000000000000000000e+00,
            0.0
          }
      },

      {
          "hex test",
          MBHEX,
          {   /*MB_ASPECT_RATIO,*/ MB_SKEW, MB_TAPER, MB_VOLUME, MB_STRETCH, MB_DIAGONAL,
              MB_DIMENSION, MB_CONDITION, MB_JACOBIAN, MB_SCALED_JACOBIAN, MB_SHEAR,
              MB_SHAPE, MB_RELATIVE_SIZE_SQUARED, MB_SHEAR_AND_SIZE, MB_SHAPE_AND_SIZE,
              MB_DISTORTION, MB_UNDEFINED_QUALITY
          },
          8,
          {
              -0.2, -0.7, -0.3,  //1
              -0.7, 0.4, -0.6 ,  //2
              -0.5, 0.5, 0.3  ,  //3
              -0.3, -0.5, 0.5 ,  //0

               0.5, -0.8, -0.2,   //5
               0.4, 0.4, -0.6 ,   //6
               0.2, 0.5, 0.2  ,   //7
               0.5, -0.3, 0.8     //4
          },
          {
              2.458897037399689067e-01,
              1.784576525620624188e-01,
              8.130624999999999103e-01,
              6.209702997008308412e-01,
              6.896219298787312768e-01,
              5.245942005845132261e-01,
              1.273059825673506174e+00,
              4.769999999999999241e-01,
              7.778495101180593618e-01,
              7.778495101180593618e-01,
              7.897852810190353345e-01,
              6.738357656250002492e-01,
              5.241428201914338780e-01,
              5.321855695148176579e-01,
              5.847977114834492784e-01,
              0.0
          }
      },

      // keep this one last
      // { 0, {MB_UNDEFINED_QUALITY} , 0, {{0}} , {0} } };
      { 0, MBMAXTYPE, {MB_UNDEFINED_QUALITY}, 0, {0.0, 0.0}, {0.0, 0.0} }

  };


  int i;
  int j = 0;
  double answer_from_lib;
  double tolerance;
//   double norm_answer_from_lib;

#define MAX_STR_LEN 30

  char exponent[MAX_STR_LEN];
  char *base_ptr;
  int base;
  bool passed = true; // have all the tests performed so far passed?

  cout.setf( ios::scientific, ios::floatfield );
  cout.precision(VERDICT_SIGNIFICANT_FIG + 3 );

  ErrorCode merr;
  Interface* iface = new Core();
  VerdictWrapper* vw = new VerdictWrapper(iface);
  EntityHandle dummy=0;

  // loop through each test
  for ( i = 0; testcases[i].testname != 0; i++ )
  {
      cout << endl
           << "[" << i << "]: "
           << "Test case: " << testcases[i].testname
           << endl;

      for ( j = 0;  testcases[i].function[j] != MB_UNDEFINED_QUALITY; j++ )
      {
          /*
          answer_from_lib =
            (testcases[i].function[j])
            (testcases[i].num_nodes, testcases[i].coords);
          */

          cout << "\t #" << j+1 << " TESTING :: " << QualityType_ToString(testcases[i].function[j]) << endl;
          merr = vw->quality_measure(dummy, testcases[i].function[j], answer_from_lib,
                                      testcases[i].num_nodes, testcases[i].etype, testcases[i].coords);MB_CHK_ERR_RET(merr);

          sprintf(exponent, "%e", testcases[i].answer[j]);
          base_ptr = strstr( exponent, "e" );

          base_ptr = &base_ptr[1];

          base = atoi(base_ptr);

          tolerance = pow (10.0, - VERDICT_SIGNIFICANT_FIG ) * pow ( 10.0, base );

          if ( fabs( answer_from_lib - testcases[i].answer[j] ) > tolerance )
          {
              cout << "\t #" << j+1 << " FAILED :: " << QualityType_ToString(testcases[i].function[j]) << endl;

              cout    << "\t\t calculated ( " << answer_from_lib << " ) and "
                      << "expected ( " << testcases[i].answer[j] << ") "
                      << endl;
              passed = false;
          }
          else
          {
              cout << "\t #" << j+1 << " PASSED :: " << QualityType_ToString(testcases[i].function[j]) << endl;
          }
      }
  }
  delete vw;
  delete iface;
  std::cout << endl << "All tests passed ? " << (passed ? 1 : 0) << endl ;
  return;
}<|MERGE_RESOLUTION|>--- conflicted
+++ resolved
@@ -41,11 +41,7 @@
 
   VerdictWrapper vw(mb);
   // for size methods/quality, we need a size, to compute relative sizes and stuff
-<<<<<<< HEAD
   rval = vw.set_size(1.0);CHECK_ERR(rval);
-=======
-  rval = vw.set_size(1.0);
->>>>>>> 2269a469
   for (Range::iterator eit=entities.begin(); eit!=entities.end(); ++eit)
   {
     EntityHandle eh=*eit;
