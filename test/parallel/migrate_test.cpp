--- conflicted
+++ resolved
@@ -51,10 +51,7 @@
 ErrorCode migrate_4_2( const char* filename );
 ErrorCode migrate_2_4( const char* filename );
 ErrorCode migrate_4_3( const char* filename );
-<<<<<<< HEAD
 ErrorCode migrate_overlap( const char* filename );
-=======
->>>>>>> 6c185e13
 
 // some global variables, used by all tests
 int rank, size, ierr;
@@ -92,16 +89,8 @@
   {
     num_errors += RUN_TEST_ARG2( migrate_4_2, filename.c_str() );
     num_errors += RUN_TEST_ARG2( migrate_2_4, filename.c_str() );
-<<<<<<< HEAD
     num_errors += RUN_TEST_ARG2( migrate_4_3, filename.c_str() );
     num_errors += RUN_TEST_ARG2( migrate_overlap, filename.c_str() );
-=======
-  }
-  if (size >= 3)
-  {
-    num_errors += RUN_TEST_ARG2( migrate_4_3, filename.c_str() );
-
->>>>>>> 6c185e13
   }
   if (rank == 0) {
     if (!num_errors)
@@ -311,7 +300,6 @@
   endG2 = 2;
   endG1 = 3;
   return migrate(filename, "migrate43.h5m");
-<<<<<<< HEAD
 }
 
 ErrorCode migrate_overlap( const char* filename )
@@ -323,6 +311,19 @@
   return migrate(filename, "migrate_over.h5m");
 }
 
-=======
-}
->>>>>>> 6c185e13
+
+ErrorCode migrate_2_4( const char* filename )
+{
+  startG1 = startG2 = 0;
+  endG2 = 3;
+  endG1 = 1;
+  return migrate(filename, "migrate24.h5m");
+}
+
+ErrorCode migrate_4_3( const char* filename )
+{
+  startG1 = startG2 = 0;
+  endG2 = 2;
+  endG1 = 3;
+  return migrate(filename, "migrate43.h5m");
+}