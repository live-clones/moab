--- conflicted
+++ resolved
@@ -6,11 +6,7 @@
 #if defined(__MINGW32__)
   #include <sys/time.h>
 #else
-<<<<<<< HEAD
-  #include <time.h>
-=======
 #include <ctime>
->>>>>>> f3296267
 #endif
 
 #include <vector>
