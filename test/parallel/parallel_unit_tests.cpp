--- conflicted
+++ resolved
@@ -1445,18 +1445,11 @@
   for (rit = shared_ents.begin(); rit != shared_ents.end(); rit++, i++) {
     rval = pcomm.get_sharing_data(*rit, &shprocs[0], &shhandles[0], pstatus, np); CHKERR(rval);
     if (1 == np && shprocs[0] != (int) pcomm.proc_config().proc_rank()) np++;
-    bool with_root = std::find(&shprocs[0], &shprocs[np], 0)-&shprocs[0] != np;
+    bool with_root = std::find(&shprocs[0], &shprocs[np], 0)-&shprocs[0] != np || !pcomm.rank();
     if      (mpi_op == MPI_SUM) {if (dum_vals[i] != fact*np) return MB_FAILURE;}
     else if (mpi_op == MPI_PROD) {if (dum_vals[i] != pow(fact, np)) return MB_FAILURE;}
-<<<<<<< HEAD
-    else if (mpi_op == MPI_MAX) {if (pcomm.rank() && std::find(&shprocs[0],&shprocs[np], 0) != &shprocs[np] &&
-                                     dum_vals[i] != fact) return MB_FAILURE;}
-    else if (mpi_op == MPI_MIN) {if (pcomm.rank() && std::find(&shprocs[0],&shprocs[np], 0) != &shprocs[np] &&
-                                     dum_vals[i] != fact) return MB_FAILURE;}
-=======
     else if (mpi_op == MPI_MAX) {if (with_root && dum_vals[i] != fact) return MB_FAILURE;}
     else if (mpi_op == MPI_MIN) {if (with_root && dum_vals[i] != fact) return MB_FAILURE;}
->>>>>>> cfbd8c74
     else return MB_FAILURE;
   }
   
