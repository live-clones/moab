// tests dual construction code
 
#include "moab/Core.hpp"
#include "moab/Range.hpp"
#include "moab/MeshTopoUtil.hpp"
#include "moab/DualTool.hpp"
#include "../TestUtil.hpp"
#include <iostream>
#include <string>

using namespace moab;

#ifdef MESHDIR
const char default_input[] = STRINGIFY(MESHDIR) "/hex01.vtk" ;
#else
#error Define MESHDIR to compile unit tests
#endif
const char default_output[] = "dual.vtk";

Interface *gMB;

int main(int argc, char* argv[])
{
  const char * f1 = default_input;
  const char * f2 = default_output;
  if (argc <= 2)
  {
    std::cout << "Usage: dual_test <mesh_file_name> <out file>" << std::endl;
    std::cout << "using default input : " << default_input << " and output " << default_output << "\n";
  }
  else
  {
    f1 = argv[1];
    f2 = argv[2];
  }

  gMB = new Core();

    // read the mesh file
  ErrorCode result = gMB->load_mesh(f1);
  if (MB_SUCCESS != result) {
    std::cout << "Problems reading file " << argv[1] << "." << std::endl;
<<<<<<< HEAD
    return 1;
=======
    delete gMB;
    return 0;
>>>>>>> 32c65ee6
  }

    // make sure aentities are created
  Range all_verts;
  result = gMB->get_entities_by_dimension(0, 0, all_verts);
  if (MB_SUCCESS != result) 
    std::cout << "Problem getting vertices." << std::endl;
  
  MeshTopoUtil(gMB).construct_aentities(all_verts);
  
    // get counts before constructing dual
  int num_edges;
  result = gMB->get_number_entities_by_dimension(0, 1, num_edges);
  if (MB_SUCCESS != result) 
    std::cout << "Problem getting number of edges." << std::endl;

    // see if it's all-hex or all-quad, and construct hex/quad dual if so
  int num_hex, num_quad, num_3d, num_2d;
  result = gMB->get_number_entities_by_dimension(0, 2, num_2d);
  if (MB_SUCCESS != result) return 0;
  result = gMB->get_number_entities_by_dimension(0, 3, num_3d);
  if (MB_SUCCESS != result) return 0;
  result = gMB->get_number_entities_by_type(0, MBQUAD, num_quad);
  if (MB_SUCCESS != result) return 0;
  result = gMB->get_number_entities_by_type(0, MBHEX, num_hex);
  if (MB_SUCCESS != result) return 0;
  
    // construct the dual for this mesh
  DualTool dt(gMB);
  if (num_quad == num_2d && num_hex == num_3d)
    result = dt.construct_hex_dual(0,0);
  else
    result = dt.construct_dual(0,0);
  if (MB_SUCCESS != result) {
    std::cout << "Problems constructing dual." << std::endl;
    return 0;
  }
  
    // print information about the dual
  Range dual_cells, dual_faces;
  result = dt.get_dual_entities(0,0, 2, dual_faces);
  if (MB_SUCCESS != result)
    std::cout << "Problem getting dual faces." << std::endl;
  else
    std::cout << "Found " << dual_faces.size() << "/" <<  num_edges << " dual faces." 
              << std::endl;
    
  result = dt.get_dual_entities(0,0, 3, dual_cells);
  if (MB_SUCCESS != result)
    std::cout << "Problem getting dual cells." << std::endl;
  else
    std::cout << "Found " << dual_cells.size() << "/" << all_verts.size() << " dual cells." 
              << std::endl;

    // print information about dual hyperplanes, if any
  Tag hp_tag;
  Range hp_sets;
  if (num_2d == num_quad) {
      // get sets with the right tag
    result = gMB->tag_get_handle(DualTool::DUAL_CURVE_TAG_NAME, 1, MB_TYPE_HANDLE, hp_tag);
    if (MB_SUCCESS == result) {
      result = gMB->get_entities_by_type_and_tag(0, MBENTITYSET, &hp_tag, NULL, 1,
                                                 hp_sets);
      if (MB_SUCCESS == result && !hp_sets.empty())
        std::cout << "Found " << hp_sets.size() << " 1d dual hyperplanes (chords)." 
                  << std::endl;
    }
  }
  
  if (num_3d == num_hex) {
      // get sets with the right tag
    result = gMB->tag_get_handle(DualTool::DUAL_SURFACE_TAG_NAME, 1, MB_TYPE_HANDLE, hp_tag);
    if (MB_SUCCESS == result) {
      hp_sets.clear();
      result = gMB->get_entities_by_type_and_tag(0, MBENTITYSET, &hp_tag, NULL, 1,
                                                 hp_sets);
      if (MB_SUCCESS == result && !hp_sets.empty())
        std::cout << "Found " << hp_sets.size() << " 2d dual hyperplanes (sheets)." 
                  << std::endl;
    }
  }

    // write GMV file
  gMB->write_file( f2 );
  delete gMB;

  return 0;
}<|MERGE_RESOLUTION|>--- conflicted
+++ resolved
@@ -40,12 +40,8 @@
   ErrorCode result = gMB->load_mesh(f1);
   if (MB_SUCCESS != result) {
     std::cout << "Problems reading file " << argv[1] << "." << std::endl;
-<<<<<<< HEAD
+    delete gMB;
     return 1;
-=======
-    delete gMB;
-    return 0;
->>>>>>> 32c65ee6
   }
 
     // make sure aentities are created
