/*This unit test is for the uniform refinement capability based on AHF datastructures*/
#include <iostream>
#include <string>
#include <sstream>
#include <sys/time.h>
#include <vector>
#include <algorithm>
#include "moab/Core.hpp"
#include "moab/Range.hpp"
#include "moab/MeshTopoUtil.hpp"
#include "../RefineMesh/moab/NestedRefine.hpp"
#include "TestUtil.hpp"

#ifdef MOAB_HAVE_MPI
#include "moab/ParallelComm.hpp"
#include "MBParallelConventions.h"
#include "ReadParallel.hpp"
#include "moab/FileOptions.hpp"
#include "MBTagConventions.hpp"
#include "moab_mpi.h"
#endif

using namespace moab;

#define STRINGIFY_(X) #X
#define STRINGIFY(X) STRINGIFY_(X)

#ifdef MOAB_HAVE_MPI
std::string read_options;
#endif

int number_tests_successful = 0;
int number_tests_failed = 0;

void handle_error_code(ErrorCode rv, int &number_failed, int &number_successful)
{
  if (rv == MB_SUCCESS) {
#ifdef MOAB_HAVE_MPI
      int rank = 0;
      MPI_Comm_rank(MPI_COMM_WORLD, &rank);
      if (rank==0)
          std::cout << "Success";
#else
      std::cout << "Success";
#endif
    number_successful++;
  } else {
    std::cout << "Failure";
    number_failed++;
  }
}

double wtime() {
  double y = -1;
  struct timeval cur_time;
  gettimeofday(&cur_time, NULL);
  y = (double)(cur_time.tv_sec) + (double)(cur_time.tv_usec)*1.e-6;
  return (y);
}


ErrorCode test_adjacencies(Interface *mbImpl, NestedRefine *nr, Range all_ents)
{
  MeshTopoUtil mtu(mbImpl);
  ErrorCode error;
  Range verts, edges, faces, cells;
  verts = all_ents.subset_by_dimension(0);
  edges = all_ents.subset_by_dimension(1);
  faces = all_ents.subset_by_dimension(2);
  cells = all_ents.subset_by_dimension(3);

  std::vector<EntityHandle> adjents;
  Range mbents, ahfents;

  error = mbImpl->get_adjacencies( &*verts.begin(), 1, 1, false, mbents );

  if (!edges.empty())
    {
      //1D Queries //
      //IQ1: For every vertex, obtain incident edges
      for (Range::iterator i = verts.begin(); i != verts.end(); ++i) {
          adjents.clear(); mbents.clear(); ahfents.clear();
          error = nr->get_adjacencies( *i, 1, adjents);  CHECK_ERR(error);
          error = mbImpl->get_adjacencies( &*i, 1, 1, false, mbents ); CHECK_ERR(error);
          CHECK_EQUAL(adjents.size(),mbents.size());
          std::sort(adjents.begin(), adjents.end());
          std::copy(adjents.begin(), adjents.end(), range_inserter(ahfents));
          mbents = subtract(mbents, ahfents);
          CHECK(!mbents.size());
      }

      //NQ1:  For every edge, obtain neighbor edges
      for (Range::iterator i = edges.begin(); i != edges.end(); ++i) {
          adjents.clear(); mbents.clear(); ahfents.clear();
          error = nr->get_adjacencies( *i, 1, adjents); CHECK_ERR(error);
          error = mtu.get_bridge_adjacencies( *i, 0, 1, mbents); CHECK_ERR(error);
          CHECK_EQUAL(adjents.size(), mbents.size());
          std::sort(adjents.begin(), adjents.end());
          std::copy(adjents.begin(), adjents.end(), range_inserter(ahfents));
          mbents = subtract(mbents, ahfents);
          CHECK(!mbents.size());
      }
    }

  if (!faces.empty())
    {
      // IQ21: For every vertex, obtain incident faces
      for (Range::iterator i = verts.begin(); i != verts.end(); ++i) {
          adjents.clear(); mbents.clear(); ahfents.clear();
          error = nr->get_adjacencies( *i, 2, adjents); CHECK_ERR(error);
          error = mbImpl->get_adjacencies( &*i, 1, 2, false, mbents); CHECK_ERR(error);
          CHECK_EQUAL(adjents.size(), mbents.size());
          std::sort(adjents.begin(), adjents.end());
          std::copy(adjents.begin(), adjents.end(), range_inserter(ahfents));
          mbents = subtract(mbents, ahfents);
          CHECK(!mbents.size());
        }

      //IQ22: For every edge, obtain incident faces
      if (!edges.empty()){
          for (Range::iterator i = edges.begin(); i != edges.end(); ++i) {
              adjents.clear(); mbents.clear(); ahfents.clear();
              error = nr->get_adjacencies( *i, 2, adjents);
              CHECK_ERR(error);
              error = mbImpl->get_adjacencies( &*i, 1, 2, false, mbents);
              CHECK_ERR(error);
              CHECK_EQUAL(adjents.size(), mbents.size());
              std::sort(adjents.begin(), adjents.end());
              std::copy(adjents.begin(), adjents.end(), range_inserter(ahfents));
              mbents = subtract(mbents, ahfents);
              CHECK(!mbents.size());
            }
        }

      //NQ2: For every face, obtain neighbor faces
      for (Range::iterator i = faces.begin(); i != faces.end(); ++i) {
          adjents.clear(); mbents.clear(); ahfents.clear();
          error = nr->get_adjacencies( *i, 2, adjents); CHECK_ERR(error);
          error = mtu.get_bridge_adjacencies( *i, 1, 2, mbents); CHECK_ERR(error);
          CHECK_EQUAL(adjents.size(), mbents.size());
          std::sort(adjents.begin(), adjents.end());
          std::copy(adjents.begin(), adjents.end(), range_inserter(ahfents));
          mbents = subtract(mbents, ahfents);
          CHECK(!mbents.size());
      }

      if (!edges.empty()){
          for (Range::iterator i = faces.begin(); i != faces.end(); ++i) {
              adjents.clear(); mbents.clear(); ahfents.clear();
              error = nr->get_adjacencies( *i, 1, adjents);
              CHECK_ERR(error);
              error = mbImpl->get_adjacencies( &*i, 1, 1, false, mbents);
              CHECK_ERR(error);
              CHECK_EQUAL(adjents.size(), mbents.size());
              std::sort(adjents.begin(), adjents.end());
              std::copy(adjents.begin(), adjents.end(), range_inserter(ahfents));
              mbents = subtract(mbents, ahfents);
              CHECK(!mbents.size());
            }
        }
    }

  if (!cells.empty())
    {
      //IQ 31: For every vertex, obtain incident cells
      for (Range::iterator i = verts.begin(); i != verts.end(); ++i) {
          adjents.clear(); mbents.clear(); ahfents.clear();
          error = nr->get_adjacencies( *i, 3, adjents); CHECK_ERR(error);
          error = mbImpl->get_adjacencies(&*i, 1, 3, false, mbents); CHECK_ERR(error);
          CHECK_EQUAL(adjents.size(), mbents.size());
          std::sort(adjents.begin(), adjents.end());
          std::copy(adjents.begin(), adjents.end(), range_inserter(ahfents));
          mbents = subtract(mbents, ahfents);
          CHECK(!mbents.size());
        }

      if (!edges.empty())
        {
          for (Range::iterator i = edges.begin(); i != edges.end(); ++i) {
              adjents.clear(); mbents.clear(); ahfents.clear();
              error = nr->get_adjacencies( *i, 3, adjents);
              CHECK_ERR(error);
              error = mbImpl->get_adjacencies(&*i, 1, 3, false, mbents);
              CHECK_ERR(error);
              CHECK_EQUAL(adjents.size(), mbents.size());
              std::sort(adjents.begin(), adjents.end());
              std::copy(adjents.begin(), adjents.end(), range_inserter(ahfents));
              mbents = subtract(mbents, ahfents);
              CHECK(!mbents.size());
            }
        }

      if (!faces.empty())
        {
          for (Range::iterator i = faces.begin(); i != faces.end(); ++i) {
              adjents.clear(); mbents.clear(); ahfents.clear();
              error = nr->get_adjacencies( *i, 3, adjents);
              CHECK_ERR(error);
              error = mbImpl->get_adjacencies(&*i, 1, 3, false, mbents);
              CHECK_ERR(error);
              CHECK_EQUAL(adjents.size(), mbents.size());
              std::sort(adjents.begin(), adjents.end());
              std::copy(adjents.begin(), adjents.end(), range_inserter(ahfents));
              mbents = subtract(mbents, ahfents);
              CHECK(!mbents.size());
            }
        }

      //NQ3: For every cell, obtain neighbor cells
      for (Range::iterator i = cells.begin(); i != cells.end(); ++i) {
          adjents.clear(); mbents.clear(); ahfents.clear();
          error = nr->get_adjacencies( *i, 3, adjents); CHECK_ERR(error);
          error = mtu.get_bridge_adjacencies( *i, 2, 3, mbents); CHECK_ERR(error);
          CHECK_EQUAL(adjents.size(), mbents.size());
          std::sort(adjents.begin(), adjents.end());
          std::copy(adjents.begin(), adjents.end(), range_inserter(ahfents));
          mbents = subtract(mbents, ahfents);
          CHECK(!mbents.size());
      }

      if (!edges.empty())
        {
          for (Range::iterator i = cells.begin(); i != cells.end(); ++i) {
              adjents.clear(); mbents.clear(); ahfents.clear();
              error = nr->get_adjacencies( *i, 1, adjents);
              CHECK_ERR(error);
              error = mbImpl->get_adjacencies( &*i, 1, 1, false, mbents);
              CHECK_ERR(error);
              CHECK_EQUAL(adjents.size(), mbents.size());
              std::sort(adjents.begin(), adjents.end());
              std::copy(adjents.begin(), adjents.end(), range_inserter(ahfents));
              mbents = subtract(mbents, ahfents);
              CHECK(!mbents.size());
            }
        }

      if (!faces.empty())
        {
          for (Range::iterator i = cells.begin(); i != cells.end(); ++i) {
              adjents.clear(); mbents.clear(); ahfents.clear();
              error = nr->get_adjacencies( *i, 2, adjents);
              CHECK_ERR(error);
              error = mbImpl->get_adjacencies( &*i, 1, 2, false, mbents);
              CHECK_ERR(error);
              CHECK_EQUAL(adjents.size(), mbents.size());
              std::sort(adjents.begin(), adjents.end());
              std::copy(adjents.begin(), adjents.end(), range_inserter(ahfents));
              mbents = subtract(mbents, ahfents);
              CHECK(!mbents.size());
            }
        }
    }

  return MB_SUCCESS;
}


ErrorCode refine_entities(Interface *mb,  ParallelComm* pc, EntityHandle fset, int *level_degrees, const int num_levels, bool output)
{
  ErrorCode error;

  //Get the range of entities in the initial mesh
  Range init_ents[4];

  int dim[3] = {1,2,3};

  if (output)
    {
    //  int inents = init_ents.size();
      std::stringstream file;
      file <<  "MESH_LEVEL_0.vtk";
      std::string str = file.str();
      const char* output_file = str.c_str();
      error = mb->write_file(output_file); CHECK_ERR(error);
    }

  //Create an hm object and generate the hierarchy
  std::cout<<"Creating a hm object"<<std::endl;

<<<<<<< HEAD
#ifdef MOAB_HAVE_MPI
  NestedRefine uref(dynamic_cast<Core*>(mb), pc, fset);

=======
#ifdef USE_MPI
>>>>>>> 1959ad59
  Range averts, aedges, afaces, acells;
  error = mb->get_entities_by_dimension(fset, 0, averts);MB_CHK_ERR(error);
  error = mb->get_entities_by_dimension(fset, 1, aedges);MB_CHK_ERR(error);
  error = mb->get_entities_by_dimension(fset, 2, afaces);MB_CHK_ERR(error);
  error = mb->get_entities_by_dimension(fset, 3, acells);MB_CHK_ERR(error);

  /* filter based on parallel status */
  if (pc)
  {
    error = pc->filter_pstatus(averts,PSTATUS_GHOST,PSTATUS_NOT,-1,&init_ents[0]);MB_CHK_ERR(error);
    error = pc->filter_pstatus(aedges,PSTATUS_GHOST,PSTATUS_NOT,-1,&init_ents[1]);MB_CHK_ERR(error);
    error = pc->filter_pstatus(afaces,PSTATUS_GHOST,PSTATUS_NOT,-1,&init_ents[2]);MB_CHK_ERR(error);
    error = pc->filter_pstatus(acells,PSTATUS_GHOST,PSTATUS_NOT,-1,&init_ents[3]);MB_CHK_ERR(error);
  }
  else
  {
    init_ents[0]=averts;
    init_ents[1]=aedges;
    init_ents[2]=afaces;
    init_ents[3]=acells;

  }
#else
  error = mb->get_entities_by_dimension(fset, 0, init_ents[0]); CHECK_ERR(error);
  error = mb->get_entities_by_dimension(fset, 1, init_ents[1]); CHECK_ERR(error);
  error = mb->get_entities_by_dimension(fset, 2, init_ents[2]); CHECK_ERR(error);
  error = mb->get_entities_by_dimension(fset, 3, init_ents[3]);  CHECK_ERR(error);
#endif

  NestedRefine uref(dynamic_cast<Core*>(mb), pc, fset);
  std::vector<EntityHandle> set;

  std::cout<<"Starting hierarchy generation"<<std::endl;
  double time_start = wtime();
  error = uref.generate_mesh_hierarchy( num_levels,level_degrees, set); CHECK_ERR(error);
  double time_total = wtime() - time_start;
  std::cout<<"Finished hierarchy generation in "<<time_total<<"  secs"<<std::endl;

  // error = uref.exchange_ghosts(set, 1); CHECK_ERR(error);

  std::cout<<std::endl;
  std::cout<<"Mesh size for level 0  :: inverts = "<<init_ents[0].size()<<", inedges = "<<init_ents[1].size()<<", infaces = "<<init_ents[2].size()<<", incells = "<<init_ents[3].size()<<std::endl;

  Range prev_ents[4];
  for (int i=0; i<4; i++)
    prev_ents[i] = init_ents[i];


  //Loop over each mesh level and check its topological properties
  for (int l=0; l<num_levels; l++)
    {
      Range all_ents;
      error = mb->get_entities_by_handle(set[l+1], all_ents); CHECK_ERR(error);

      Range ents[4];
      for (int k=0; k<4; k++)
        ents[k] = all_ents.subset_by_dimension(k);

      if (ents[0].empty() || all_ents.empty())
        std::cout<<"Something is not right"<<std::endl;

      std::cout<<std::endl;
      std::cout<<"Mesh size for level "<<l+1<<"  :: nverts = "<<ents[0].size()<<", nedges = "<<ents[1].size()<<", nfaces = "<<ents[2].size()<<", ncells = "<<ents[3].size()<<std::endl;

      //Check if the number of new entities created are correct.

      for (int type =1; type <3; type++)
        {
          int factor = 1;
          if (!ents[type+1].empty()){

              for (int p=0; p<=l; p++){
                  for (int d=0; d<dim[type]; d++)
                    factor *= level_degrees[p];
                }
              int  expected_nents = factor*init_ents[type+1].size();
              CHECK_EQUAL(expected_nents, (int)ents[type+1].size());
            }
        }

      //Check adjacencies
      error = test_adjacencies(mb, &uref, all_ents); CHECK_ERR(error);

      //Check interlevel child-parent query between previous and current level
      for (int type = 1; type < 3; type++)
        {
          if (!prev_ents[type+1].empty())
            {
              for (Range::iterator e = prev_ents[type+1].begin(); e != prev_ents[type+1].end(); e++)
                {
                  std::vector<EntityHandle> children;
                  error = uref.parent_to_child(*e, l, l+1, children); CHECK_ERR(error);
                  for (int i=0; i<(int)children.size(); i++)
                    {
                      EntityHandle parent;
                      error = uref.child_to_parent(children[i], l+1, l, &parent); CHECK_ERR(error);
                      assert(parent == *e);
                    }
                }
            }
        }

      for (int i=0; i<4; i++)
        prev_ents[i] = ents[i];

      //Print out the boundary vertices
      EntityHandle bnd_set;
      error = mb->create_meshset(MESHSET_SET, bnd_set); MB_CHK_ERR(error);
      std::vector<EntityHandle> vbnd;

      for (int k=0; k<3; k++){
          std::cout<<"Finding boundary of dimension "<<k<<" with size "<<ents[k].size()<<std::endl;
          if (ents[k].size() != 0){
              for (Range::iterator v = ents[k].begin(); v != ents[k].end(); v++)
                {
                  EntityHandle ent = *v;
                  bool bnd = uref.is_entity_on_boundary(ent);
                  if (bnd)
                    vbnd.push_back(*v);
                }
            }
        }

      std::cout<<"vbnd.size = "<<vbnd.size()<<std::endl;
      error = mb->add_entities(bnd_set, &vbnd[0], (int)vbnd.size()); MB_CHK_ERR(error);
      if (output)
        {
          std::stringstream file;
          file <<  "VBND_LEVEL_" <<l+1<<".vtk";
          std::string str = file.str();
          const char* output_file = str.c_str();
          char * write_opts = NULL;
          error = mb->write_file(output_file, 0, write_opts, &bnd_set, 1); CHECK_ERR(error);
        }


      //Print out the mesh
      if (output)
        {
          std::stringstream file;
          file <<  "MESH_LEVEL_" <<l+1<<".vtk";
          std::string str = file.str();
          const char* output_file = str.c_str();
          char * write_opts = NULL;
          error = mb->write_file(output_file, 0, write_opts, &set[l+1], 1); CHECK_ERR(error);
        }
    }

  //Check interlevel child-parent query between initial and most refined mesh
  for (int type = 1; type < 3; type++)
    {
      if (!init_ents[type+1].empty())
        {
          for (Range::iterator e= init_ents[type+1].begin(); e != init_ents[type+1].end(); e++)
            {
              std::vector<EntityHandle> children;
              error = uref.parent_to_child(*e, 0, num_levels, children); CHECK_ERR(error);
              for (int i=0; i<(int)children.size(); i++)
                {
                  EntityHandle parent;
                  error = uref.child_to_parent(children[i], num_levels, 0, &parent); CHECK_ERR(error);
                  assert(parent == *e);
                }
            }
        }
    }

  //Print out the whole hierarchy into a single file
  if (output)
    {
      std::stringstream file;
      file <<  "MESH_HIERARCHY.vtk";
      std::string str = file.str();
      const char* output_file = str.c_str();
      error = mb->write_file(output_file); CHECK_ERR(error);
    }

  return MB_SUCCESS;
}

ErrorCode create_single_entity(Interface *mbImpl, EntityType type)
{
  ErrorCode error;
  if (type == MBEDGE)
    {
      const double coords[] = {0.0,0.0,0.0,
                              1.0,0.0,0.0};
      const size_t num_vtx = sizeof(coords)/sizeof(double)/3;

      const int conn[] = {0, 1};
      const size_t num_elems = sizeof(conn)/sizeof(conn[0])/2;

      std::cout<<"Specify verts and ents"<<std::endl;

      EntityHandle verts[num_vtx], edges[num_elems];
      for (size_t i=0; i< num_vtx; ++i)
        {
          error = mbImpl->create_vertex(coords+3*i, verts[i]); CHECK_ERR(error);
        }

      std::cout<<"Created vertices"<<std::endl;

      for (size_t i=0; i< num_elems; ++i)
        {
          EntityHandle c[2];
          c[0] = verts[conn[0]]; c[1] = verts[conn[1]];

          error = mbImpl->create_element(MBEDGE, c, 2, edges[i]); CHECK_ERR(error);
        }

      std::cout<<"Created ents"<<std::endl;

    }
  else if (type == MBTRI)
    {
      const double coords[] = {0,0,0,
                              1,0,0,
                              0,1,0};
      const size_t num_vtx = sizeof(coords)/sizeof(double)/3;

      const int conn[] = {0, 1, 2};
      const size_t num_elems = sizeof(conn)/sizeof(int)/3;

      EntityHandle verts[num_vtx], faces[num_elems];
      for (size_t i=0; i< num_vtx; ++i)
        {
          error = mbImpl->create_vertex(coords+3*i, verts[i]);
          if (error != MB_SUCCESS) return error;
        }

      for (size_t i=0; i< num_elems; ++i)
        {
          EntityHandle c[3];
          for (int j=0; j<3; j++)
            c[j] = verts[conn[3*i+j]];

          error = mbImpl->create_element(MBTRI, c, 3, faces[i]); CHECK_ERR(error);
        }
    }
  else if (type == MBQUAD)
    {
          const double coords[] = {0,0,0,
                                  1,0,0,
                                  1,1,0,
                                  0,1,0};
          const size_t num_vtx = sizeof(coords)/sizeof(double)/3;

          const int conn[] = {0, 1, 2, 3};
          const size_t num_elems = sizeof(conn)/sizeof(int)/3;

          EntityHandle verts[num_vtx], faces[num_elems];
          for (size_t i=0; i< num_vtx; ++i)
            {
              error = mbImpl->create_vertex(coords+3*i, verts[i]); CHECK_ERR(error);
            }

          for (size_t i=0; i< num_elems; ++i)
            {
              EntityHandle c[4];
              for (int j=0; j<4; j++)
                c[j] = verts[conn[j]];

              error = mbImpl->create_element(MBQUAD, c, 4, faces[i]); CHECK_ERR(error);

            }
    }
  else if (type == MBTET)
    {
      const double coords[] = {0,0,0,
                              1,0,0,
                              0,1,0,
                              0,0,1};

      const size_t num_vtx = sizeof(coords)/sizeof(double)/3;

      const int conn[] = {0, 1, 2, 3};
      const size_t num_elems = sizeof(conn)/sizeof(int)/4;

      EntityHandle verts[num_vtx], cells[num_elems];
      for (size_t i=0; i< num_vtx; ++i)
        {
          error = mbImpl->create_vertex(coords+3*i, verts[i]); CHECK_ERR(error);
        }

      for (size_t i=0; i< num_elems; ++i)
        {
          EntityHandle c[4];
          for (int j=0; j<4; j++)
            c[j] = verts[conn[j]];

          error = mbImpl->create_element(MBTET, c, 4, cells[i]); CHECK_ERR(error);
        }
    }
  else if (type == MBHEX)
  {
    const double coords[] = {0,0,0,
                            1,0,0,
                            1,1,0,
                            0,1,0,
                            0,0,1,
                            1,0,1,
                            1,1,1,
                            0,1,1};
    const size_t num_vtx = sizeof(coords)/sizeof(double)/3;

    const int conn[] = {0, 1, 2, 3, 4, 5, 6, 7};
    const size_t num_elems = sizeof(conn)/sizeof(int)/8;

    EntityHandle verts[num_vtx], cells[num_elems];
    for (size_t i=0; i< num_vtx; ++i)
      {
        error = mbImpl->create_vertex(coords+3*i, verts[i]); CHECK_ERR(error);
      }

    for (size_t i=0; i< num_elems; ++i)
      {
        EntityHandle c[8];
        for (int j=0; j<8; j++)
          c[j] = verts[conn[j]];

        error = mbImpl->create_element(MBHEX, c, 8, cells[i]); CHECK_ERR(error);
      }
    }
  return MB_SUCCESS;
}

ErrorCode create_mesh(Interface *mbImpl, EntityType type)
{
  ErrorCode error;
  if (type == MBEDGE)
    {
      const double coords[] = {0,0,0,
                              1,0,0,
                              0,1,0,
                              -1,0,0,
                               0,-1,0};
      const size_t num_vtx = sizeof(coords)/sizeof(double)/3;

      const int conn[] = {1,0,
                         0,3,
                         2,0,
                         0,4};
      const size_t num_elems = sizeof(conn)/sizeof(int)/2;

      EntityHandle verts[num_vtx], edges[num_elems];
      for (size_t i=0; i< num_vtx; ++i)
        {
          error = mbImpl->create_vertex(coords+3*i, verts[i]); CHECK_ERR(error);
        }

      for (size_t i=0; i< num_elems; ++i)
        {
          EntityHandle c[2];
          c[0] = verts[conn[2*i]]; c[1] = verts[conn[2*i+1]];

          error = mbImpl->create_element(MBEDGE, c, 2, edges[i]); CHECK_ERR(error);
        }

    }
  else if (type == MBTRI)
    {
     const double coords[] = {0,0,0,
                              1,-1,0,
                              1,1,0,
                              -1,1,0,
                              -1,-1,0,
                              0,0,1};

      const size_t num_vtx = sizeof(coords)/sizeof(double)/3;

     const int conn[] = {0, 1, 2,
                         0,2,3,
                         0,3,4,
                         0,4,1,
                         0,5,3,
                         0,2,5,
                         0,4,5,
                         0,5,1};

      const size_t num_elems = sizeof(conn)/sizeof(int)/3;

      EntityHandle verts[num_vtx], faces[num_elems];
      for (size_t i=0; i< num_vtx; ++i)
        {
          error = mbImpl->create_vertex(coords+3*i, verts[i]); CHECK_ERR(error);
        }

      for (size_t i=0; i< num_elems; ++i)
        {
          EntityHandle c[3];
          for (int j=0; j<3; j++)
            c[j] = verts[conn[3*i+j]];

          error = mbImpl->create_element(MBTRI, c, 3, faces[i]); CHECK_ERR(error);
        }
    }
  else if (type == MBQUAD)
    {
        const double coords[] = {0,0,0,
                                  1,0,0,
                                  1,1,0,
                                  0,1,0,
                                  -1,1,0,
                                  -1,0,0,
                                  -1,-1,0,
                                  0,-1,0,
                                  1,-1,0,
                                  0,1,1,
                                  0,0,1,
                                  0,-1,1};

          const size_t num_vtx = sizeof(coords)/sizeof(double)/3;

          const int conn[] = {0, 1, 2, 3,
                             0,3,4,5,
                             7,8,1,0,
                             6,7,0,5,
                             0,3,9,10,
                             0,10,11,7};

          const size_t num_elems = sizeof(conn)/sizeof(int)/4;

          EntityHandle verts[num_vtx], faces[num_elems];
          for (size_t i=0; i< num_vtx; ++i)
            {
              error = mbImpl->create_vertex(coords+3*i, verts[i]); CHECK_ERR(error);
            }

          for (size_t i=0; i< num_elems; ++i)
            {
              EntityHandle c[4];
              for (int j=0; j<4; j++)
                c[j] = verts[conn[4*i+j]];

              error = mbImpl->create_element(MBQUAD, c, 4, faces[i]); CHECK_ERR(error);

            }
    }
  else if (type == MBTET)
    {
      const double coords[] = {0,-1,0,
                               0,2,0,
                               1,0,0,
                               -0.5,0,0,
                               0,0,1,
                               0,0,-2};

      const size_t num_vtx = sizeof(coords)/sizeof(double)/3;

      const int conn[] = {0,2,1,4,
                         3,0,1,4,
                         5,2,1,0,
                         5,0,1,3};

      const size_t num_elems = sizeof(conn)/sizeof(int)/4;

      EntityHandle verts[num_vtx], cells[num_elems];
      for (size_t i=0; i< num_vtx; ++i)
        {
          error = mbImpl->create_vertex(coords+3*i, verts[i]); CHECK_ERR(error);
        }

      for (size_t i=0; i< num_elems; ++i)
        {
          EntityHandle c[4];
          for (int j=0; j<4; j++)
            c[j] = verts[conn[4*i+j]];

          error = mbImpl->create_element(MBTET, c, 4, cells[i]); CHECK_ERR(error);
        }
    }
  else if (type == MBHEX)
  {
    const double coords[] = {0,-1,0,
                            1,-1,0,
                            1, 1, 0,
                            0, 1, 0,
                           -1, 1, 0,
                            -1,-1,0,
                             0,-1,1,
                             1,-1,1,
                             1,1,1,
                             0,1,1,
                             -1,1,1,
                             -1,-1,1,
                             0,-1,-1,
                             1,-1,-1,
                             1,1,-1,
                             0,1,-1,
                             -1,1,-1,
                             -1,-1,-1};
    const size_t num_vtx = sizeof(coords)/sizeof(double)/3;

    const int conn[] = {0, 1, 2, 3, 6, 7, 8, 9,
                       5,0,3,4,11,6,9,10,
                       12,13,14,15,0,1,2,3,
                       17,12,15,16,5,0,3,4};
    const size_t num_elems = sizeof(conn)/sizeof(int)/8;

    EntityHandle verts[num_vtx], cells[num_elems];
    for (size_t i=0; i< num_vtx; ++i)
      {
        error = mbImpl->create_vertex(coords+3*i, verts[i]); CHECK_ERR(error);
      }

    for (size_t i=0; i< num_elems; ++i)
      {
        EntityHandle c[8];
        for (int j=0; j<8; j++)
          c[j] = verts[conn[8*i+j]];

        error = mbImpl->create_element(MBHEX, c, 8, cells[i]); CHECK_ERR(error);
      }
    }
  return MB_SUCCESS;
}

ErrorCode create_simple_mesh(Interface *mbImpl, EntityType type)
{
  ErrorCode error;
  if (type == MBEDGE)
    {
      const double coords[] = {0,0,0,
                               1,0,0,
                               2,0,0,
                               3,0,0,
                               4,0,0,
                               4,1,0,
                               3,1,0,
                               2,1,0,
                               1,1,0,
                               0,1,0};
      const size_t num_vtx = sizeof(coords)/sizeof(double)/3;

      const int conn[] = {1,0,
                         1,2,
                         2,3,
                         3,4,
                         4,5,
                         5,6,
                         6,7,
                         7,8,
                         8,9,
                         9,0};
      const size_t num_elems = sizeof(conn)/sizeof(int)/2;

      EntityHandle verts[num_vtx], edges[num_elems];
      for (size_t i=0; i< num_vtx; ++i)
        {
          error = mbImpl->create_vertex(coords+3*i, verts[i]); CHECK_ERR(error);
        }

      for (size_t i=0; i< num_elems; ++i)
        {
          EntityHandle c[2];
          c[0] = verts[conn[2*i]]; c[1] = verts[conn[2*i+1]];

          error = mbImpl->create_element(MBEDGE, c, 2, edges[i]); CHECK_ERR(error);
        }

    }
  else if (type == MBTRI)
    {
     const double coords[] = {0,0,0,
                              1,0,0,
                              2,0,0,
                              2.5,1,0,
                              1.5,1,0,
                              0.5,1,0,
                              -0.5,1,0,
                              -0.5,-1,0,
                              0.5,-1,0,
                              1.5,-1,0,
                              2.5,-1,0};

      const size_t num_vtx = sizeof(coords)/sizeof(double)/3;

     const int conn[] = {0,5,6,
                        0,1,5,
                        1,4,5,
                        1,2,4,
                        2,3,4,
                        7,8,0,
                        8,1,0,
                        8,9,1,
                        9,2,1,
                        9,10,2};

      const size_t num_elems = sizeof(conn)/sizeof(int)/3;

      EntityHandle verts[num_vtx], faces[num_elems];
      for (size_t i=0; i< num_vtx; ++i)
        {
          error = mbImpl->create_vertex(coords+3*i, verts[i]); CHECK_ERR(error);
        }

      for (size_t i=0; i< num_elems; ++i)
        {
          EntityHandle c[3];
          for (int j=0; j<3; j++)
            c[j] = verts[conn[3*i+j]];

          error = mbImpl->create_element(MBTRI, c, 3, faces[i]); CHECK_ERR(error);
        }
    }
  else if (type == MBQUAD)
    {
        const double coords[] = {0,0,0,
                                 1,0,0,
                                 2,0,0,
                                 3,0,0,
                                 4,0,0,
                                 5,0,0,
                                 0,1,0,
                                 1,1,0,
                                 2,1,0,
                                 3,1,0,
                                 4,1,0,
                                 5,1,0,
                                 0,2,0,
                                 1,2,0,
                                 2,2,0,
                                 3,2,0,
                                 4,2,0,
                                 5,2,0};

          const size_t num_vtx = sizeof(coords)/sizeof(double)/3;

          const int conn[] = {0, 1,7,6,
                              1,2,8,7,
                              2,3,9,8,
                              3,4,10,9,
                              4,5,11,10,
                              6,7,13,12,
                              7,8,14,13,
                              8,9,15,14,
                              9,10,16,15,
                              10,11,17,16};

          const size_t num_elems = sizeof(conn)/sizeof(int)/4;

          EntityHandle verts[num_vtx], faces[num_elems];
          for (size_t i=0; i< num_vtx; ++i)
            {
              error = mbImpl->create_vertex(coords+3*i, verts[i]); CHECK_ERR(error);
            }

          for (size_t i=0; i< num_elems; ++i)
            {
              EntityHandle c[4];
              for (int j=0; j<4; j++)
                c[j] = verts[conn[4*i+j]];

              error = mbImpl->create_element(MBQUAD, c, 4, faces[i]); CHECK_ERR(error);

            }
    }
  else if (type == MBTET)
    {
      const double coords[] = {0,0,0,
                               1,0,0,
                               0,1,0,
                               -1,0,0,
                               0,-1,0,
                               0,0,1};

      const size_t num_vtx = sizeof(coords)/sizeof(double)/3;

      const int conn[] = {0,1,2,5,
                         3,0,2,5,
                         4,1,0,5,
                         4,0,3,5};

      const size_t num_elems = sizeof(conn)/sizeof(int)/4;

      EntityHandle verts[num_vtx], cells[num_elems];
      for (size_t i=0; i< num_vtx; ++i)
        {
          error = mbImpl->create_vertex(coords+3*i, verts[i]); CHECK_ERR(error);
        }

      for (size_t i=0; i< num_elems; ++i)
        {
          EntityHandle c[4];
          for (int j=0; j<4; j++)
            c[j] = verts[conn[4*i+j]];

          error = mbImpl->create_element(MBTET, c, 4, cells[i]); CHECK_ERR(error);
        }
    }
  else if (type == MBHEX)
  {
    const double coords[] = {0,0,0,
                             1,0,0,
                             2,0,0,
                             0,1,0,
                             1,1,0,
                             2,1,0,
                             0,2,0,
                             1,2,0,
                             2,2,0,
                             0,0,1,
                             1,0,1,
                             2,0,1,
                             0,1,1,
                             1,1,1,
                             2,1,1,
                             0,2,1,
                             1,2,1,
                             2,2,1};
    const size_t num_vtx = sizeof(coords)/sizeof(double)/3;

    const int conn[] = {0,1,4,3,9,10,13,12,
                       1,2,5,4,10,11,14,13,
                       3,4,7,6,12,13,16,15,
                       4,5,8,7,13,14,17,16};
    const size_t num_elems = sizeof(conn)/sizeof(int)/8;

    EntityHandle verts[num_vtx], cells[num_elems];
    for (size_t i=0; i< num_vtx; ++i)
      {
        error = mbImpl->create_vertex(coords+3*i, verts[i]); CHECK_ERR(error);
      }

    for (size_t i=0; i< num_elems; ++i)
      {
        EntityHandle c[8];
        for (int j=0; j<8; j++)
          c[j] = verts[conn[8*i+j]];

        error = mbImpl->create_element(MBHEX, c, 8, cells[i]); CHECK_ERR(error);
      }
    }
  return MB_SUCCESS;
}


ErrorCode test_entities(int mesh_type, EntityType type, int *level_degrees, int num_levels, bool output)
{
  ErrorCode error;
  Core mb;
  Interface* mbimpl = &mb;

  //Create entities
  if (mesh_type == 1){
      error = create_single_entity(mbimpl, type);
      if (error != MB_SUCCESS) return error;
      std::cout<<"Entity created successfully"<<std::endl;
    }
  else if (mesh_type == 2)
    {
      error = create_mesh(mbimpl, type);
      if (error != MB_SUCCESS) return error;
      std::cout<<"Small mesh created successfully"<<std::endl;
    }
  else if (mesh_type == 3)
    {
      error = create_simple_mesh(mbimpl, type);
      if (error != MB_SUCCESS) return error;
      std::cout<<"Small simple mesh created successfully"<<std::endl;
    }

  //Generate hierarchy
  error = refine_entities(mbimpl, 0, 0, level_degrees, num_levels, output);
  if (error != MB_SUCCESS) return error;

  return MB_SUCCESS;

}
ErrorCode test_1D()
{
  ErrorCode error;

  std::cout<<"Testing EDGE"<<std::endl;
  EntityType type = MBEDGE;

  std::cout<<"Testing single entity"<<std::endl;
  int deg[3] = {2,3,5};
  int len = sizeof(deg) / sizeof(int);
  error = test_entities(1, type, deg, len, false); CHECK_ERR(error);

  std::cout<<std::endl;
  std::cout<<"Testing a small mesh"<<std::endl;
  error = test_entities(2, type, deg, len, false); CHECK_ERR(error);

  std::cout<<std::endl;
  std::cout<<"Testing a small simple mesh"<<std::endl;
  int degree[4] = {5,5,2,2};
  len = sizeof(degree) / sizeof(int);
  error = test_entities(3, type, degree, len, false); CHECK_ERR(error);

  return MB_SUCCESS;
}

ErrorCode test_2D()
{
  ErrorCode error;

 std::cout<<"Testing TRI"<<std::endl;
  EntityType type = MBTRI;

  std::cout<<"Testing single entity"<<std::endl;
  int deg[3] = {2,3,5};
  int len = sizeof(deg) / sizeof(int);
  error = test_entities(1, type, deg, len, false); CHECK_ERR(error);

  std::cout<<std::endl;
  std::cout<<"Testing a small mesh"<<std::endl;
  error = test_entities(2, type, deg, len, false); CHECK_ERR(error);

  std::cout<<std::endl;
  std::cout<<"Testing a small simple mesh"<<std::endl;
  int degree[2] = {5,2};
  int length = sizeof(degree) / sizeof(int);
  error = test_entities(3, type, degree, length, false); CHECK_ERR(error);

  std::cout<<std::endl;
  std::cout<<"Testing QUAD"<<std::endl;
  type = MBQUAD;

  std::cout<<"Testing single entity"<<std::endl;
  error = test_entities(1, type, deg, len, false); CHECK_ERR(error);

  std::cout<<std::endl;
  std::cout<<"Testing a small mesh"<<std::endl;
  error = test_entities(2, type, deg, len, false); CHECK_ERR(error);

  std::cout<<std::endl;
  std::cout<<"Testing a small simple mesh"<<std::endl;
  error = test_entities(3, type, degree, length, false); CHECK_ERR(error);

  return MB_SUCCESS;
}

ErrorCode test_3D()
{
  ErrorCode error;

  std::cout<<"Testing TET"<<std::endl;
  EntityType type = MBTET;
  int deg[2] = {2,3};
  int len = sizeof(deg) / sizeof(int);

  std::cout<<"Testing single entity"<<std::endl;
  error = test_entities(1, type, deg, len, false); CHECK_ERR(error);

  std::cout<<std::endl;
  std::cout<<"Testing a small mesh"<<std::endl;
  error = test_entities(2, type, deg, len, false); CHECK_ERR(error);

  std::cout<<std::endl;
  std::cout<<"Testing a small simple mesh"<<std::endl;
  int degree[4] = {2,2,2,2};
  int length = sizeof(degree) / sizeof(int);
  error = test_entities(3, type, degree, length, false); CHECK_ERR(error);

  std::cout<<std::endl;
  std::cout<<"Testing HEX"<<std::endl;
  type = MBHEX;

 std::cout<<"Testing single entity"<<std::endl;
  error = test_entities(1, type, deg, len, false); CHECK_ERR(error);

  std::cout<<std::endl;
  std::cout<<"Testing a small mesh"<<std::endl;
  error = test_entities(2, type, deg, len, false); CHECK_ERR(error);

  std::cout<<std::endl;
  std::cout<<"Testing a small simple mesh"<<std::endl;
  error = test_entities(3, type, degree, length, false); CHECK_ERR(error);

  return MB_SUCCESS;
}

ErrorCode test_mesh(const char* filename, int *level_degrees, int num_levels)
{
  Core moab;
  Interface* mbImpl = &moab;
  ParallelComm *pc = NULL;
  EntityHandle fileset;

  ErrorCode error;
  error = mbImpl->create_meshset(moab::MESHSET_SET, fileset); CHECK_ERR(error);

#ifdef MOAB_HAVE_MPI
  MPI_Comm comm = MPI_COMM_WORLD;
  EntityHandle partnset;
  error = mbImpl->create_meshset(moab::MESHSET_SET, partnset);MB_CHK_ERR(error);
  pc = moab::ParallelComm::get_pcomm(mbImpl, partnset, &comm);

  int procs = 1;
  MPI_Comm_size(MPI_COMM_WORLD, &procs);

  if (procs > 1){
  read_options = "PARALLEL=READ_PART;PARTITION=PARALLEL_PARTITION;PARALLEL_RESOLVE_SHARED_ENTS;";

  error = mbImpl->load_file(filename,  &fileset, read_options.c_str()); CHECK_ERR(error);
  }
  else if (procs == 1) {
#endif
    error = mbImpl->load_file(filename, &fileset);  CHECK_ERR(error);
#ifdef MOAB_HAVE_MPI
    }
#endif

    //Generate hierarchy
    error = refine_entities(&moab, pc, fileset, level_degrees, num_levels, false);  CHECK_ERR(error);

    return MB_SUCCESS;
}

int main(int argc, char *argv[])
{
#ifdef MOAB_HAVE_MPI
    MPI_Init(&argc, &argv);

    int nprocs, rank;
    MPI_Comm_size(MPI_COMM_WORLD, &nprocs);
    MPI_Comm_rank(MPI_COMM_WORLD, &rank);
#endif

    ErrorCode result;
    if (argc ==1){
        result = test_1D();
        handle_error_code(result, number_tests_failed, number_tests_successful);
        std::cout<<"\n";

        result = test_2D();
        handle_error_code(result, number_tests_failed, number_tests_successful);
        std::cout<<"\n";

        result = test_3D();
        handle_error_code(result, number_tests_failed, number_tests_successful);
        std::cout<<"\n";
  }
    else if (argc == 2)
      {
        const char* filename = argv[1];
        int deg[2] = {2,2};
        int len = sizeof(deg) / sizeof(int);
        result = test_mesh(filename, deg, len);
        handle_error_code(result, number_tests_failed, number_tests_successful);
        std::cout<<"\n";
      }

#ifdef MOAB_HAVE_MPI
    MPI_Finalize();
#endif

  return number_tests_failed;
}
<|MERGE_RESOLUTION|>--- conflicted
+++ resolved
@@ -277,13 +277,7 @@
   //Create an hm object and generate the hierarchy
   std::cout<<"Creating a hm object"<<std::endl;
 
-<<<<<<< HEAD
 #ifdef MOAB_HAVE_MPI
-  NestedRefine uref(dynamic_cast<Core*>(mb), pc, fset);
-
-=======
-#ifdef USE_MPI
->>>>>>> 1959ad59
   Range averts, aedges, afaces, acells;
   error = mb->get_entities_by_dimension(fset, 0, averts);MB_CHK_ERR(error);
   error = mb->get_entities_by_dimension(fset, 1, aedges);MB_CHK_ERR(error);
