--- conflicted
+++ resolved
@@ -1186,33 +1186,24 @@
   ErrorCode error;
   error = mbImpl->create_meshset(moab::MESHSET_SET, fileset); CHECK_ERR(error);
 
-<<<<<<< HEAD
 #ifdef MOAB_HAVE_MPI
-=======
-#ifdef USE_MPI
   MPI_Comm comm = MPI_COMM_WORLD;
   EntityHandle partnset;
   error = mbImpl->create_meshset(moab::MESHSET_SET, partnset);MB_CHK_ERR(error);
   pc = moab::ParallelComm::get_pcomm(mbImpl, partnset, &comm);
 
->>>>>>> 5be89332
-    int procs = 1;
-    MPI_Comm_size(MPI_COMM_WORLD, &procs);
-
-    if (procs > 1){
-    read_options = "PARALLEL=READ_PART;PARTITION=PARALLEL_PARTITION;PARALLEL_RESOLVE_SHARED_ENTS;";
-
-    error = mbImpl->load_file(filename,  &fileset, read_options.c_str()); CHECK_ERR(error);
-    }
-    else if (procs == 1) {
+  int procs = 1;
+  MPI_Comm_size(MPI_COMM_WORLD, &procs);
+
+  if (procs > 1){
+  read_options = "PARALLEL=READ_PART;PARTITION=PARALLEL_PARTITION;PARALLEL_RESOLVE_SHARED_ENTS;";
+
+  error = mbImpl->load_file(filename,  &fileset, read_options.c_str()); CHECK_ERR(error);
+  }
+  else if (procs == 1) {
 #endif
-<<<<<<< HEAD
-    error = mbImpl->load_file(filename);  CHECK_ERR(error);
+    error = mbImpl->load_file(filename, &fileset);  CHECK_ERR(error);
 #ifdef MOAB_HAVE_MPI
-=======
-    error = mbImpl->load_file(filename, &fileset);  CHECK_ERR(error);
-#ifdef USE_MPI
->>>>>>> 5be89332
     }
 #endif
 
