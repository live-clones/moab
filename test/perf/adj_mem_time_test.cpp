/*This function profiles the performance of the AHF datastructure */
#include <iostream>
#include <assert.h>
#include <time.h>
#include <vector>
#include "moab/Core.hpp"
#include "moab/Range.hpp"
#include "moab/MeshTopoUtil.hpp"
#include "moab/HalfFacetRep.hpp"
#include "../TestUtil.hpp"
#include <sys/time.h>

#ifdef MOAB_HAVE_MPI
#include "moab/ParallelComm.hpp"
#include "MBParallelConventions.h"
#include "moab/FileOptions.hpp"
#include "MBTagConventions.hpp"
#include "moab_mpi.h"
#endif

using namespace moab;

#define STRINGIFY_(X) #X
#define STRINGIFY(X) STRINGIFY_(X)

#ifdef MOAB_HAVE_MPI
std::string read_options;
#endif

#ifdef MESHDIR
std::string TestDir( STRINGIFY(MESHDIR) );
#else
#error MESHDIR needs to be defined for running unit tests
#endif

int number_tests_successful = 0;
int number_tests_failed = 0;

struct query_time
{
  double ds_construction;
  double vertex_to_edges_total;
  double vertex_to_edges_avg;
  double edge_to_edges_total;
  double edge_to_edges_avg;
  double vertex_to_faces_total;
  double vertex_to_faces_avg;
  double edge_to_faces_total;
  double edge_to_faces_avg;
  double face_to_faces_total;
  double face_to_faces_avg;
  double face_to_edges_total;
  double face_to_edges_avg;
  double vertex_to_cells_total;
  double vertex_to_cells_avg;
  double edge_to_cells_total;
  double edge_to_cells_avg;
  double face_to_cells_total;
  double face_to_cells_avg;
  double cell_to_cells_total;
  double cell_to_cells_avg;
  double cell_to_edges_total;
  double cell_to_edges_avg;
  double cell_to_faces_total;
  double cell_to_faces_avg;
};

struct mesh_mem
{
   unsigned long long total_storage[2];
   unsigned long long amortized_total_storage[2];
   unsigned long long entity_storage[2];
   unsigned long long amortized_entity_storage[2];
   unsigned long long adjacency_storage[2];
   unsigned long long amortized_adjacency_storage[2];
   unsigned long long tag_storage[2];
   unsigned long long amortized_tag_storage[2];
};

void handle_error_code(ErrorCode rv, int &number_failed, int &number_successful)
{
  if (rv == MB_SUCCESS) {
#ifdef MOAB_HAVE_MPI
      int rank = 0;
      MPI_Comm_rank(MPI_COMM_WORLD, &rank);
      if (rank==0)
          std::cout << "Success";
#else
      std::cout << "Success";
#endif
    number_successful++;
  } else {
    std::cout << "Failure";
    number_failed++;
  }
}

double wtime() {
  double y = -1;
  struct timeval cur_time;  
  gettimeofday(&cur_time, NULL);  
  y = (double)(cur_time.tv_sec) + (double)(cur_time.tv_usec)*1.e-6;  
  return (y);
}

ErrorCode adj_perf(const char* filename)
{
  ErrorCode error;
  Core moab;
  Interface* mbImpl = &moab;
  MeshTopoUtil mtu(mbImpl);

  struct query_time qtime;
  struct mesh_mem qmem;

#ifdef MOAB_HAVE_MPI
    int procs = 1;
    MPI_Comm_size(MPI_COMM_WORLD, &procs);

    if (procs > 1){
    read_options = "PARALLEL=READ_PART;PARTITION=PARALLEL_PARTITION;PARALLEL_RESOLVE_SHARED_ENTS";

    error = mbImpl->load_file(filename, 0, read_options.c_str());
    CHECK_ERR(error);
    }
    else if (procs == 1) {
#endif
    error = mbImpl->load_file(filename);
    CHECK_ERR(error);
#ifdef MOAB_HAVE_MPI
    }
#endif

    //Storage Costs before any call to adjacencies
    unsigned long long sTotS, sTAS, sES, sAES, sAS, sAAS, sTS, sATS;
    sTotS = sTAS = sES = sAES = sAS = sAAS = sTS = sATS = 0;
    mbImpl->estimated_memory_use(NULL, 0, &sTotS, &sTAS, &sES, &sAES, &sAS, &sAAS, NULL, 0, &sTS, &sATS);

    qmem.total_storage[0] = sTotS;
    qmem.amortized_total_storage[0] = sTAS;
    qmem.entity_storage[0] = sES;
    qmem.amortized_entity_storage[0] = sAES;
    qmem.adjacency_storage[0] = sAS;
    qmem.amortized_adjacency_storage[0] = sAAS;
    qmem.tag_storage[0] = sTS;
    qmem.amortized_tag_storage[0] = sATS;


    //Create ranges for handles of explicit elements of the mixed mesh
    Range verts, edges, faces, cells;
    error = mbImpl->get_entities_by_dimension( 0, 0, verts);
    error = mbImpl->get_entities_by_dimension( 0, 1, edges);
    error = mbImpl->get_entities_by_dimension( 0, 2, faces);
    error = mbImpl->get_entities_by_dimension( 0, 3, cells);

  int nverts = verts.size();
  int nedges = edges.size();
  int nfaces = faces.size();
  int ncells = cells.size();

  std::cout<<"MESH SIZE :: "<<"NV = "<<nverts<<", NE = "<<nedges<<", NF = "<<nfaces<<", NC = "<<ncells<<std::endl;

  double time_start, time_avg, time_total;

  //Perform queries
  std::vector<EntityHandle> adjents;
  Range ngbents;

  // This call should create all the necessary ahf maps or adjacency lists
  time_start = wtime();
  error = mbImpl->get_adjacencies( &*verts.begin(), 1, 1, false, adjents );
  time_total = wtime() - time_start;
  qtime.ds_construction = time_total;

  //1D Queries

  std::cout<<"1D QUERIES Start"<<std::endl;

  //IQ1: For every vertex, obtain incident edges
  time_start = wtime();
  for (Range::iterator i = verts.begin(); i != verts.end(); ++i) {
    adjents.clear();
    error = mbImpl->get_adjacencies( &*i, 1, 1, false, adjents);
  }
  time_total = wtime()-time_start;
  time_avg = time_total/(double)verts.size();

  qtime.vertex_to_edges_total = time_total;
  qtime.vertex_to_edges_avg = time_avg;

  //NQ1:  For every edge, obtain neighbor edges  
#ifdef MOAB_HAVE_AHF
  time_start = wtime();
  for (Range::iterator i = edges.begin(); i != edges.end(); ++i) {    
    adjents.clear();
    error = mbImpl->get_adjacencies( &*i, 1, 1, false, adjents);
  }
  time_total = wtime()-time_start;
  time_avg = time_total/(double)edges.size();  
#else
  error = mtu.get_bridge_adjacencies( *edges.begin(), 0, 1, ngbents);
  time_start = wtime();
  for (Range::iterator i = edges.begin(); i != edges.end(); ++i) {
      ngbents.clear();
      error = mtu.get_bridge_adjacencies( *i, 0, 1, ngbents);
  }
  time_total = wtime()-time_start;
  time_avg = time_total/(double)edges.size();
#endif

  qtime.edge_to_edges_total = time_total;
  qtime.edge_to_edges_avg = time_avg;

  std::cout<<"1D QUERIES End"<<std::endl;

  // 2D Queries

  std::cout<<"2D QUERIES Start"<<std::endl;

  //IQ21: For every vertex, obtain incident faces
  time_start = wtime();
  for (Range::iterator i = verts.begin(); i != verts.end(); ++i) {
    adjents.clear();
    error = mbImpl->get_adjacencies( &*i, 1, 2, false, adjents);
  }
  time_total = wtime()-time_start;
  time_avg = time_total/(double)verts.size();

  qtime.vertex_to_faces_total = time_total;
  qtime.vertex_to_faces_avg = time_avg;

  //IQ22: For every edge, obtain incident faces
  time_start = wtime();
  for (Range::iterator i = edges.begin(); i != edges.end(); ++i) {   
    adjents.clear();
    error = mbImpl->get_adjacencies( &*i, 1, 2, false, adjents);
  }
  time_total = wtime()-time_start;
  time_avg = time_total/(double)edges.size();

  qtime.edge_to_faces_total = time_total;
  qtime.edge_to_faces_avg = time_avg;

  //NQ2: For every face, obtain neighbor faces 
#ifdef MOAB_HAVE_AHF
  time_start = wtime();
  for (Range::iterator i = faces.begin(); i != faces.end(); ++i) {
      adjents.clear();
    error = mbImpl->get_adjacencies( &*i, 1, 2, false, adjents);
  }
  time_total = wtime()-time_start;
  time_avg = time_total/(double)faces.size();
#else
  error = mtu.get_bridge_adjacencies( *faces.begin(), 1, 2, ngbents);
  time_start = wtime();
  for (Range::iterator i = faces.begin(); i != faces.end(); ++i) {
      ngbents.clear();
      error = mtu.get_bridge_adjacencies( *i, 1, 2, ngbents);
  }
  time_total = wtime()-time_start;
  time_avg = time_total/(double)faces.size();
#endif

  qtime.face_to_faces_total = time_total;
  qtime.face_to_faces_avg = time_avg;

  //DQ2: For every face, obtain its edges
  time_start = wtime();
  for (Range::iterator i = faces.begin(); i != faces.end(); ++i) {
    adjents.clear();
    error = mbImpl->get_adjacencies( &*i, 1, 1, false, adjents);
  }
  time_total = wtime()-time_start;
  time_avg = time_total/(double)faces.size();

  qtime.face_to_edges_total = time_total;
  qtime.face_to_edges_avg = time_avg;

  std::cout<<"2D QUERIES End"<<std::endl;

  // 3D Queries

  std::cout<<"3D QUERIES Start "<<std::endl;

  //IQ31: For every vertex, obtain incident cells
  time_start = wtime();
  for (Range::iterator i = verts.begin(); i != verts.end(); ++i) {
      adjents.clear();
      error = mbImpl->get_adjacencies(&*i, 1, 3, false, adjents);
  }
  time_total = wtime()-time_start;
  time_avg = time_total/(double)verts.size();

  qtime.vertex_to_cells_total = time_total;
  qtime.vertex_to_cells_avg = time_avg;

  // IQ 32: For every edge, obtain incident cells
  time_start = wtime();
  for (Range::iterator i = edges.begin(); i != edges.end(); ++i) {
      adjents.clear();
      error = mbImpl->get_adjacencies(&*i, 1, 3, false, adjents);
  }
  time_total = wtime()-time_start;
  time_avg = time_total/(double)edges.size();

  qtime.edge_to_cells_total = time_total;
  qtime.edge_to_cells_avg = time_avg;

  //IQ32: For every face, obtain incident cells
  time_start = wtime();
  for (Range::iterator i = faces.begin(); i != faces.end(); ++i) {
      adjents.clear();
      error = mbImpl->get_adjacencies(&*i, 1, 3, false, adjents);
  }
  time_total = wtime()-time_start;
  time_avg = time_total/(double)faces.size();

  qtime.face_to_cells_total = time_total;
  qtime.face_to_cells_avg = time_avg;

  //NQ3: For every cell, obtain neighbor cells
#ifdef MOAB_HAVE_AHF
  time_start = wtime();
  for (Range::iterator i = cells.begin(); i != cells.end(); ++i) {   
      adjents.clear();
      error = mbImpl->get_adjacencies(&*i, 1, 3, false, adjents);
  }
  time_total = wtime()-time_start;
  time_avg = time_total/(double)cells.size();
#else
  error = mtu.get_bridge_adjacencies( *cells.begin(), 2, 3, ngbents);
  time_start = wtime();
  for (Range::iterator i = cells.begin(); i != cells.end(); ++i) {
    ngbents.clear();
    error = mtu.get_bridge_adjacencies( *i, 2, 3, ngbents);
  }
  time_total = wtime()-time_start;
  time_avg = time_total/(double)cells.size();
#endif

  qtime.cell_to_cells_total = time_total;
  qtime.cell_to_cells_avg = time_avg;

  //DQ31: For every cell, obtain its edges
  time_start = wtime();
  for (Range::iterator i = cells.begin(); i != cells.end(); ++i) {
    adjents.clear();
    error = mbImpl->get_adjacencies( &*i, 1, 1, false, adjents);
  }
  time_total = wtime()-time_start;
  time_avg = time_total/(double)cells.size();

  qtime.cell_to_edges_total = time_total;
  qtime.cell_to_edges_avg = time_avg;

  //DQ32: For every cell, obtain its faces
  time_start = wtime();
  for (Range::iterator i = cells.begin(); i != cells.end(); ++i) {
    adjents.clear();
    error = mbImpl->get_adjacencies( &*i, 1, 2, false, adjents);
  }
  time_total = wtime()-time_start;
  time_avg = time_total/(double)cells.size();

  qtime.cell_to_faces_total = time_total;
  qtime.cell_to_faces_avg = time_avg;

   std::cout<<"3D QUERIES End"<<std::endl;

  //Storage Costs after calling ahf deinitialize
  unsigned long long eTotS, eTAS, eES, eAES, eAS, eAAS, eTS, eATS;
  eTotS = eTAS = eES = eAES = eAS = eAAS = eTS = eATS = 0;
  mbImpl->estimated_memory_use(NULL, 0, &eTotS, &eTAS, &eES, &eAES, &eAS, &eAAS, NULL, 0, &eTS, &eATS);

  qmem.total_storage[1] = eTotS;
  qmem.amortized_total_storage[1] = eTAS;
  qmem.entity_storage[1] = eES;
  qmem.amortized_entity_storage[1] = eAES;
<<<<<<< HEAD
  #ifdef MOAB_HAVE_AHF
  qmem.adjacency_storage[1] = eTS-sTS;
  qmem.amortized_adjacency_storage[1] = eATS-sATS;
  qmem.tag_storage[1] = sTS;
  qmem.amortized_tag_storage[1] = sATS;
  #else
=======
>>>>>>> 5be89332
  qmem.adjacency_storage[1] = eAS;
  qmem.amortized_adjacency_storage[1] = eAAS;
  qmem.tag_storage[1] = eTS;
  qmem.amortized_tag_storage[1] = eATS;

  //Print times
  std::cout<<std::endl;
  std::cout<<" Data Structure Construction Time = "<<qtime.ds_construction<<" Secs"<<std::endl;
  std::cout<<std::endl;
  std::cout<<"Query times in Seconds"<<std::endl;
#ifdef MOAB_HAVE_AHF
  std::cout<<"QUERY: Vertex -> Edges :: MOAB_AHF: Average time =  "<< qtime.vertex_to_edges_avg ;
  std::cout<<", Total time = "<<qtime.vertex_to_edges_total<<std::endl;
  std::cout<<std::endl;
#else
  std::cout<<"QUERY: Vertex -> Edges :: MOAB: Average time =  "<<  qtime.vertex_to_edges_avg;
  std::cout<<", Total time = "<<qtime.vertex_to_edges_total<<std::endl;
  std::cout<<std::endl;
#endif

#ifdef MOAB_HAVE_AHF
  std::cout<<"QUERY: Edge -> Edges :: MOAB_AHF: Average time = "<<qtime.edge_to_edges_avg;
  std::cout<<", Total time = "<<qtime.edge_to_edges_total<<std::endl;
  std::cout<<std::endl;
#else
  std::cout<<"QUERY: Edge -> Edges :: MOAB: Average time = "<<qtime.edge_to_edges_avg;
  std::cout<<", Total time = "<<qtime.edge_to_edges_total<<std::endl;
  std::cout<<std::endl;
#endif

#ifdef MOAB_HAVE_AHF
  std::cout<<"QUERY: Vertex -> Faces :: MOAB_AHF: Average time =  "<<qtime.vertex_to_faces_avg;
  std::cout<<", Total time = "<<qtime.vertex_to_faces_total<<std::endl;
  std::cout<<std::endl;
#else
  std::cout<<"QUERY: Vertex -> Faces :: MOAB: Average time =  "<<qtime.vertex_to_faces_avg;
  std::cout<<", Total time = "<<qtime.vertex_to_faces_total<<std::endl;
  std::cout<<std::endl;
#endif

#ifdef MOAB_HAVE_AHF
  std::cout<<"QUERY: Edge -> Faces :: MOAB_AHF: Average time =  "<<qtime.edge_to_faces_avg;
  std::cout<<", Total time = "<<qtime.edge_to_faces_total<<std::endl;
  std::cout<<std::endl;
#else
  std::cout<<"QUERY: Edge -> Faces :: MOAB: Average time =  "<<qtime.edge_to_faces_avg;
  std::cout<<", Total time = "<<qtime.edge_to_faces_total<<std::endl;
  std::cout<<std::endl;
#endif

#ifdef MOAB_HAVE_AHF
  std::cout<<"QUERY: Face -> Faces :: MOAB_AHF: Average time = "<< qtime.face_to_faces_avg;
  std::cout<<", Total time = "<<qtime.face_to_faces_total<<std::endl;
  std::cout<<std::endl;
#else
  std::cout<<"QUERY: Face -> Faces :: MOAB: Average time = "<< qtime.face_to_faces_avg;
  std::cout<<", Total time = "<<qtime.face_to_faces_total<<std::endl;
  std::cout<<std::endl;
#endif

#ifdef MOAB_HAVE_AHF
  std::cout<<"QUERY: Face -> Edges :: MOAB_AHF: Average time =  "<<qtime.face_to_edges_avg;
  std::cout<<", Total time = "<<qtime.face_to_edges_total<<std::endl;
  std::cout<<std::endl;
#else
  std::cout<<"QUERY: Face -> Edges :: MOAB: Average time =  "<<qtime.face_to_edges_avg;
  std::cout<<", Total time = "<<qtime.face_to_edges_total<<std::endl;
  std::cout<<std::endl;
#endif

#ifdef MOAB_HAVE_AHF
  std::cout<<"QUERY: Vertex -> Cells :: MOAB_AHF: Average time =  "<<qtime.vertex_to_cells_avg;
  std::cout<<", Total time = "<<qtime.vertex_to_cells_total<<std::endl;
  std::cout<<std::endl;
#else
  std::cout<<"QUERY: Vertex -> Cells :: MOAB: Average time =  "<<qtime.vertex_to_cells_avg;
  std::cout<<", Total time = "<<qtime.vertex_to_cells_total<<std::endl;
  std::cout<<std::endl;
#endif

#ifdef MOAB_HAVE_AHF
  std::cout<<"QUERY: Edge -> Cells :: MOAB_AHF: Average time =  "<<qtime.edge_to_cells_avg;
  std::cout<<", Total time = "<<qtime.edge_to_cells_total<<std::endl;
  std::cout<<std::endl;
#else
  std::cout<<"QUERY: Edge -> Cells :: MOAB: Average time =  "<<qtime.edge_to_cells_avg;
  std::cout<<", Total time = "<<qtime.edge_to_cells_total<<std::endl;
  std::cout<<std::endl;
#endif

#ifdef MOAB_HAVE_AHF
  std::cout<<"QUERY: Face -> Cells :: MOAB_AHF: Average time =  "<<qtime.face_to_cells_avg;
  std::cout<<", Total time = "<<qtime.face_to_cells_total<<std::endl;
  std::cout<<std::endl;
#else
  std::cout<<"QUERY: Face -> Cells :: MOAB: Average time =  "<<qtime.face_to_cells_avg;
  std::cout<<", Total time = "<<qtime.face_to_cells_total<<std::endl;
  std::cout<<std::endl;
#endif

#ifdef MOAB_HAVE_AHF
  std::cout<<"QUERY: Cell -> Cells :: MOAB_AHF: Average time =  "<< qtime.cell_to_cells_avg;
  std::cout<<", Total time = "<<qtime.cell_to_cells_total<<std::endl;
  std::cout<<std::endl;
#else
  std::cout<<"QUERY: Cell -> Cells :: MOAB: Average time =  "<< qtime.cell_to_cells_avg;
  std::cout<<", Total time = "<<qtime.cell_to_cells_total<<std::endl;
  std::cout<<std::endl;
#endif

#ifdef MOAB_HAVE_AHF
  std::cout<<"QUERY: Cell -> Edges :: MOAB_AHF: Average time =  "<<qtime.cell_to_edges_avg;
  std::cout<<", Total time = "<<qtime.cell_to_edges_total<<std::endl;
  std::cout<<std::endl;
#else
  std::cout<<"QUERY: Cell -> Edges :: MOAB: Average time =  "<<qtime.cell_to_edges_avg;
  std::cout<<", Total time = "<<qtime.cell_to_edges_total<<std::endl;
  std::cout<<std::endl;
#endif

#ifdef MOAB_HAVE_AHF
  std::cout<<"QUERY: Cell -> Faces :: MOAB_AHF: Average time =  "<<qtime.cell_to_faces_avg;
  std::cout<<", Total time = "<<qtime.cell_to_faces_total<<std::endl;
  std::cout<<std::endl;
#else
  std::cout<<"QUERY: Cell -> Faces :: MOAB: Average time =  "<<qtime.cell_to_faces_avg;
  std::cout<<", Total time = "<<qtime.cell_to_faces_total<<std::endl;
  std::cout<<std::endl;
#endif


  //Print Storage
  std::cout<<std::endl;
  for (int i=0; i<2; i++){
      if (i==0)
        std::cout<<"STORAGE BEFORE CALLING ADJACENCIES"<<std::endl;
      else
        std::cout<<"STORAGE AFTER CALLING ADJACENCIES"<<std::endl;

      std::cout<<"Total storage = "<<qmem.total_storage[i]<<std::endl;
      std::cout<<"Total amortized storage = "<<qmem.amortized_total_storage[i]<<std::endl;
      std::cout<<std::endl;

      std::cout<<"Entity storage = "<<qmem.entity_storage[i]<<std::endl;
      std::cout<<"Amortized entity storage = "<<qmem.amortized_entity_storage[i]<<std::endl;
      std::cout<<std::endl;
<<<<<<< HEAD
#ifdef MOAB_HAVE_AHF
      if (i==0)
        {
          std::cout<<"Adjacency storage  = "<<qmem.adjacency_storage[i]<<std::endl;
          std::cout<<"Amortized adjacency storage = "<<qmem.amortized_adjacency_storage[i]<<std::endl;
          std::cout<<std::endl;
        }
        else
        {
          std::cout<<"AHF adjacency storage  = "<<qmem.adjacency_storage[i]<<std::endl;
          std::cout<<"Amortized AHF adjacency storage = "<<qmem.amortized_adjacency_storage[i]<<std::endl;
          std::cout<<std::endl;
        }
      std::cout<<"Tag storage = "<<qmem.tag_storage[i]<<std::endl;
      std::cout<<"Amortized tag storage = "<<qmem.amortized_tag_storage[i]<<std::endl;
#else
      std::cout<<"EntFact Adjacency storage = "<<qmem.adjacency_storage[i]<<std::endl;
      std::cout<<"Amortized EntFact adjacency lists storage = "<<qmem.amortized_adjacency_storage[i]<<std::endl;
=======

      std::cout<<"Adjacency storage = "<<qmem.adjacency_storage[i]<<std::endl;
      std::cout<<"Amortized adjacency lists storage = "<<qmem.amortized_adjacency_storage[i]<<std::endl;
>>>>>>> 5be89332
      std::cout<<std::endl;

      std::cout<<"Tag storage = "<<qmem.tag_storage[i]<<std::endl;
      std::cout<<"Amortized tag storage = "<<qmem.amortized_tag_storage[i]<<std::endl;
      std::cout<<std::endl;
    }

  double total_time = qtime.vertex_to_edges_total+qtime.edge_to_edges_total+qtime.vertex_to_faces_total+qtime.edge_to_faces_total+qtime.face_to_faces_total+qtime.face_to_edges_total+qtime.vertex_to_cells_total+qtime.edge_to_cells_total+qtime.face_to_cells_total+qtime.cell_to_cells_total+qtime.cell_to_edges_total+qtime.cell_to_faces_total;

  //Print values in a line to aid data copying later
  std::cout<<qtime.ds_construction<<"  "<<total_time<<"  "<<qmem.entity_storage[1]<<"  "<<qmem.adjacency_storage[1]<<"  "<<qtime.vertex_to_edges_avg<<"  "<<qtime.edge_to_edges_avg<<"  "<<qtime.vertex_to_faces_avg<<"  "<<qtime.edge_to_faces_avg<<"  "<<qtime.face_to_faces_avg<<"  "<<qtime.face_to_edges_avg<<"  "<<qtime.vertex_to_cells_avg<<"  "<<qtime.edge_to_cells_avg<<"  "<<qtime.face_to_cells_avg<<"  "<<qtime.cell_to_cells_avg<<"  "<<qtime.cell_to_edges_avg<<"  "<<qtime.cell_to_faces_avg<<std::endl;


  return MB_SUCCESS;
}

int main(int argc, char *argv[])
{

#ifdef MOAB_HAVE_MPI
    MPI_Init(&argc, &argv);

    int nprocs, rank;
    MPI_Comm_size(MPI_COMM_WORLD, &nprocs);
    MPI_Comm_rank(MPI_COMM_WORLD, &rank);
#endif

    const char* filename = 0;
#ifdef MESHDIR
 #ifdef MOAB_HAVE_HDF5
    filename = STRINGIFY(MESHDIR) "/32hex_ef.h5m";
 #else
    filename = STRINGIFY(MESHDIR) "/hexes_mixed.vtk";
 #endif
#else
 #ifdef MOAB_HAVE_HDF5
    filename = "32hex_ef.h5m";
 #else
    filename = "hexes_mixed.vtk";
 #endif
#endif


    if (argc==1)
    {
#ifdef MOAB_HAVE_MPI
        if (rank == 0)
            std::cout<<"Using default input file:"<<filename<<std::endl;
#else
        std::cout<<"Using default input file:"<<filename<<std::endl;
#endif
    }

    else if (argc==2)
        filename = argv[1];
    else {
            std::cerr << "Usage: " << argv[0] << " [filename]" << std::endl;
            return 1;
    }

    ErrorCode result;

#ifdef MOAB_HAVE_MPI
    if (rank == 0)
        std::cout<<" para_adj_perf: ";
#else
    std::cout<<"adj_perf:";
#endif

    result = adj_perf(filename);
    handle_error_code(result, number_tests_failed, number_tests_successful);
    std::cout<<"\n";

#ifdef MOAB_HAVE_MPI
    MPI_Finalize();
#endif

    return number_tests_failed;
}


<|MERGE_RESOLUTION|>--- conflicted
+++ resolved
@@ -376,15 +376,6 @@
   qmem.amortized_total_storage[1] = eTAS;
   qmem.entity_storage[1] = eES;
   qmem.amortized_entity_storage[1] = eAES;
-<<<<<<< HEAD
-  #ifdef MOAB_HAVE_AHF
-  qmem.adjacency_storage[1] = eTS-sTS;
-  qmem.amortized_adjacency_storage[1] = eATS-sATS;
-  qmem.tag_storage[1] = sTS;
-  qmem.amortized_tag_storage[1] = sATS;
-  #else
-=======
->>>>>>> 5be89332
   qmem.adjacency_storage[1] = eAS;
   qmem.amortized_adjacency_storage[1] = eAAS;
   qmem.tag_storage[1] = eTS;
@@ -531,30 +522,9 @@
       std::cout<<"Entity storage = "<<qmem.entity_storage[i]<<std::endl;
       std::cout<<"Amortized entity storage = "<<qmem.amortized_entity_storage[i]<<std::endl;
       std::cout<<std::endl;
-<<<<<<< HEAD
-#ifdef MOAB_HAVE_AHF
-      if (i==0)
-        {
-          std::cout<<"Adjacency storage  = "<<qmem.adjacency_storage[i]<<std::endl;
-          std::cout<<"Amortized adjacency storage = "<<qmem.amortized_adjacency_storage[i]<<std::endl;
-          std::cout<<std::endl;
-        }
-        else
-        {
-          std::cout<<"AHF adjacency storage  = "<<qmem.adjacency_storage[i]<<std::endl;
-          std::cout<<"Amortized AHF adjacency storage = "<<qmem.amortized_adjacency_storage[i]<<std::endl;
-          std::cout<<std::endl;
-        }
-      std::cout<<"Tag storage = "<<qmem.tag_storage[i]<<std::endl;
-      std::cout<<"Amortized tag storage = "<<qmem.amortized_tag_storage[i]<<std::endl;
-#else
-      std::cout<<"EntFact Adjacency storage = "<<qmem.adjacency_storage[i]<<std::endl;
-      std::cout<<"Amortized EntFact adjacency lists storage = "<<qmem.amortized_adjacency_storage[i]<<std::endl;
-=======
 
       std::cout<<"Adjacency storage = "<<qmem.adjacency_storage[i]<<std::endl;
       std::cout<<"Amortized adjacency lists storage = "<<qmem.amortized_adjacency_storage[i]<<std::endl;
->>>>>>> 5be89332
       std::cout<<std::endl;
 
       std::cout<<"Tag storage = "<<qmem.tag_storage[i]<<std::endl;
