--- conflicted
+++ resolved
@@ -802,13 +802,8 @@
                               min_tolerance_intersections, &root, &volume,
                               &senseTag, NULL,
                               history ? &(history->prev_facets) : NULL );
-<<<<<<< HEAD
-
-  OrientedBoxTreeTool::IntersectSearchWindow search_win(&ray_length,NULL);
-=======
   
   OrientedBoxTreeTool::IntersectSearchWindow search_win(&ray_length,(double*)NULL);
->>>>>>> 1e310168
   rval = geomTopoTool->obb_tree()->ray_intersect_sets( dists, surfs, facets, root, numericalPrecision,
                                                        xyz, ray_direction, search_win, int_reg_ctxt);
   MB_CHK_SET_ERR(rval, "Ray fire query failed");
