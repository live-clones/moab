--- conflicted
+++ resolved
@@ -168,11 +168,7 @@
   moab/Forward.hpp \
   moab/GeomUtil.hpp \
   moab/Interface.hpp \
-<<<<<<< HEAD
-=======
-  moab/EigenDecomp.hpp \
   moab/LloydSmoother.hpp \
->>>>>>> 00c578e5
   moab/point_locater/tree/common_tree.hpp \
   moab/point_locater/tree/element_tree.hpp \
   moab/point_locater/tree/bvh_tree.hpp \
