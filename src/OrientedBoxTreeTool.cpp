/*
 * MOAB, a Mesh-Oriented datABase, is a software component for creating,
 * storing and accessing finite element mesh data.
 *
 * Copyright 2004 Sandia Corporation.  Under the terms of Contract
 * DE-AC04-94AL85000 with Sandia Corporation, the U.S. Government
 * retains certain rights in this software.
 *
 * This library is free software; you can redistribute it and/or
 * modify it under the terms of the GNU Lesser General Public
 * License as published by the Free Software Foundation; either
 * version 2.1 of the License, or (at your option) any later version.
 *
 */

/**\file OrientedBox.hpp
 *\author Jason Kraftcheck (kraftche@cae.wisc.edu)
 *\date 2006-07-18
 */

#include "moab/Interface.hpp"
#include "Internals.hpp"
#include "moab/OrientedBoxTreeTool.hpp"
#include "moab/Range.hpp"
#include "moab/CN.hpp"
#include "moab/GeomUtil.hpp"
#include "MBTagConventions.hpp"
#include <iostream>
#include <iomanip>
#include <algorithm>
#include <limits>
#include <assert.h>
#include <math.h>

//#define MB_OBB_USE_VECTOR_QUERIES
//#define MB_OBB_USE_TYPE_QUERIES

namespace moab {


#if defined(MB_OBB_USE_VECTOR_QUERIES) && defined(MB_OBB_USE_TYPE_QUERIES)
# undef MB_OBB_USE_TYPE_QUERIES
#endif

const char DEFAULT_TAG_NAME[] = "OBB";

OrientedBoxTreeTool::Op::~Op() {}

OrientedBoxTreeTool::OrientedBoxTreeTool( Interface* i,
                                              const char* tag_name,
                                              bool destroy_created_trees )
  : instance( i ), cleanUpTrees(destroy_created_trees)
{
  if (!tag_name)
    tag_name = DEFAULT_TAG_NAME;
  ErrorCode rval = OrientedBox::tag_handle( tagHandle, instance, tag_name);
  if (MB_SUCCESS != rval)
    tagHandle = 0;
}

OrientedBoxTreeTool::~OrientedBoxTreeTool()
{
  if (!cleanUpTrees)
    return;

  while (!createdTrees.empty()) {
    EntityHandle tree = createdTrees.back();
      // make sure this is a tree (rather than some other, stale handle)
    const void* data_ptr = 0;
    ErrorCode rval = instance->tag_get_by_ptr( tagHandle, &tree, 1, &data_ptr );
    if (MB_SUCCESS == rval)
      rval = delete_tree( tree );
    if (MB_SUCCESS != rval)
      createdTrees.pop_back();
  }
}

OrientedBoxTreeTool::Settings::Settings()
  : max_leaf_entities( 8 ),
    max_depth( 0 ),
    worst_split_ratio( 0.95 ),
    best_split_ratio( 0.4 ),
    set_options( MESHSET_SET )
  {}

bool OrientedBoxTreeTool::Settings::valid() const
{
  return max_leaf_entities > 0
      && max_depth >= 0
      && worst_split_ratio <= 1.0
      && best_split_ratio >= 0.0
      && worst_split_ratio >= best_split_ratio
      ;
}


/********************** Simple Tree Access Methods ****************************/


ErrorCode OrientedBoxTreeTool::box( EntityHandle set, OrientedBox& obb )
{
  return instance->tag_get_data( tagHandle, &set, 1, &obb );
}

ErrorCode OrientedBoxTreeTool::box( EntityHandle set,
                                        double center[3],
                                        double axis1[3],
                                        double axis2[3],
                                        double axis3[3] )
{
  OrientedBox obb;
  ErrorCode rval = this->box( set, obb );
  obb.center.get( center );
  obb.scaled_axis(0).get( axis1 );
  obb.scaled_axis(1).get( axis2 );
  obb.scaled_axis(2).get( axis3 );
  return rval;
}


/********************** Tree Construction Code ****************************/


struct OrientedBoxTreeTool::SetData {
  EntityHandle handle;
  OrientedBox::CovarienceData box_data;
  //Range vertices;
};


ErrorCode OrientedBoxTreeTool::build( const Range& entities,
                                          EntityHandle& set_handle_out,
                                          const Settings* settings )
{
  if (!entities.all_of_dimension(2))
    return MB_TYPE_OUT_OF_RANGE;
  if (settings && !settings->valid())
    return MB_FAILURE;

  return build_tree( entities, set_handle_out, 0,
                     settings ? *settings : Settings() );
}

ErrorCode OrientedBoxTreeTool::join_trees( const Range& sets,
                                               EntityHandle& set_handle_out,
                                               const Settings* settings )
{
  if (!sets.all_of_type(MBENTITYSET))
    return MB_TYPE_OUT_OF_RANGE;
  if (settings && !settings->valid())
    return MB_FAILURE;

    // Build initial set data list.
  std::list<SetData> data;
  for (Range::const_iterator i = sets.begin(); i != sets.end(); ++i) {
    Range elements;
    ErrorCode rval = instance->get_entities_by_dimension( *i, 2, elements, true );
    if (MB_SUCCESS != rval)
      return rval;
    if (elements.empty())
      continue;

    data.push_back( SetData() );
    SetData& set_data = data.back();
    set_data.handle = *i;
    rval = OrientedBox::covariance_data_from_tris( set_data.box_data, instance, elements );
    if (MB_SUCCESS != rval)
      return rval;
  }

  ErrorCode result = build_sets( data, set_handle_out, 0,
                          settings ? *settings : Settings() );
  if (MB_SUCCESS != result)
    return result;

  for (Range::reverse_iterator i = sets.rbegin(); i != sets.rend(); ++i) {
    createdTrees.erase(
      std::remove( createdTrees.begin(), createdTrees.end(), *i ),
      createdTrees.end() );
  }
  createdTrees.push_back( set_handle_out );
  return MB_SUCCESS;
}


/**\brief Split triangles by which side of a plane they are on
 *
 * Given a plane specified as a bisecting plane normal to one
 * of the axes of a box, split triangles based on which side
 * of the plane they are on.
 *\param instance   MOAB instance
 *\param box        The oriented box containing all the entities
 *\param axis       The axis for which the split plane is orthogonal
 *\param left_list  Output, entities to the left of the plane
 *\param right_list Output, entities to the right of the plane
 *\param num_intersecting Output, number entities intersecting plane
 */
static ErrorCode split_box( Interface* instance,
                              const OrientedBox& box,
                              int axis,
                              const Range& entities,
                              Range& left_list,
                              Range& right_list )
{
  ErrorCode rval;
  left_list.clear();
  right_list.clear();

  std::vector<CartVect> coords;
  for (Range::reverse_iterator i = entities.rbegin(); i != entities.rend(); ++i) {
    const EntityHandle *conn = NULL;
    int conn_len = 0;
    rval = instance->get_connectivity( *i, conn, conn_len );
    if (MB_SUCCESS != rval)
      return rval;

    coords.resize( conn_len );
    rval = instance->get_coords( conn, conn_len, coords[0].array() );
    if (MB_SUCCESS != rval)
      return rval;

    CartVect centroid(0.0);
    for (int j = 0; j < conn_len; ++j)
      centroid += coords[j];
    centroid /= conn_len;

    if ((box.axis(axis) % (centroid - box.center)) < 0.0)
      left_list.insert( *i );
    else
      right_list.insert( *i );
  }

  return MB_SUCCESS;
}


ErrorCode OrientedBoxTreeTool::build_tree( const Range& entities,
                                               EntityHandle& set,
                                               int depth,
                                               const Settings& settings )
{
  OrientedBox tmp_box;
  ErrorCode rval;

  if (entities.empty()) {
    Matrix3 axis;
    tmp_box = OrientedBox( axis, CartVect(0.) );
  }
  else {
    rval = OrientedBox::compute_from_2d_cells( tmp_box, instance, entities );
    if (MB_SUCCESS != rval)
      return rval;
  }

    // create an entity set for the tree node
  rval = instance->create_meshset( settings.set_options, set );
  if (MB_SUCCESS != rval)
    return rval;

  rval = instance->tag_set_data( tagHandle, &set, 1, &tmp_box );
  if (MB_SUCCESS != rval)
    { delete_tree( set ); return rval; }

    // check if should create children
  bool leaf = true;
  ++depth;
  if ((!settings.max_depth || depth < settings.max_depth) &&
      entities.size() > (unsigned)settings.max_leaf_entities) {
      // try splitting with planes normal to each axis of the box
      // until we find an acceptable split
    double best_ratio = settings.worst_split_ratio; // worst case ratio
    Range best_left_list, best_right_list;
      // Axes are sorted from shortest to longest, so search backwards
    for (int axis = 2; best_ratio > settings.best_split_ratio && axis >= 0; --axis) {
      Range left_list, right_list;

      rval = split_box( instance, tmp_box, axis, entities, left_list, right_list );
      if (MB_SUCCESS != rval)
        { delete_tree( set ); return rval; }

      double ratio = fabs((double)right_list.size() - left_list.size()) / entities.size();

      if (ratio < best_ratio) {
        best_ratio = ratio;
        best_left_list.swap( left_list );
        best_right_list.swap( right_list );
      }
    }

      // create children
    if (!best_left_list.empty())
    {
      EntityHandle child = 0;

      rval = build_tree( best_left_list, child, depth, settings );
      if (MB_SUCCESS != rval)
        { delete_tree( set ); return rval; }
      rval = instance->add_child_meshset( set, child );
      if (MB_SUCCESS != rval)
        { delete_tree( set ); delete_tree( child ); return rval; }

      rval = build_tree( best_right_list, child, depth, settings );
      if (MB_SUCCESS != rval)
        { delete_tree( set ); return rval; }
      rval = instance->add_child_meshset( set, child );
      if (MB_SUCCESS != rval)
        { delete_tree( set ); delete_tree( child ); return rval; }

      leaf = false;
    }
  }

  if (leaf)
  {
    rval = instance->add_entities( set, entities );
    if (MB_SUCCESS != rval)
      { delete_tree( set ); return rval; }
  }

  createdTrees.push_back( set );
  return MB_SUCCESS;
}


static ErrorCode split_sets( Interface* ,
                               const OrientedBox& box,
                               int axis,
                               const std::list<OrientedBoxTreeTool::SetData>& sets,
                               std::list<OrientedBoxTreeTool::SetData>& left,
                               std::list<OrientedBoxTreeTool::SetData>& right )
{
  left.clear();
  right.clear();

  std::list<OrientedBoxTreeTool::SetData>::const_iterator i;
  for (i = sets.begin(); i != sets.end(); ++i) {
    CartVect centroid(i->box_data.center / i->box_data.area);
    if ((box.axis(axis) % (centroid - box.center)) < 0.0)
      left.push_back( *i );
    else
      right.push_back( *i );
  }

  return MB_SUCCESS;
}


ErrorCode OrientedBoxTreeTool::build_sets( std::list<SetData>& sets,
                                               EntityHandle& node_set,
                                               int depth,
                                               const Settings& settings )
{
  ErrorCode rval;
  int count = sets.size();
  if (0 == count)
    return MB_FAILURE;

    // calculate box
  OrientedBox obox;

  // make vector go out of scope when done, so memory is released
  {
    Range elems;
    std::vector<OrientedBox::CovarienceData> data(sets.size());
    data.clear();
    for (std::list<SetData>::iterator i = sets.begin(); i != sets.end(); ++i) {
      data.push_back( i->box_data );
      rval = instance->get_entities_by_dimension( i->handle, 2, elems, true );
      if (MB_SUCCESS != rval)
        return rval;
    }

    Range points;
    rval = instance->get_adjacencies( elems, 0, false, points, Interface::UNION );
    if (MB_SUCCESS != rval)
      return rval;

    rval = OrientedBox::compute_from_covariance_data( obox, instance, &data[0], data.size(), points );
    if (MB_SUCCESS != rval)
      return rval;
  }

    // If only one set in list...
  if (count == 1) {
    node_set = sets.front().handle;
    return instance->tag_set_data( tagHandle, &node_set, 1, &obox );
  }

    // create an entity set for the tree node
  rval = instance->create_meshset( settings.set_options, node_set );
  if (MB_SUCCESS != rval)
    return rval;

  rval = instance->tag_set_data( tagHandle, &node_set, 1, &obox );
  if (MB_SUCCESS != rval)
    { delete_tree( node_set ); return rval; }

  double best_ratio = 2.0;
  std::list<SetData> best_left_list, best_right_list;
  for (int axis = 0; axis < 2; ++axis) {
    std::list<SetData> left_list, right_list;
    rval = split_sets( instance, obox, axis, sets, left_list, right_list );
    if (MB_SUCCESS != rval)
      { delete_tree( node_set ); return rval; }

    double ratio = fabs((double)right_list.size() - left_list.size()) / sets.size();

    if (ratio < best_ratio) {
      best_ratio = ratio;
      best_left_list.swap( left_list );
      best_right_list.swap( right_list );
    }
  }

    // We must subdivide the list of sets, because we want to guarantee that
    // there is a node in the tree corresponding to each of the sets.  So if
    // we couldn't find a usable split plane, just split them in an arbitrary
    // manner.
  if (best_left_list.empty() || best_right_list.empty()) {
    best_left_list.clear();
    best_right_list.clear();
    std::list<SetData>* lists[2] = {&best_left_list,&best_right_list};
    int i = 0;
    while (!sets.empty()) {
      lists[i]->push_back( sets.front() );
      sets.pop_front();
      i = 1 - i;
    }
  }
  else {
    sets.clear(); // release memory before recursion
  }

    // Create child sets

  EntityHandle child = 0;

  rval = build_sets( best_left_list, child, depth+1, settings );
  if (MB_SUCCESS != rval)
    { delete_tree( node_set ); return rval; }
  rval = instance->add_child_meshset( node_set, child );
  if (MB_SUCCESS != rval)
    { delete_tree( node_set ); delete_tree( child ); return rval; }

  rval = build_sets( best_right_list, child, depth+1, settings );
  if (MB_SUCCESS != rval)
    { delete_tree( node_set ); return rval; }
  rval = instance->add_child_meshset( node_set, child );
  if (MB_SUCCESS != rval)
    { delete_tree( node_set ); delete_tree( child ); return rval; }

  return MB_SUCCESS;
}

ErrorCode OrientedBoxTreeTool::delete_tree( EntityHandle set )
{
  std::vector<EntityHandle> children;
  ErrorCode rval = instance->get_child_meshsets( set, children, 0 );
  if (MB_SUCCESS != rval)
    return rval;

  createdTrees.erase(
    std::remove( createdTrees.begin(), createdTrees.end(), set ),
    createdTrees.end() );
  children.insert( children.begin(), set );
  return instance->delete_entities( &children[0], children.size() );
}

ErrorCode OrientedBoxTreeTool::remove_root( EntityHandle root )
{
  std::vector<EntityHandle>::iterator i = find(createdTrees.begin(), createdTrees.end(), root);
  if( i != createdTrees.end()){
    createdTrees.erase(i);
    return MB_SUCCESS;
  }
  else
    return MB_ENTITY_NOT_FOUND;
}


/********************** Generic Tree Traversal ****************************/
struct Data { EntityHandle set; int depth; };
ErrorCode OrientedBoxTreeTool::preorder_traverse( EntityHandle set,
                                                  Op& operation,
                                                  TrvStats* accum )
{
  ErrorCode rval;
  std::vector<EntityHandle> children;
  std::vector<Data> the_stack;
  Data data = { set, 0 };
  the_stack.push_back( data );
  int max_depth = -1;

  while (!the_stack.empty())
  {
    data = the_stack.back();
    the_stack.pop_back();

    // increment traversal statistics
    if( accum ){
      accum->increment( data.depth );
      max_depth = std::max( max_depth, data.depth );
    }

    bool descend = true;
    rval = operation.visit( data.set, data.depth, descend );
    assert(MB_SUCCESS == rval);
    if (MB_SUCCESS != rval)
      return rval;

    if (!descend)
      continue;

    children.clear();
    rval = instance->get_child_meshsets( data.set, children );
    assert(MB_SUCCESS == rval);
    if (MB_SUCCESS != rval)
      return rval;
    if (children.empty()) {
      if( accum ){ accum->increment_leaf( data.depth ); }
      rval = operation.leaf( data.set );
      assert(MB_SUCCESS == rval);
      if (MB_SUCCESS != rval)
        return rval;
    }
    else if (children.size() == 2) {
      data.depth++;
      data.set = children[0];
      the_stack.push_back( data );
      data.set = children[1];
      the_stack.push_back( data );
    }
    else
      return MB_MULTIPLE_ENTITIES_FOUND;
  }

  if( accum ){
    accum->end_traversal( max_depth );
  }

  return MB_SUCCESS;
}

/********************** General Sphere/Triangle Intersection ***************/

struct OBBTreeSITFrame {
  OBBTreeSITFrame( EntityHandle n, EntityHandle s, int dp )
    : node(n), surf(s), depth(dp) {}
  EntityHandle node;
  EntityHandle surf;
  int depth;
};

ErrorCode OrientedBoxTreeTool::sphere_intersect_triangles(
                                        const double* center_v,
                                        double radius,
                                        EntityHandle tree_root,
                                        std::vector<EntityHandle>& facets_out,
                                        std::vector<EntityHandle>* sets_out,
                                        TrvStats* accum )
{
  const double radsqr = radius * radius;
  OrientedBox b;
  ErrorCode rval;
  Range sets;
  const CartVect center(center_v);
  CartVect closest, coords[3];
  const EntityHandle* conn;
  int num_conn;
#ifndef MB_OBB_USE_VECTOR_QUERIES
  Range tris;
  Range::const_iterator t;
#else
  std::vector<EntityHandle> tris;
  std::vector<EntityHandle>::const_iterator t;
#endif

  std::vector<OBBTreeSITFrame> stack;
  std::vector<EntityHandle> children;
  stack.reserve(30);
  stack.push_back( OBBTreeSITFrame( tree_root, 0, 0 ) );

  int max_depth = -1;

  while (!stack.empty()) {
    EntityHandle surf = stack.back().surf;
    EntityHandle node = stack.back().node;
    int current_depth   = stack.back().depth;
    stack.pop_back();

      // increment traversal statistics.
    if( accum ){
      accum->increment( current_depth );
      max_depth = std::max( max_depth, current_depth );
    }

    if (!surf && sets_out) {
      rval = get_moab_instance()->get_entities_by_type( node, MBENTITYSET, sets );
      if (!sets.empty())
        surf = sets.front();
      sets.clear();
    }

      // check if sphere intersects box
    rval = box( node, b );
    if (MB_SUCCESS != rval)
      return rval;
    b.closest_location_in_box( center, closest );
    closest -= center;
    if ((closest % closest) > radsqr)
      continue;

      // push child boxes on stack
    children.clear();
    rval = instance->get_child_meshsets( node, children );
    if (MB_SUCCESS != rval)
      return rval;
    if (!children.empty()) {
      assert(children.size() == 2);
      stack.push_back( OBBTreeSITFrame( children[0], surf, current_depth + 1 ) );
      stack.push_back( OBBTreeSITFrame( children[1], surf, current_depth + 1 ) );
      continue;
    }

    if(accum){ accum->increment_leaf( current_depth ); }
      // if leaf, intersect sphere with triangles
#ifndef MB_OBB_USE_VECTOR_QUERIES
# ifdef MB_OBB_USE_TYPE_QUERIES
    rval = get_moab_instance()->get_entities_by_type( node, MBTRI, tris );
# else
    rval = get_moab_instance()->get_entities_by_handle( node, tris );
# endif
    t = tris.begin();
#else
    rval = get_moab_instance()->get_entities_by_handle( node, tris );
    t = tris.lower_bound( MBTRI );
#endif
    if (MB_SUCCESS != rval)
      return rval;

    for (t = tris.begin(); t != tris.end(); ++t) {
#ifndef MB_OBB_USE_VECTOR_QUERIES
      if (TYPE_FROM_HANDLE(*t) != MBTRI)
        break;
#elif !defined(MB_OBB_USE_TYPE_QUERIES)
      if (TYPE_FROM_HANDLE(*t) != MBTRI)
        continue;
#endif
      rval = get_moab_instance()->get_connectivity( *t, conn, num_conn, true );
      if (MB_SUCCESS != rval)
        return rval;
      if (num_conn != 3)
        continue;

      rval = get_moab_instance()->get_coords( conn, num_conn, coords[0].array() );
      if (MB_SUCCESS != rval)
        return rval;

      GeomUtil::closest_location_on_tri( center, coords, closest );
      closest -= center;
      if ((closest % closest) <= radsqr &&
          std::find(facets_out.begin(),facets_out.end(),*t) == facets_out.end()) {
        facets_out.push_back( *t );
        if (sets_out)
          sets_out->push_back( surf );
      }
    }
  }

  if( accum ){
    accum->end_traversal( max_depth );
  }

  return MB_SUCCESS;
}



/********************** General Ray/Tree and Ray/Triangle Intersection ***************/


class RayIntersector : public OrientedBoxTreeTool::Op
{
  private:
    OrientedBoxTreeTool* tool;
    const CartVect b, m;
    const double* len;
    const double tol;
    Range& boxes;


  public:
    RayIntersector( OrientedBoxTreeTool* tool_ptr,
                    const double* ray_point,
                    const double* unit_ray_dir,
                    const double *ray_length,
                    double tolerance,
                    Range& leaf_boxes )
      : tool(tool_ptr),
        b(ray_point), m(unit_ray_dir),
        len(ray_length), tol(tolerance),
        boxes(leaf_boxes)
      { }

    virtual ErrorCode visit( EntityHandle node,
                             int          depth,
                             bool&        descend );
    virtual ErrorCode leaf( EntityHandle node );
};

//#include <stdio.h>
//inline void dump_fragmentation( const Range& range ) {
//  static FILE* file = fopen( "fragmentation", "w" );
//  unsigned ranges = 0, entities = 0;
//  for (Range::const_pair_iterator i = range.const_pair_begin(); i != range.const_pair_end(); ++i)
//  {
//    ++ranges;
//    entities += i->second - i->first + 1;
//  }
//  fprintf( file, "%u %u\n", ranges, entities );
//}

ErrorCode OrientedBoxTreeTool::ray_intersect_triangles(
                          std::vector<double>& intersection_distances_out,
                          std::vector<EntityHandle>& intersection_facets_out,
                          const Range& boxes,
                          double /*tolerance*/,
                          const double ray_point[3],
                          const double unit_ray_dir[3],
                          const double* ray_length,
                          unsigned int* raytri_test_count )
{
  ErrorCode rval;
  intersection_distances_out.clear();
#ifdef MB_OBB_USE_VECTOR_QUERIES
  std::vector<EntityHandle> tris;
#endif

  const CartVect point( ray_point );
  const CartVect dir( unit_ray_dir );

  for (Range::iterator b = boxes.begin(); b != boxes.end(); ++b)
  {
#ifndef MB_OBB_USE_VECTOR_QUERIES
    Range tris;
# ifdef MB_OBB_USE_TYPE_QUERIES
    rval = instance->get_entities_by_type( *b, MBTRI, tris );
# else
    rval = instance->get_entities_by_handle( *b, tris );
# endif
#else
    tris.clear();
    rval = instance->get_entities_by_handle( *b, tris );
#endif
    if (MB_SUCCESS != rval)
      return rval;
//dump_fragmentation( tris );

#ifndef MB_OBB_USE_VECTOR_QUERIES
    for (Range::iterator t = tris.begin(); t != tris.end(); ++t)
#else
    for (std::vector<EntityHandle>::iterator t = tris.begin(); t != tris.end(); ++t)
#endif
    {
#ifndef MB_OBB_USE_TYPE_QUERIES
      if (TYPE_FROM_HANDLE(*t) != MBTRI)
        continue;
#endif

      const EntityHandle* conn = NULL;
      int len = 0;
      rval = instance->get_connectivity( *t, conn, len, true );
      if (MB_SUCCESS != rval)
        return rval;

      CartVect coords[3];
      rval = instance->get_coords( conn, 3, coords[0].array() );
      if (MB_SUCCESS != rval)
        return rval;

      if( raytri_test_count ) *raytri_test_count += 1;

      double td;
      if (GeomUtil::plucker_ray_tri_intersect( coords, point, dir, td, ray_length )){
        intersection_distances_out.push_back(td);
        intersection_facets_out.push_back( *t );
      }
    }
  }

  return MB_SUCCESS;
}

ErrorCode OrientedBoxTreeTool::ray_intersect_triangles(
                          std::vector<double>& intersection_distances_out,
                          std::vector<EntityHandle>& intersection_facets_out,
                          EntityHandle root_set,
                          double tolerance,
                          const double ray_point[3],
                          const double unit_ray_dir[3],
                          const double* ray_length,
                          TrvStats* accum )
{
  Range boxes;
  ErrorCode rval;

  rval = ray_intersect_boxes( boxes, root_set, tolerance, ray_point, unit_ray_dir, ray_length, accum );
  if (MB_SUCCESS != rval)
    return rval;

  return ray_intersect_triangles( intersection_distances_out, intersection_facets_out, boxes,
                                  tolerance, ray_point, unit_ray_dir, ray_length,
                                  accum ? &(accum->ray_tri_tests_count) : NULL );
}

ErrorCode OrientedBoxTreeTool::ray_intersect_boxes(
                          Range& boxes_out,
                          EntityHandle root_set,
                          double tolerance,
                          const double ray_point[3],
                          const double unit_ray_dir[3],
                          const double* ray_length,
                          TrvStats* accum )
{
  RayIntersector op( this, ray_point, unit_ray_dir, ray_length, tolerance, boxes_out );
  return preorder_traverse( root_set, op, accum );
}

ErrorCode RayIntersector::visit( EntityHandle node,
                                 int ,
                                 bool&        descend )
{
  OrientedBox box;
  ErrorCode rval = tool->box( node, box );
  if (MB_SUCCESS != rval)
    return rval;

  descend = box.intersect_ray( b, m, tol, len);
  return MB_SUCCESS;
}


ErrorCode RayIntersector::leaf( EntityHandle node )
{
  boxes.insert(node);
  return MB_SUCCESS;
}


/********************** Ray/Set Intersection ****************************/


ErrorCode OrientedBoxTreeTool::get_close_tris(CartVect int_pt,
                                              double tol,
                                              const EntityHandle* rootSet,
                                              const EntityHandle* geomVol,
                                              const Tag* senseTag,
                                              std::vector<EntityHandle>& close_tris,
                                              std::vector<int>& close_senses)
{
   std::vector<EntityHandle> close_surfs;
   ErrorCode rval = sphere_intersect_triangles( int_pt.array(), tol, *rootSet,
                                                close_tris, &close_surfs );
   assert(MB_SUCCESS == rval);
   if(MB_SUCCESS != rval) return rval;

   // for each surface, get the surf sense wrt parent volume
   close_senses.resize(close_surfs.size());
   for(unsigned i=0; i<close_surfs.size(); ++i) {
     EntityHandle vols[2];
     rval = get_moab_instance()->tag_get_data( *senseTag, &(close_surfs[i]), 1, vols );
     assert(MB_SUCCESS == rval);
     if(MB_SUCCESS != rval) return rval;
     if(vols[0] == vols[1]) {
       std::cerr << "error: surf has positive and negative sense wrt same volume" << std::endl;
       return MB_FAILURE;
     }
     if       (*geomVol == vols[0]) {
       close_senses[i] = 1;
     } else if(*geomVol == vols[1]) {
       close_senses[i] = -1;
     } else {
       return MB_FAILURE;
     }
   }

   return MB_SUCCESS;

}



class RayIntersectSets : public OrientedBoxTreeTool::Op
{
  private:
    // Input
    OrientedBoxTreeTool* tool;
    const CartVect       ray_origin;
    const CartVect       ray_direction;
    OrientedBoxTreeTool::IntersectSearchWindow& search_win;      /* length to search ahead/behind of ray origin */
    const double         tol;             /* used for box.intersect_ray, radius of
                                             neighborhood for adjacent triangles,
                                             and old mode of add_intersection */
    OrientedBoxTreeTool::IntRegCtxt& int_reg_callback;

    // Optional Input - to screen RTIs by orientation and edge/node intersection
    int*                 surfTriOrient;   /* holds desired orientation of tri wrt surface */
    int                  surfTriOrient_val;

  // Other Variables
    unsigned int*        raytri_test_count;
    EntityHandle         lastSet;
    int                  lastSetDepth;

  public:
    RayIntersectSets( OrientedBoxTreeTool* tool_ptr,
                        const double*        ray_point,
                        const double*        unit_ray_dir,
                        const double         tolerance,
                        OrientedBoxTreeTool::IntersectSearchWindow&  win,
                        unsigned int*        ray_tri_test_count,
                        OrientedBoxTreeTool::IntRegCtxt &intRegCallback)
      : tool(tool_ptr), ray_origin(ray_point), ray_direction(unit_ray_dir),
        search_win(win), tol(tolerance), int_reg_callback(intRegCallback),
        surfTriOrient_val(0), raytri_test_count(ray_tri_test_count),
        lastSet(0), lastSetDepth(0) {


      // specified orientation should be 1 or -1, indicating ray and surface
      // normal in the same or opposite directions, respectively.
      if (int_reg_callback.getDesiredOrient()) {
          surfTriOrient = &surfTriOrient_val;
        } else {
          surfTriOrient = NULL;
        }

      // check the limits
      if(search_win.first) {
        assert(0 <= *(search_win.first));
      }
      if(search_win.second) {
        assert(0 > *(search_win.second));
      }

    };


    virtual ErrorCode visit( EntityHandle node,
                             int          depth,
                             bool&        descend );
    virtual ErrorCode leaf( EntityHandle node );
};

ErrorCode RayIntersectSets::visit( EntityHandle node,
                                     int          depth,
                                     bool&        descend )
{
  OrientedBox box;
  ErrorCode rval = tool->box( node, box );
  assert(MB_SUCCESS == rval);
  if (MB_SUCCESS != rval)
    return rval;

  descend = box.intersect_ray( ray_origin, ray_direction, tol, search_win.first,
                               search_win.second );

  if (lastSet && depth <= lastSetDepth)
    lastSet = 0;

  if (descend && !lastSet) {
    Range tmp_sets;
    rval = tool->get_moab_instance()->get_entities_by_type( node, MBENTITYSET, tmp_sets );
    assert(MB_SUCCESS == rval);
    if (MB_SUCCESS != rval)
      return rval;

    if (!tmp_sets.empty()) {
      if (tmp_sets.size() > 1)
        return MB_FAILURE;
      lastSet = *tmp_sets.begin();
      lastSetDepth = depth;

      rval = int_reg_callback.update_orient(lastSet,surfTriOrient);
      if (MB_SUCCESS != rval)
        return rval;
    }
  }

  return MB_SUCCESS;
}

ErrorCode RayIntersectSets::leaf( EntityHandle node )
{
  assert(lastSet);
  if (!lastSet) // if no surface has been visited yet, something's messed up.
    return MB_FAILURE;

#ifndef MB_OBB_USE_VECTOR_QUERIES
  Range tris;
# ifdef MB_OBB_USE_TYPE_QUERIES
  ErrorCode rval = tool->get_moab_instance()->get_entities_by_type( node, MBTRI, tris );
# else
  ErrorCode rval = tool->get_moab_instance()->get_entities_by_handle( node, tris );
# endif
#else
  std::vector<EntityHandle> tris;
  ErrorCode rval = tool->get_moab_instance()->get_entities_by_handle( node, tris );
#endif
  assert(MB_SUCCESS == rval);
  if (MB_SUCCESS != rval)
    return rval;

#ifndef MB_OBB_USE_VECTOR_QUERIES
  for (Range::iterator t = tris.begin(); t != tris.end(); ++t)
#else
  for (std::vector<EntityHandle>::iterator t = tris.begin(); t != tris.end(); ++t)
#endif
  {
#ifndef MB_OBB_USE_TYPE_QUERIES
    if (TYPE_FROM_HANDLE(*t) != MBTRI)
      continue;
#endif

    const EntityHandle* conn;
    int num_conn;
    rval = tool->get_moab_instance()->get_connectivity( *t, conn, num_conn, true );
    assert(MB_SUCCESS == rval);
    if (MB_SUCCESS != rval)
      return rval;

    CartVect coords[3];
    rval = tool->get_moab_instance()->get_coords( conn, 3, coords[0].array() );
    assert(MB_SUCCESS == rval);
    if (MB_SUCCESS != rval)
      return rval;

    if( raytri_test_count ) *raytri_test_count += 1;

    double int_dist;
    GeomUtil::intersection_type int_type = GeomUtil::NONE;

    if (GeomUtil::plucker_ray_tri_intersect( coords, ray_origin, ray_direction, int_dist,
                                             search_win.first, search_win.second,
                                             surfTriOrient, &int_type )) {

      int_reg_callback.register_intersection(lastSet, *t, int_dist, search_win, int_type);

    }
  }
  return MB_SUCCESS;
}




ErrorCode OrientedBoxTreeTool::ray_intersect_sets( std::vector<double>&             distances_out,
                                                   std::vector<EntityHandle>&       sets_out,
                                                   std::vector<EntityHandle>&       facets_out,
                                                   EntityHandle root_set,
                                                   const double tolerance,
                                                   const double ray_point[3],
                                                   const double unit_ray_dir[3],
                                                   IntersectSearchWindow &search_win,
                                                   IntRegCtxt& int_reg_callback,
                                                   TrvStats* accum)

{
  RayIntersectSets op( this, ray_point, unit_ray_dir, tolerance, search_win,
                       accum ? &(accum->ray_tri_tests_count) : NULL, int_reg_callback);
  ErrorCode rval = preorder_traverse( root_set, op, accum );

  distances_out = int_reg_callback.get_intersections();
  sets_out = int_reg_callback.get_sets();
  facets_out = int_reg_callback.get_facets();

  return rval;
}


ErrorCode OrientedBoxTreeTool::ray_intersect_sets(
                                    std::vector<double>&             distances_out,
                                    std::vector<EntityHandle>&       sets_out,
                                    std::vector<EntityHandle>&       facets_out,
                                    EntityHandle                     root_set,
                                    double                           tolerance,
                                    const double                     ray_point[3],
                                    const double                     unit_ray_dir[3],
                                    const double*                    ray_length,
                                    TrvStats*                        accum)
{
  IntRegCtxt int_reg_ctxt;

<<<<<<< HEAD
  OrientedBoxTreeTool::IntersectSearchWindow search_win(ray_length,0);

=======
  OrientedBoxTreeTool::IntersectSearchWindow search_win(ray_length,(double*)0);
    
>>>>>>> 1e310168
  RayIntersectSets op( this, ray_point, unit_ray_dir, tolerance, search_win,
                       accum ? &(accum->ray_tri_tests_count) : NULL, int_reg_ctxt);

  ErrorCode rval = preorder_traverse( root_set, op, accum );

  if (MB_SUCCESS != rval)
    { return rval; }

  distances_out = int_reg_ctxt.get_intersections();
  sets_out = int_reg_ctxt.get_sets();
  facets_out = int_reg_ctxt.get_facets();

  return MB_SUCCESS;
}

ErrorCode OrientedBoxTreeTool::ray_intersect_sets( EntityHandle root_set,
                                                   const double tolerance,
                                                   const double ray_point[3],
                                                   const double unit_ray_dir[3],
                                                   IntersectSearchWindow &search_win,
                                                   IntRegCtxt& int_reg_callback,
                                                   TrvStats* accum)

{
  RayIntersectSets op( this, ray_point, unit_ray_dir, tolerance, search_win,
                       accum ? &(accum->ray_tri_tests_count) : NULL, int_reg_callback);
  return preorder_traverse( root_set, op, accum );

}



/********************** Closest Point code ***************/

struct OBBTreeCPFrame {
  OBBTreeCPFrame( double d, EntityHandle n, EntityHandle s, int dp )
    : dist_sqr(d), node(n), mset(s), depth(dp) {}
  double dist_sqr;
  EntityHandle node;
  EntityHandle mset;
  int depth;
};

ErrorCode OrientedBoxTreeTool::closest_to_location(
                                     const double* point,
                                     EntityHandle root,
                                     double* point_out,
                                     EntityHandle& facet_out,
                                     EntityHandle* set_out,
                                     TrvStats* accum )
{
  ErrorCode rval;
  const CartVect loc( point );
  double smallest_dist_sqr = std::numeric_limits<double>::max();

  EntityHandle current_set = 0;
  Range sets;
  std::vector<EntityHandle> children(2);
  std::vector<double> coords;
  std::vector<OBBTreeCPFrame> stack;
  int max_depth = -1;

  stack.push_back( OBBTreeCPFrame(0.0, root, current_set, 0) );

  while( !stack.empty() ) {

      // pop from top of stack
    EntityHandle node = stack.back().node;
    double dist_sqr = stack.back().dist_sqr;
    current_set = stack.back().mset;
    int current_depth = stack.back().depth;
    stack.pop_back();

      // If current best result is closer than the box, skip this tree node.
    if (dist_sqr > smallest_dist_sqr)
      continue;

      // increment traversal statistics.
    if( accum ){
      accum->increment( current_depth );
      max_depth = std::max( max_depth, current_depth );
    }

      // Check if this node has a set associated with it
    if (set_out && !current_set) {
      sets.clear();
      rval = instance->get_entities_by_type( node, MBENTITYSET, sets );
      if (MB_SUCCESS != rval)
        return rval;
      if (!sets.empty()) {
        if (sets.size() != 1)
          return MB_MULTIPLE_ENTITIES_FOUND;
        current_set = sets.front();
      }
    }

      // Get child boxes
    children.clear();
    rval = instance->get_child_meshsets( node, children );
    if (MB_SUCCESS != rval)
      return rval;

      // if not a leaf node
    if (!children.empty()) {
      if (children.size() != 2)
        return MB_MULTIPLE_ENTITIES_FOUND;

        // get boxes
      OrientedBox box1, box2;
      rval = box( children[0], box1 );
      if (MB_SUCCESS != rval) return rval;
      rval = box( children[1], box2 );
      if (MB_SUCCESS != rval) return rval;

        // get distance from each box
      CartVect pt1, pt2;
      box1.closest_location_in_box( loc, pt1 );
      box2.closest_location_in_box( loc, pt2 );
      pt1 -= loc;
      pt2 -= loc;
      const double dsqr1 = pt1 % pt1;
      const double dsqr2 = pt2 % pt2;

        // push children on tree such that closer one is on top
      if (dsqr1 < dsqr2) {
        stack.push_back( OBBTreeCPFrame(dsqr2, children[1], current_set, current_depth+1 ) );
        stack.push_back( OBBTreeCPFrame(dsqr1, children[0], current_set, current_depth+1 ) );
      }
      else {
        stack.push_back( OBBTreeCPFrame(dsqr1, children[0], current_set, current_depth+1 ) );
        stack.push_back( OBBTreeCPFrame(dsqr2, children[1], current_set, current_depth+1 ) );
      }
    }
    else { // LEAF NODE
      if( accum ){ accum->increment_leaf( current_depth ); }

      Range facets;
      rval = instance->get_entities_by_dimension( node, 2, facets );
      if (MB_SUCCESS != rval)
        return rval;

      const EntityHandle* conn = NULL;
      int len = 0;
      CartVect tmp, diff;
      for (Range::iterator i = facets.begin(); i != facets.end(); ++i) {
        rval = instance->get_connectivity( *i, conn, len, true );
        if (MB_SUCCESS != rval)
          return rval;

        coords.resize(3*len);
        rval = instance->get_coords( conn, len, &coords[0] );
        if (MB_SUCCESS != rval)
          return rval;

        if (len == 3)
          GeomUtil::closest_location_on_tri( loc, (CartVect*)(&coords[0]), tmp );
        else
          GeomUtil::closest_location_on_polygon( loc, (CartVect*)(&coords[0]), len, tmp );

        diff = tmp - loc;
        dist_sqr = diff % diff;
        if (dist_sqr < smallest_dist_sqr) {
          smallest_dist_sqr = dist_sqr;
          facet_out = *i;
          tmp.get( point_out );
          if (set_out)
            *set_out = current_set;
        }
      }
    } // LEAF NODE
  }

  if( accum ){
    accum->end_traversal( max_depth );
  }

  return MB_SUCCESS;
}

ErrorCode OrientedBoxTreeTool::closest_to_location( const double* point,
                                     EntityHandle root,
                                     double tolerance,
                                     std::vector<EntityHandle>& facets_out,
                                     std::vector<EntityHandle>* sets_out,
                                     TrvStats* accum )
{
  ErrorCode rval;
  const CartVect loc( point );
  double smallest_dist_sqr = std::numeric_limits<double>::max();
  double smallest_dist = smallest_dist_sqr;

  EntityHandle current_set = 0;
  Range sets;
  std::vector<EntityHandle> children(2);
  std::vector<double> coords;
  std::vector<OBBTreeCPFrame> stack;
  int max_depth = -1;

  stack.push_back( OBBTreeCPFrame(0.0, root, current_set, 0) );

  while( !stack.empty() ) {

      // pop from top of stack
    EntityHandle node = stack.back().node;
    double dist_sqr = stack.back().dist_sqr;
    current_set = stack.back().mset;
    int current_depth = stack.back().depth;
    stack.pop_back();

      // If current best result is closer than the box, skip this tree node.
    if (dist_sqr > smallest_dist_sqr + tolerance)
      continue;

      // increment traversal statistics.
    if( accum ){
      accum->increment( current_depth );
      max_depth = std::max( max_depth, current_depth );
    }

      // Check if this node has a set associated with it
    if (sets_out && !current_set) {
      sets.clear();
      rval = instance->get_entities_by_type( node, MBENTITYSET, sets );
      if (MB_SUCCESS != rval)
        return rval;
      if (!sets.empty()) {
        if (sets.size() != 1)
          return MB_MULTIPLE_ENTITIES_FOUND;
        current_set = *sets.begin();
      }
    }

      // Get child boxes
    children.clear();
    rval = instance->get_child_meshsets( node, children );
    if (MB_SUCCESS != rval)
      return rval;

      // if not a leaf node
    if (!children.empty()) {
      if (children.size() != 2)
        return MB_MULTIPLE_ENTITIES_FOUND;

        // get boxes
      OrientedBox box1, box2;
      rval = box( children[0], box1 );
      if (MB_SUCCESS != rval) return rval;
      rval = box( children[1], box2 );
      if (MB_SUCCESS != rval) return rval;

        // get distance from each box
      CartVect pt1, pt2;
      box1.closest_location_in_box( loc, pt1 );
      box2.closest_location_in_box( loc, pt2 );
      pt1 -= loc;
      pt2 -= loc;
      const double dsqr1 = pt1 % pt1;
      const double dsqr2 = pt2 % pt2;

        // push children on tree such that closer one is on top
      if (dsqr1 < dsqr2) {
        stack.push_back( OBBTreeCPFrame(dsqr2, children[1], current_set, current_depth+1 ) );
        stack.push_back( OBBTreeCPFrame(dsqr1, children[0], current_set, current_depth+1 ) );
      }
      else {
        stack.push_back( OBBTreeCPFrame(dsqr1, children[0], current_set, current_depth+1 ) );
        stack.push_back( OBBTreeCPFrame(dsqr2, children[1], current_set, current_depth+1 ) );
      }
    }
    else { // LEAF NODE
      if( accum ){ accum->increment_leaf( current_depth ); }

      Range facets;
      rval = instance->get_entities_by_dimension( node, 2, facets );
      if (MB_SUCCESS != rval)
        return rval;

      const EntityHandle* conn = NULL;
      int len = 0;
      CartVect tmp, diff;
      for (Range::iterator i = facets.begin(); i != facets.end(); ++i) {
        rval = instance->get_connectivity( *i, conn, len, true );
        if (MB_SUCCESS != rval)
          return rval;

        coords.resize(3*len);
        rval = instance->get_coords( conn, len, &coords[0] );
        if (MB_SUCCESS != rval)
          return rval;

        if (len == 3)
          GeomUtil::closest_location_on_tri( loc, (CartVect*)(&coords[0]), tmp );
        else
          GeomUtil::closest_location_on_polygon( loc, (CartVect*)(&coords[0]), len, tmp );

        diff = tmp - loc;
        dist_sqr = diff % diff;
        if (dist_sqr < smallest_dist_sqr) {
          if (0.5*dist_sqr < 0.5*smallest_dist_sqr + tolerance*(0.5*tolerance - smallest_dist)) {
            facets_out.clear();
            if (sets_out)
              sets_out->clear();
          }
          smallest_dist_sqr = dist_sqr;
          smallest_dist = sqrt(smallest_dist_sqr);
            // put closest result at start of lists
          facets_out.push_back( *i );
          std::swap( facets_out.front(), facets_out.back() );
          if (sets_out) {
            sets_out->push_back( current_set );
            std::swap( sets_out->front(), sets_out->back() );
          }
        }
        else if (dist_sqr <= smallest_dist_sqr + tolerance*(tolerance + 2*smallest_dist)) {
          facets_out.push_back(*i);
          if (sets_out)
            sets_out->push_back( current_set );
        }
      }
    } // LEAF NODE
  }

  if( accum ){
    accum->end_traversal( max_depth );
  }

  return MB_SUCCESS;
}



/********************** Tree Printing Code ****************************/


class TreeLayoutPrinter : public OrientedBoxTreeTool::Op
{
  public:
    TreeLayoutPrinter( std::ostream& stream,
                       Interface* instance );

    virtual ErrorCode visit( EntityHandle node,
                             int          depth,
			     bool&        descend );
    virtual ErrorCode leaf( EntityHandle node );
  private:

    Interface* instance;
    std::ostream& outputStream;
    std::vector<bool> path;
};

TreeLayoutPrinter::TreeLayoutPrinter( std::ostream& stream,
                                      Interface* interface )
  : instance(interface),
    outputStream(stream)
  {}

ErrorCode TreeLayoutPrinter::visit( EntityHandle node,
                                    int          depth,
				    bool&        descend )
{
  descend = true;

  if ((unsigned)depth > path.size()) {
    //assert(depth+1 == path.size); // preorder traversal
    path.push_back(true);
  }
  else {
    path.resize( depth );
    if (depth)
      path.back() = false;
  }

  for (unsigned i = 0; i+1 < path.size(); ++i) {
    if (path[i])
      outputStream << "|   ";
    else
      outputStream << "    ";
  }
  if (depth) {
    if (path.back())
      outputStream << "+---";
    else
      outputStream << "\\---";
  }
  outputStream << instance->id_from_handle( node ) << std::endl;
  return MB_SUCCESS;
}

ErrorCode TreeLayoutPrinter::leaf( EntityHandle ) { return MB_SUCCESS; }


class TreeNodePrinter : public OrientedBoxTreeTool::Op
{
  public:
    TreeNodePrinter( std::ostream& stream,
                     bool list_contents,
                     bool list_box,
                     const char* id_tag_name,
                     OrientedBoxTreeTool* tool_ptr );

    virtual ErrorCode visit( EntityHandle node,
                             int          depth,
			     bool&        descend );

    virtual ErrorCode leaf( EntityHandle ) { return MB_SUCCESS; }
  private:

    ErrorCode print_geometry( EntityHandle node );
    ErrorCode print_contents( EntityHandle node );
    ErrorCode print_counts( EntityHandle node );

    bool printContents;
    bool printGeometry;
    bool haveTag;
    Tag tag, gidTag, geomTag;
    Interface* instance;
    OrientedBoxTreeTool* tool;
    std::ostream& outputStream;
};


TreeNodePrinter::TreeNodePrinter( std::ostream& stream,
                                  bool list_contents,
                                  bool list_box,
                                  const char* id_tag_name,
                                  OrientedBoxTreeTool* tool_ptr )
  : printContents( list_contents ),
    printGeometry( list_box ),
    haveTag( false ),
    tag( 0 ),
    gidTag(0), geomTag(0),
    instance( tool_ptr->get_moab_instance() ),
    tool(tool_ptr),
    outputStream( stream )
{
  ErrorCode rval;
  if (id_tag_name) {
    rval = instance->tag_get_handle( id_tag_name, 1, MB_TYPE_INTEGER, tag );
    if (!rval) {
      std::cerr << "Could not get tag \"" << id_tag_name << "\"\n";
      stream << "Could not get tag \"" << id_tag_name << "\"\n";
    }
    else {
      haveTag = true;
    }
  }
<<<<<<< HEAD

=======
  
>>>>>>> 1e310168
  gidTag = instance->globalId_tag();

  rval = instance->tag_get_handle( GEOM_DIMENSION_TAG_NAME, 1, MB_TYPE_INTEGER, geomTag );
  if (MB_SUCCESS != rval)
    geomTag = 0;
}

ErrorCode TreeNodePrinter::visit( EntityHandle node, int, bool& descend )
{
  descend = true;
  EntityHandle setid = instance->id_from_handle( node );
  outputStream << setid << ":" << std::endl;

  Range surfs;
  ErrorCode r3 = MB_SUCCESS;
  if (geomTag) {
    const int two = 2;
    const void* tagdata[] = {&two};
    r3 = instance->get_entities_by_type_and_tag( node, MBENTITYSET, &geomTag, tagdata, 1, surfs );

    if (MB_SUCCESS == r3 && surfs.size() == 1) {
      EntityHandle surf = *surfs.begin();
      int id;
      if (gidTag && MB_SUCCESS == instance->tag_get_data( gidTag, &surf, 1, &id ))
        outputStream << "  Surface " << id << std::endl;
      else
        outputStream << "  Surface w/ unknown ID (" << surf << ")" << std::endl;
    }
  }

  ErrorCode r1 = printGeometry ? print_geometry( node ) : MB_SUCCESS;
  ErrorCode r2 = printContents ? print_contents( node ) : print_counts( node );
  outputStream << std::endl;

  if (MB_SUCCESS != r1)
    return r1;
  else if (MB_SUCCESS != r2)
    return r2;
  else
    return r3;
}

ErrorCode TreeNodePrinter::print_geometry( EntityHandle node )
{
  OrientedBox box;
  ErrorCode rval= tool->box( node, box );
  if (MB_SUCCESS != rval)
    return rval;

  CartVect length = box.dimensions();

  outputStream << box.center << "  Radius: "
               << box.inner_radius() << " - " << box.outer_radius() << std::endl
               << '+' << box.axis(0) << " : " << length[0] << std::endl
               << 'x' << box.axis(1) << " : " << length[1] << std::endl
               << 'x' << box.axis(2) << " : " << length[2] << std::endl;
  return MB_SUCCESS;
}

ErrorCode TreeNodePrinter::print_counts( EntityHandle node )
{
  for (EntityType type = MBVERTEX; type != MBMAXTYPE; ++type) {
    int count = 0;
    ErrorCode rval = instance->get_number_entities_by_type( node, type, count );
    if (MB_SUCCESS != rval)
      return rval;
    if(count > 0)
      outputStream << " " << count << " " << CN::EntityTypeName(type) << std::endl;
  }
  return MB_SUCCESS;
}

ErrorCode TreeNodePrinter::print_contents( EntityHandle node )
{
    // list contents
  for (EntityType type = MBVERTEX; type != MBMAXTYPE; ++type) {
    Range range;
    ErrorCode rval = instance->get_entities_by_type( node, type, range );
    if (MB_SUCCESS != rval)
      return rval;
    if (range.empty())
      continue;
    outputStream << " " << CN::EntityTypeName(type) << " ";
    std::vector<int> ids( range.size() );
    if (haveTag) {
      rval = instance->tag_get_data( tag, range, &ids[0] );
      std::sort( ids.begin(), ids.end() );
    }
    else {
      Range::iterator ri = range.begin();
      std::vector<int>::iterator vi = ids.begin();
      while (ri != range.end()) {
        *vi = instance->id_from_handle( *ri );
        ++ri;
        ++vi;
      }
    }

    unsigned i = 0;
    for(;;) {
      unsigned beg = i, end;
      do { end = i++; } while (i < ids.size() && ids[end]+1 == ids[i]);
      if (end == beg)
        outputStream << ids[end];
      else if (end == beg+1)
        outputStream << ids[beg] << ", " << ids[end];
      else
        outputStream << ids[beg] << "-" << ids[end];

      if (i == ids.size()) {
        outputStream << std::endl;
        break;
      }
      else
        outputStream << ", ";
    }
  }

  return MB_SUCCESS;
}


void OrientedBoxTreeTool::print( EntityHandle set, std::ostream& str, bool list, const char* tag )
{
  TreeLayoutPrinter op1( str, instance );
  TreeNodePrinter op2( str, list, true, tag, this );
  ErrorCode r1 = preorder_traverse( set, op1 );
  str << std::endl;
  ErrorCode r2 = preorder_traverse( set, op2 );
  if (r1 != MB_SUCCESS || r2 != MB_SUCCESS) {
    std::cerr << "Errors encountered while printing tree\n";
    str << "Errors encountered while printing tree\n";
  }
}


/********************* Traversal Metrics Code  **************************/

void OrientedBoxTreeTool::TrvStats::reset(){
  nodes_visited_count.clear();
  leaves_visited_count.clear();
  traversals_ended_count.clear();
  ray_tri_tests_count = 0;
}

void OrientedBoxTreeTool::TrvStats::increment( unsigned depth ){

  while( nodes_visited_count.size() <= depth ){
    nodes_visited_count.push_back(0);
    leaves_visited_count.push_back(0);
    traversals_ended_count.push_back(0);
  }
  nodes_visited_count[depth] += 1;
}

void OrientedBoxTreeTool::TrvStats::increment_leaf( unsigned depth ){
  //assume safe depth, because increment is called first
  leaves_visited_count[depth] += 1;
}

void OrientedBoxTreeTool::TrvStats::end_traversal( unsigned depth ){
  // assume safe depth, because increment is always called on a given
  // tree level first
  traversals_ended_count[depth] += 1;
}

void OrientedBoxTreeTool::TrvStats::print( std::ostream& str ) const {

  const std::string h1 = "OBBTree Depth";
  const std::string h2 = " - NodesVisited";
  const std::string h3 = " - LeavesVisited";
  const std::string h4 = " - TraversalsEnded";

  str << h1 << h2 << h3 << h4 << std::endl;

  unsigned num_visited = 0, num_leaves = 0, num_traversals = 0;
  for( unsigned i = 0; i < traversals_ended_count.size(); ++i){

    num_visited    += nodes_visited_count[i];
    num_leaves     += leaves_visited_count[i];
    num_traversals += traversals_ended_count[i];

    str << std::setw(h1.length()) << i
        << std::setw(h2.length()) << nodes_visited_count[i]
        << std::setw(h3.length()) << leaves_visited_count[i]
        << std::setw(h4.length()) << traversals_ended_count[i]
        << std::endl;
  }

  str << std::setw(h1.length()) << "---- Totals:"
      << std::setw(h2.length()) << num_visited
      << std::setw(h3.length()) << num_leaves
      << std::setw(h4.length()) << num_traversals
      << std::endl;

  if( ray_tri_tests_count ){
    str << std::setw(h1.length()) << "---- Total ray-tri tests: "
	<< ray_tri_tests_count << std::endl;
  }

}

/********************** Tree Statistics Code ****************************/


class StatData {
public:
  struct Ratio {
    double min, max, sum, sqr;
    int hist[10];
    Ratio()
      : min(std::numeric_limits<double>::max()),
        max(-std::numeric_limits<double>::max()),
        sum(0.0), sqr(0.0)
      { hist[0] = hist[1] = hist[2] = hist[3] = hist[4] = hist[5] =
        hist[6] = hist[7] = hist[8] = hist[9] = 0; }
    void accum( double v ) {
      if (v < min) min = v;
      if (v > max) max = v;
      sum += v;
      sqr += v*v;
      int i = (int)(10*v);
      if (i < 0) i = 0;
      else if (i > 9) i = 9;
      ++hist[i];
    }
  };

  template <typename T> struct Stat {
    T min, max;
    double sum, sqr;
    Stat() : sum(0.0), sqr(0.0) {
      std::numeric_limits<T> lim;
      min = lim.max();
      if (lim.is_integer)
        max = lim.min();
      else
        max = -lim.max();
    }
    void accum( T v ) {
      if (v < min) min = v;
      if (v > max) max = v;
      sum += v;
      sqr += (double)v * v;
    }
  };

  StatData() :
    count(0)
    {}

  Ratio volume;
  Ratio entities;
  Ratio radius;
  Stat<unsigned> leaf_ent;
  Stat<double> vol;
  Stat<double> area;
  std::vector<unsigned> leaf_depth;
  unsigned count;
};

static int measure( const CartVect& v, double& result )
{
  const double tol = 1e-6;
  int dims = 0;
  result = 1;
  for (int i = 0; i < 3; ++i)
    if (v[i] > tol) {
      ++dims;
      result *= v[i];
  }
  return dims;
}


ErrorCode OrientedBoxTreeTool::recursive_stats( OrientedBoxTreeTool* tool,
                                    Interface* inst,
                                    EntityHandle set,
                                    int depth,
                                    StatData& data,
                                    unsigned& count_out,
                                    CartVect& dimensions_out )
{
  ErrorCode rval;
  OrientedBox tmp_box;
  std::vector<EntityHandle> children(2);
  unsigned counts[2];
  bool isleaf;

  ++data.count;

  rval = tool->box( set, tmp_box );
  if (MB_SUCCESS != rval) return rval;
  children.clear();
  rval = inst->get_child_meshsets( set, children );
  if (MB_SUCCESS != rval) return rval;
  isleaf = children.empty();
  if (!isleaf && children.size() != 2)
    return MB_MULTIPLE_ENTITIES_FOUND;

  dimensions_out = tmp_box.dimensions();
  data.radius.accum( tmp_box.inner_radius() / tmp_box.outer_radius());
  data.vol.accum( tmp_box.volume() );
  data.area.accum( tmp_box.area() );

  if (isleaf) {
    if (data.leaf_depth.size() <= (unsigned)depth)
      data.leaf_depth.resize( depth+1, 0 );
    ++data.leaf_depth[depth];

    int count;
    rval = inst->get_number_entities_by_handle( set, count );
    if (MB_SUCCESS != rval) return rval;
    count_out = count;
    data.leaf_ent.accum( count_out );
  }
  else {
    for (int i = 0; i < 2; ++i) {
      CartVect dims;
      rval = recursive_stats( tool, inst, children[i], depth+1, data, counts[i], dims );
      if (MB_SUCCESS != rval) return rval;
      double this_measure, chld_measure;
      int this_dim = measure( dimensions_out, this_measure );
      int chld_dim = measure( dims, chld_measure );
      double ratio;
      if (chld_dim < this_dim)
        ratio = 0;
      else
        ratio = chld_measure / this_measure;

      data.volume.accum( ratio );
    }
    count_out = counts[0] + counts[1];
    data.entities.accum( (double)counts[0] / count_out );
    data.entities.accum( (double)counts[1] / count_out );
  }
  return MB_SUCCESS;
}

static inline double std_dev( double sqr, double sum, double count )
{
  sum /= count;
  sqr /= count;
  return sqrt( sqr - sum*sum );
}

//#define WW <<std::setw(10)<<std::fixed<<
#define WE <<std::setw(10)<<
#define WW WE
ErrorCode OrientedBoxTreeTool::stats( EntityHandle set,
                                          unsigned &total_entities,
                                          double &rv,
                                          double &tot_node_volume,
                                          double &tot_to_root_volume,
                                          unsigned &tree_height,
                                          unsigned &node_count,
                                          unsigned &num_leaves)
{
  StatData d;
  ErrorCode rval;
  unsigned i;
  CartVect total_dim;

  rval = recursive_stats( this, instance, set, 0, d, total_entities, total_dim );
  if (MB_SUCCESS != rval)
    return rval;

  tree_height = d.leaf_depth.size();
  unsigned min_leaf_depth = tree_height;
  num_leaves = 0;
  unsigned max_leaf_per_depth = 0;
  //double sum_leaf_depth = 0, sqr_leaf_depth = 0;
  for (i = 0; i < d.leaf_depth.size(); ++i) {
    unsigned val = d.leaf_depth[i];
    num_leaves += val;
    //sum_leaf_depth += (double)val*i;
    //sqr_leaf_depth += (double)val*i*i;
    if (val && i < min_leaf_depth)
      min_leaf_depth = i;
    if (max_leaf_per_depth < val)
      max_leaf_per_depth = val;
  }
  rv = total_dim[0]*total_dim[1]*total_dim[2];
  tot_node_volume = d.vol.sum;
  tot_to_root_volume = d.vol.sum/rv;
  node_count = d.count;

  return MB_SUCCESS;
}

ErrorCode OrientedBoxTreeTool::stats( EntityHandle set, std::ostream& s )
{
  StatData d;
  ErrorCode rval;
  unsigned total_entities, i;
  CartVect total_dim;

  rval = recursive_stats( this, instance, set, 0, d, total_entities, total_dim );
  if (MB_SUCCESS != rval)
    return rval;

  unsigned tree_height = d.leaf_depth.size();
  unsigned min_leaf_depth = tree_height, num_leaves = 0;
  unsigned max_leaf_per_depth = 0;
  double sum_leaf_depth = 0, sqr_leaf_depth = 0;
  for (i = 0; i < d.leaf_depth.size(); ++i) {
    unsigned val = d.leaf_depth[i];
    num_leaves += val;
    sum_leaf_depth += (double)val*i;
    sqr_leaf_depth += (double)val*i*i;
    if (val && i < min_leaf_depth)
      min_leaf_depth = i;
    if (max_leaf_per_depth < val)
      max_leaf_per_depth = val;
  }
  unsigned num_non_leaf = d.count - num_leaves;

  double rv = total_dim[0]*total_dim[1]*total_dim[2];
  s << "entities in tree:  " << total_entities << std::endl
    << "root volume:       " << rv << std::endl
    << "total node volume: " << d.vol.sum << std::endl
    << "total/root volume: " << d.vol.sum/rv << std::endl
    << "tree height:       " << tree_height << std::endl
    << "node count:        " << d.count << std::endl
    << "leaf count:        " << num_leaves << std::endl
    << std::endl;

  double avg_leaf_depth = sum_leaf_depth / num_leaves;
  double rms_leaf_depth = sqrt( sqr_leaf_depth / num_leaves );
  double std_leaf_depth = std_dev( sqr_leaf_depth, sum_leaf_depth, num_leaves );

  double avg_leaf_ent = d.leaf_ent.sum / num_leaves;
  double rms_leaf_ent = sqrt( d.leaf_ent.sqr / num_leaves );
  double std_leaf_ent = std_dev( d.leaf_ent.sqr, d.leaf_ent.sum, num_leaves );

  unsigned num_child = 2 * num_non_leaf;

  double avg_vol_ratio = d.volume.sum / num_child;
  double rms_vol_ratio = sqrt( d.volume.sqr / num_child );
  double std_vol_ratio = std_dev( d.volume.sqr, d.volume.sum, num_child);

  double avg_ent_ratio = d.entities.sum / num_child;
  double rms_ent_ratio = sqrt( d.entities.sqr / num_child );
  double std_ent_ratio = std_dev( d.entities.sqr, d.entities.sum, num_child);

  double avg_rad_ratio = d.radius.sum / d.count;
  double rms_rad_ratio = sqrt( d.radius.sqr / d.count );
  double std_rad_ratio = std_dev( d.radius.sqr, d.radius.sum, d.count );

  double avg_vol = d.vol.sum / d.count;
  double rms_vol = sqrt( d.vol.sqr / d.count );
  double std_vol = std_dev( d.vol.sqr, d.vol.sum, d.count );

  double avg_area = d.area.sum / d.count;
  double rms_area = sqrt( d.area.sqr / d.count );
  double std_area = std_dev( d.area.sqr, d.area.sum, d.count );

  int prec = s.precision();
  s <<                         "                   " WW "Minimum"      WW "Average"      WW "RMS"          WW "Maximum"             WW "Std.Dev."     << std::endl;
  s << std::setprecision(1) << "Leaf Depth         " WW min_leaf_depth WW avg_leaf_depth WW rms_leaf_depth WW d.leaf_depth.size()-1 WW std_leaf_depth << std::endl;
  s << std::setprecision(0) << "Entities/Leaf      " WW d.leaf_ent.min WW avg_leaf_ent   WW rms_leaf_ent   WW d.leaf_ent.max        WW std_leaf_ent   << std::endl;
  s << std::setprecision(3) << "Child Volume Ratio " WW d.volume.min   WW avg_vol_ratio  WW rms_vol_ratio  WW d.volume.max          WW std_vol_ratio  << std::endl;
  s << std::setprecision(3) << "Child Entity Ratio " WW d.entities.min WW avg_ent_ratio  WW rms_ent_ratio  WW d.entities.max        WW std_ent_ratio  << std::endl;
  s << std::setprecision(3) << "Box Radius Ratio   " WW d.radius.min   WW avg_rad_ratio  WW rms_rad_ratio  WW d.radius.max          WW std_rad_ratio  << std::endl;
  s << std::setprecision(0) << "Box volume         " WE d.vol.min      WE avg_vol        WE rms_vol        WE d.vol.max             WE std_vol        << std::endl;
  s << std::setprecision(0) << "Largest side area  " WE d.area.min     WE avg_area       WE rms_area       WE d.area.max            WE std_area       << std::endl;
  s << std::setprecision(prec) << std::endl;

  s << "Leaf Depth Histogram (Root depth is 0)" << std::endl;
  double f = 60.0 / max_leaf_per_depth;
  for (i = min_leaf_depth; i < d.leaf_depth.size(); ++i)
    s << std::setw(2) << i << " " << std::setw(5) << d.leaf_depth[i] << " |"
      << std::setfill('*') << std::setw((int)floor(f*d.leaf_depth[i]+0.5)) << ""
      << std::setfill(' ') << std::endl;
  s <<std::endl;

  s << "Child/Parent Volume Ratio Histogram" << std::endl;
  f = 60.0 / *(std::max_element(d.volume.hist, d.volume.hist+10));
  for (i = 0; i < 10u; ++i)
    s << "0." << i << " " << std::setw(5) << d.volume.hist[i] << " |"
      << std::setfill('*') << std::setw((int)floor(f*d.volume.hist[i]+0.5)) << ""
      << std::setfill(' ') << std::endl;
  s <<std::endl;

  s << "Child/Parent Entity Count Ratio Histogram" << std::endl;
  f = 60.0 / *(std::max_element(d.entities.hist, d.entities.hist+10));
  for (i = 0; i < 10u; ++i)
    s << "0." << i << " " << std::setw(5) << d.entities.hist[i] << " |"
      << std::setfill('*') << std::setw((int)floor(f*d.entities.hist[i]+0.5)) << ""
      << std::setfill(' ') << std::endl;
  s <<std::endl;

  s << "Inner/Outer Radius Ratio Histogram (~0.70 for cube)" << std::endl;
    // max radius ratio for a box is about 0.7071.  Move any boxes
    // in the .7 bucket into .6 and print .0 to .6.
  d.radius.hist[6] += d.radius.hist[7];
  f = 60.0 / *(std::max_element(d.entities.hist, d.entities.hist+7));
  for (i = 0; i < 7u; ++i)
    s << "0." << i << " " << std::setw(5) << d.entities.hist[i] << " |"
      << std::setfill('*') << std::setw((int)floor(f*d.entities.hist[i]+0.5)) << ""
      << std::setfill(' ') << std::endl;
  s <<std::endl;

  return MB_SUCCESS;
}

} // namespace moab
<|MERGE_RESOLUTION|>--- conflicted
+++ resolved
@@ -1090,13 +1090,8 @@
 {
   IntRegCtxt int_reg_ctxt;
 
-<<<<<<< HEAD
-  OrientedBoxTreeTool::IntersectSearchWindow search_win(ray_length,0);
-
-=======
   OrientedBoxTreeTool::IntersectSearchWindow search_win(ray_length,(double*)0);
     
->>>>>>> 1e310168
   RayIntersectSets op( this, ray_point, unit_ray_dir, tolerance, search_win,
                        accum ? &(accum->ray_tri_tests_count) : NULL, int_reg_ctxt);
 
@@ -1544,11 +1539,7 @@
       haveTag = true;
     }
   }
-<<<<<<< HEAD
-
-=======
-  
->>>>>>> 1e310168
+
   gidTag = instance->globalId_tag();
 
   rval = instance->tag_get_handle( GEOM_DIMENSION_TAG_NAME, 1, MB_TYPE_INTEGER, geomTag );
