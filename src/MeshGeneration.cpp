/*
 * MGen.cpp
 *
 */

#include "moab/MeshGeneration.hpp"
#include "moab/MergeMesh.hpp"
#include <iostream>
#include <ctime>
#include <vector>
#ifdef WIN32 /* windows */
#include <time.h>
#endif

#ifdef MOAB_HAVE_MPI
#include "moab_mpi.h"
#include "moab/ParallelComm.hpp"
#include "MBParallelConventions.h"
#include "moab/ParallelMergeMesh.hpp"
#endif
#include "moab/ReadUtilIface.hpp"

using std::endl;
using std::string;
using std::vector;

namespace moab
{

MeshGeneration::MeshGeneration( Interface* impl, 
#ifdef MOAB_HAVE_MPI
                                ParallelComm* comm, 
#endif
                                EntityHandle rset )
    : mb( impl ),
#ifdef MOAB_HAVE_MPI
      pc( comm ),
#endif
      cset( rset )
{
    // ErrorCode error;

#ifdef MOAB_HAVE_MPI
    // Get the Parallel Comm instance to prepare all new sets to work in parallel
    // in case the user did not provide any arguments
    if( !comm ) pc = moab::ParallelComm::get_pcomm( mb, 0 );
#endif
}

MeshGeneration::~MeshGeneration() {}

ErrorCode MeshGeneration::BrickInstance( MeshGeneration::BrickOpts& opts )
{
    int A = opts.A, B = opts.B, C = opts.C, M = opts.M, N = opts.N, K = opts.K;
    int blockSize = opts.blockSize;
    double xsize = opts.xsize, ysize = opts.ysize, zsize = opts.zsize;  // The size of the region
    bool newMergeMethod = opts.newMergeMethod;
    bool quadratic      = opts.quadratic;
    bool tetra          = opts.tetra;
    bool adjEnts        = opts.adjEnts;
    bool parmerge       = opts.parmerge;

<<<<<<< HEAD
=======
#ifdef MOAB_HAVE_MPI
    int GL              = opts.GL;                                      // number of ghost layers
    bool keep_skins     = opts.keep_skins;
#endif

>>>>>>> f3296267
    int rank = 0, size = 1;
#ifndef _MSC_VER  /* windows */
  clock_t tt = clock();
#endif
#ifdef MOAB_HAVE_MPI
    rank = pc->rank();
    size = pc->size();
#endif

    if( M * N * K != size )
    {
        if( 0 == rank ) std::cout << "M*N*K = " << M * N * K << " != size = " << size << "\n";

        return MB_FAILURE;
    }
    // Determine m, n, k for processor rank
    int m, n, k;
    k            = rank / ( M * N );
    int leftover = rank % ( M * N );
    n            = leftover / M;
    m            = leftover % M;

    // Used for nodes increments
    int q = ( quadratic ) ? 2 : 1;
    // Used for element increments
    int factor = ( tetra ) ? 6 : 1;

    double dx = xsize / ( A * M * blockSize * q );  // Distance between 2 nodes in x direction
    double dy = ysize / ( B * N * blockSize * q );  // Distance between 2 nodes in y direction
    double dz = zsize / ( C * K * blockSize * q );  // Distance between 2 nodes in z direction

    int NX  = ( q * M * A * blockSize + 1 );
    int NY  = ( q * N * B * blockSize + 1 );
    int nex = M * A * blockSize;  // Number of elements in x direction, used for global id on element
    int ney = N * B * blockSize;  // Number of elements in y direction ...
    // int NZ = (K * C * blockSize + 1); // Not used
    int blockSize1       = q * blockSize + 1;  // Used for vertices
    long num_total_verts = (long)NX * NY * ( K * C * blockSize + 1 );
    if( 0 == rank )
    {
        std::cout << "Generate mesh on " << size << " processors \n";
        std::cout << "Total number of vertices: " << num_total_verts << "\n";
    }
    // int xstride = 1;
    int ystride = blockSize1;

    int zstride = blockSize1 * blockSize1;
    // Generate the block at (a, b, c); it will represent a partition, it will get a partition tag

    ReadUtilIface* iface;
    ErrorCode rval = mb->query_interface( iface );MB_CHK_SET_ERR( rval, "Can't get reader interface" );

    Tag global_id_tag;
    rval = mb->tag_get_handle( "GLOBAL_ID", 1, MB_TYPE_INTEGER, global_id_tag );MB_CHK_SET_ERR( rval, "Can't get global id tag" );

    // set global ids
    Tag new_id_tag;
    if( !parmerge )
    {
        rval =
            mb->tag_get_handle( "HANDLEID", sizeof( long ), MB_TYPE_OPAQUE, new_id_tag, MB_TAG_CREAT | MB_TAG_DENSE );MB_CHK_SET_ERR( rval, "Can't get handle id tag" );
    }
    Tag part_tag;
    int dum_id = -1;
    rval =
        mb->tag_get_handle( "PARALLEL_PARTITION", 1, MB_TYPE_INTEGER, part_tag, MB_TAG_CREAT | MB_TAG_SPARSE, &dum_id );MB_CHK_SET_ERR( rval, "Can't get parallel partition tag" );

    Range wsets;  // write only part sets
    Range localVerts;
    Range all3dcells;
    for( int a = 0; a < A; a++ )
    {
        for( int b = 0; b < B; b++ )
        {
            for( int c = 0; c < C; c++ )
            {
                // We will generate (q*block + 1)^3 vertices, and block^3 hexas; q is 1 for linear,
                // 2 for quadratic the global id of the vertices will come from m, n, k, a, b, c x
                // will vary from  m*A*q*block + a*q*block to m*A*q*block + (a+1)*q*block etc;
                int num_nodes = blockSize1 * blockSize1 * blockSize1;

                vector< double* > arrays;
                EntityHandle startv;
                rval = iface->get_node_coords( 3, num_nodes, 0, startv, arrays );MB_CHK_SET_ERR( rval, "Can't get node coords" );

                // Will start with the lower corner:
                int x  = m * A * q * blockSize + a * q * blockSize;
                int y  = n * B * q * blockSize + b * q * blockSize;
                int z  = k * C * q * blockSize + c * q * blockSize;
                int ix = 0;
                vector< int > gids( num_nodes );
                vector< long > lgids( num_nodes );
                Range verts( startv, startv + num_nodes - 1 );
                for( int kk = 0; kk < blockSize1; kk++ )
                {
                    for( int jj = 0; jj < blockSize1; jj++ )
                    {
                        for( int ii = 0; ii < blockSize1; ii++ )
                        {
                            arrays[0][ix] = ( x + ii ) * dx;
                            arrays[1][ix] = ( y + jj ) * dy;
                            arrays[2][ix] = ( z + kk ) * dz;
                            gids[ix]      = 1 + ( x + ii ) + ( y + jj ) * NX + ( z + kk ) * ( NX * NY );
                            if( !parmerge )
                                lgids[ix] = 1 + ( x + ii ) + ( y + jj ) * NX + (long)( z + kk ) * ( NX * NY );
                            // Set int tags, some nice values?

                            ix++;
                        }
                    }
                }

                rval = mb->tag_set_data( global_id_tag, verts, &gids[0] );MB_CHK_SET_ERR( rval, "Can't set global ids to vertices" );
                if( !parmerge )
                {
                    rval = mb->tag_set_data( new_id_tag, verts, &lgids[0] );MB_CHK_SET_ERR( rval, "Can't set the new handle id tags" );
                }
                localVerts.merge( verts );
                int num_hexas = blockSize * blockSize * blockSize;
                int num_el    = num_hexas * factor;

                EntityHandle starte;  // Connectivity
                EntityHandle* conn;
                int num_v_per_elem = 8;
                if( quadratic )
                {
                    num_v_per_elem = 27;
                    rval           = iface->get_element_connect( num_el, 27, MBHEX, 0, starte, conn );MB_CHK_SET_ERR( rval, "Can't get element connectivity" );
                }
                else if( tetra )
                {
                    num_v_per_elem = 4;
                    rval           = iface->get_element_connect( num_el, 4, MBTET, 0, starte, conn );MB_CHK_SET_ERR( rval, "Can't get element connectivity" );
                }
                else
                {
                    rval = iface->get_element_connect( num_el, 8, MBHEX, 0, starte, conn );MB_CHK_SET_ERR( rval, "Can't get element connectivity" );
                }

                Range cells( starte, starte + num_el - 1 );  // Should be elements
                // Fill cells
                ix = 0;
                // Identify the elements at the lower corner, for their global ids
                int xe = m * A * blockSize + a * blockSize;
                int ye = n * B * blockSize + b * blockSize;
                int ze = k * C * blockSize + c * blockSize;
                gids.resize( num_el );
                lgids.resize( num_el );
                int ie = 0;  // Index now in the elements, for global ids
                for( int kk = 0; kk < blockSize; kk++ )
                {
                    for( int jj = 0; jj < blockSize; jj++ )
                    {
                        for( int ii = 0; ii < blockSize; ii++ )
                        {
                            EntityHandle corner = startv + q * ii + q * jj * ystride + q * kk * zstride;
                            // These could overflow for large numbers
                            gids[ie] = 1 + ( ( xe + ii ) + ( ye + jj ) * nex + ( ze + kk ) * ( nex * ney ) ) *
                                               factor;  // 6 more for tetra
                            lgids[ie] = 1 + ( ( xe + ii ) + ( ye + jj ) * nex + (long)( ze + kk ) * ( nex * ney ) ) *
                                                factor;  // 6 more for tetra
                            // EntityHandle eh = starte + ie;

                            ie++;
                            if( quadratic )
                            {
                                //                    4   ----- 19   -----  7
                                //                .   |                 .   |
                                //            16         25         18      |
                                //         .          |          .          |
                                //      5   ----- 17   -----  6             |
                                //      |            12       | 23         15
                                //      |                     |             |
                                //      |     20      |  26   |     22      |
                                //      |                     |             |
                                //     13         21  |      14             |
                                //      |             0   ----- 11   -----  3
                                //      |         .           |         .
                                //      |      8         24   |     10
                                //      |  .                  |  .
                                //      1   -----  9   -----  2
                                //
                                conn[ix]      = corner;
                                conn[ix + 1]  = corner + 2;
                                conn[ix + 2]  = corner + 2 + 2 * ystride;
                                conn[ix + 3]  = corner + 2 * ystride;
                                conn[ix + 4]  = corner + 2 * zstride;
                                conn[ix + 5]  = corner + 2 + 2 * zstride;
                                conn[ix + 6]  = corner + 2 + 2 * ystride + 2 * zstride;
                                conn[ix + 7]  = corner + 2 * ystride + 2 * zstride;
                                conn[ix + 8]  = corner + 1;                              // 0-1
                                conn[ix + 9]  = corner + 2 + ystride;                    // 1-2
                                conn[ix + 10] = corner + 1 + 2 * ystride;                // 2-3
                                conn[ix + 11] = corner + ystride;                        // 3-0
                                conn[ix + 12] = corner + zstride;                        // 0-4
                                conn[ix + 13] = corner + 2 + zstride;                    // 1-5
                                conn[ix + 14] = corner + 2 + 2 * ystride + zstride;      // 2-6
                                conn[ix + 15] = corner + 2 * ystride + zstride;          // 3-7
                                conn[ix + 16] = corner + 1 + 2 * zstride;                // 4-5
                                conn[ix + 17] = corner + 2 + ystride + 2 * zstride;      // 5-6
                                conn[ix + 18] = corner + 1 + 2 * ystride + 2 * zstride;  // 6-7
                                conn[ix + 19] = corner + ystride + 2 * zstride;          // 4-7
                                conn[ix + 20] = corner + 1 + zstride;                    // 0154
                                conn[ix + 21] = corner + 2 + ystride + zstride;          // 1265
                                conn[ix + 22] = corner + 1 + 2 * ystride + zstride;      // 2376
                                conn[ix + 23] = corner + ystride + zstride;              // 0374
                                conn[ix + 24] = corner + 1 + ystride;                    // 0123
                                conn[ix + 25] = corner + 1 + ystride + 2 * zstride;      // 4567
                                conn[ix + 26] = corner + 1 + ystride + zstride;          // center
                                ix += 27;
                            }
                            else if( tetra )
                            {
                                //        E      H
                                //     F     G
                                //
                                //        A     D
                                //     B     C
                                EntityHandle AA = corner;
                                EntityHandle BB = corner + 1;
                                EntityHandle CC = corner + 1 + ystride;
                                EntityHandle D  = corner + ystride;
                                EntityHandle E  = corner + zstride;
                                EntityHandle F  = corner + 1 + zstride;
                                EntityHandle G  = corner + 1 + ystride + zstride;
                                EntityHandle H  = corner + ystride + zstride;

                                // tet EDHG
                                conn[ix]     = E;
                                conn[ix + 1] = D;
                                conn[ix + 2] = H;
                                conn[ix + 3] = G;

                                // tet ABCF
                                conn[ix + 4] = AA;
                                conn[ix + 5] = BB;
                                conn[ix + 6] = CC;
                                conn[ix + 7] = F;

                                // tet ADEF
                                conn[ix + 8]  = AA;
                                conn[ix + 9]  = D;
                                conn[ix + 10] = E;
                                conn[ix + 11] = F;

                                // tet CGDF
                                conn[ix + 12] = CC;
                                conn[ix + 13] = G;
                                conn[ix + 14] = D;
                                conn[ix + 15] = F;

                                // tet ACDF
                                conn[ix + 16] = AA;
                                conn[ix + 17] = CC;
                                conn[ix + 18] = D;
                                conn[ix + 19] = F;

                                // tet DGEF
                                conn[ix + 20] = D;
                                conn[ix + 21] = G;
                                conn[ix + 22] = E;
                                conn[ix + 23] = F;
                                ix += 24;
                                for( int ff = 0; ff < factor - 1; ff++ )
                                {
                                    gids[ie] = gids[ie - 1] + 1;  // 6 more for tetra

                                    // eh = starte + ie;

                                    ie++;
                                }
                            }
                            else
                            {  // Linear hex
                                conn[ix]     = corner;
                                conn[ix + 1] = corner + 1;
                                conn[ix + 2] = corner + 1 + ystride;
                                conn[ix + 3] = corner + ystride;
                                conn[ix + 4] = corner + zstride;
                                conn[ix + 5] = corner + 1 + zstride;
                                conn[ix + 6] = corner + 1 + ystride + zstride;
                                conn[ix + 7] = corner + ystride + zstride;
                                ix += 8;
                            }
                        }
                    }
                }

                EntityHandle part_set;
                rval = mb->create_meshset( MESHSET_SET, part_set );MB_CHK_SET_ERR( rval, "Can't create mesh set" );
                rval = mb->add_entities( part_set, cells );MB_CHK_SET_ERR( rval, "Can't add entities to set" );
                all3dcells.merge( cells );
                // update adjacencies now, because some elements are new;
                rval = iface->update_adjacencies( starte, num_el, num_v_per_elem, conn );MB_CHK_SET_ERR( rval, "Can't update adjacencies" );
                // If needed, add all edges and faces
                if( adjEnts )
                {
                    // Generate all adj entities dimension 1 and 2 (edges and faces/ tri or qua)
                    Range edges, faces;
                    rval = mb->get_adjacencies( cells, 1, true, edges, Interface::UNION );MB_CHK_SET_ERR( rval, "Can't get edges" );
                    rval = mb->get_adjacencies( cells, 2, true, faces, Interface::UNION );MB_CHK_SET_ERR( rval, "Can't get faces" );
                    // rval = mb->add_entities(part_set, edges);MB_CHK_SET_ERR(rval, "Can't add
                    // edges to partition set"); rval = mb->add_entities(part_set,
                    // faces);MB_CHK_SET_ERR(rval, "Can't add faces to partition set");
                }

                rval = mb->tag_set_data( global_id_tag, cells, &gids[0] );MB_CHK_SET_ERR( rval, "Can't set global ids to elements" );
                if( !parmerge )
                {
                    rval = mb->tag_set_data( new_id_tag, cells, &lgids[0] );MB_CHK_SET_ERR( rval, "Can't set new ids to elements" );
                }
                int part_num = a + m * A + ( b + n * B ) * ( M * A ) + ( c + k * C ) * ( M * A * N * B );
                rval         = mb->tag_set_data( part_tag, &part_set, 1, &part_num );MB_CHK_SET_ERR( rval, "Can't set part tag on set" );
                wsets.insert( part_set );
            }
        }
    }

    mb->add_entities( cset, all3dcells );
    rval = mb->add_entities( cset, wsets );MB_CHK_SET_ERR( rval, "Can't add entity sets" );
#ifdef MOAB_HAVE_MPI
    pc->partition_sets() = wsets;
#endif

    /*
    // Before merge locally
    rval = mb->write_file("test0.h5m", 0, ";;PARALLEL=WRITE_PART");MB_CHK_SET_ERR(rval, "Can't write
    in parallel, before merging");
    */
    // After the mesh is generated on each proc, merge the vertices
    MergeMesh mm( mb );

    // rval = mb->get_entities_by_dimension(0, 3, all3dcells);MB_CHK_SET_ERR(rval, "Can't get all 3d
    // cells elements");

    if( 0 == rank )
    {
#ifndef _MSC_VER  /* windows */
        std::cout << "generate local mesh: " << ( clock() - tt ) / (double)CLOCKS_PER_SEC << " seconds" << endl;
        tt = clock();
#endif

        std::cout << "number of elements on rank 0: " << all3dcells.size() << endl;
        std::cout << "Total number of elements " << all3dcells.size() * size << endl;
        std::cout << "Element type: " << ( tetra ? "MBTET" : "MBHEX" )
                  << " order:" << ( quadratic ? "quadratic" : "linear" ) << endl;
    }

    if( A * B * C != 1 )
    {  // Merge needed
        if( newMergeMethod )
        {
            rval = mm.merge_using_integer_tag( localVerts, global_id_tag );MB_CHK_SET_ERR( rval, "Can't merge" );
        }
        else
        {
            rval = mm.merge_entities( all3dcells, 0.0001 );MB_CHK_SET_ERR( rval, "Can't merge" );
        }
#ifndef _MSC_VER  /* windows */
        if( 0 == rank )
        {
            std::cout << "merge locally: " << ( clock() - tt ) / (double)CLOCKS_PER_SEC << " seconds" << endl;
            tt = clock();
        }
#endif
    }
    // if adjEnts, add now to each set
    if( adjEnts )
    {
        for( Range::iterator wsit = wsets.begin(); wsit != wsets.end(); ++wsit )
        {
            EntityHandle ws = *wsit;  // write set
            Range cells, edges, faces;
            rval = mb->get_entities_by_dimension( ws, 3, cells );MB_CHK_SET_ERR( rval, "Can't get cells" );
            rval = mb->get_adjacencies( cells, 1, false, edges, Interface::UNION );MB_CHK_SET_ERR( rval, "Can't get edges" );
            rval = mb->get_adjacencies( cells, 2, false, faces, Interface::UNION );MB_CHK_SET_ERR( rval, "Can't get faces" );
            rval = mb->add_entities( ws, edges );MB_CHK_SET_ERR( rval, "Can't add edges to partition set" );
            rval = mb->add_entities( ws, faces );MB_CHK_SET_ERR( rval, "Can't add faces to partition set" );
        }
    }
#ifdef MOAB_HAVE_MPI
    if( size > 1 )
    {

        // rval = mb->create_meshset(MESHSET_SET, mesh_set);MB_CHK_SET_ERR(rval, "Can't create new
        // set");

        if( parmerge )
        {
            ParallelMergeMesh pm( pc, 0.00001 );
            rval = pm.merge();MB_CHK_SET_ERR( rval, "Can't resolve shared ents" );
#ifndef _MSC_VER  /* windows */
            if( 0 == rank )
            {
                std::cout << "parallel mesh merge: " << ( clock() - tt ) / (double)CLOCKS_PER_SEC << " seconds" << endl;
                tt = clock();
            }
#endif
        }
        else
        {
            rval = pc->resolve_shared_ents( cset, -1, -1, &new_id_tag );MB_CHK_SET_ERR( rval, "Can't resolve shared ents" );
#ifndef _MSC_VER  /* windows */
            if( 0 == rank )
            {
                std::cout << "resolve shared entities: " << ( clock() - tt ) / (double)CLOCKS_PER_SEC << " seconds"
                          << endl;
                tt = clock();
            }
#endif
        }
        if( !keep_skins )
        {  // Default is to delete the 1- and 2-dimensional entities
            // Delete all quads and edges
            Range toDelete;
            rval = mb->get_entities_by_dimension( cset, 1, toDelete );MB_CHK_SET_ERR( rval, "Can't get edges" );

            rval = mb->get_entities_by_dimension( cset, 2, toDelete );MB_CHK_SET_ERR( rval, "Can't get faces" );

            rval = pc->delete_entities( toDelete );MB_CHK_SET_ERR( rval, "Can't delete entities" );
            rval = mb->remove_entities( cset, toDelete );MB_CHK_SET_ERR( rval, "Can't remove entities from base set" );
            if( 0 == rank )
            {

                std::cout << "delete edges and faces \n";
                toDelete.print( std::cout );
#ifndef _MSC_VER  /* windows */
                std::cout << ( clock() - tt ) / (double)CLOCKS_PER_SEC << " seconds" << endl;
                tt = clock();
#endif
            }
        }
        // do some ghosting if required
        if( GL > 0 )
        {
            rval = pc->exchange_ghost_cells( 3,   // int ghost_dim
                                             0,   // int bridge_dim
                                             GL,  // int num_layers
                                             0,   // int addl_ents
                                             true );MB_CHK_ERR( rval );  // bool store_remote_handles
#ifndef _MSC_VER  /* windows */
            if( 0 == rank )
            {
                std::cout << "exchange  " << GL << " ghost layer(s) :" << ( clock() - tt ) / (double)CLOCKS_PER_SEC
                          << " seconds" << endl;
                tt = clock();
            }
#endif
        }
    }
#endif

    if( !parmerge )
    {
        rval = mb->tag_delete( new_id_tag );MB_CHK_SET_ERR( rval, "Can't delete new ID tag" );
    }

    return MB_SUCCESS;
}

} /* namespace moab */<|MERGE_RESOLUTION|>--- conflicted
+++ resolved
@@ -60,14 +60,11 @@
     bool adjEnts        = opts.adjEnts;
     bool parmerge       = opts.parmerge;
 
-<<<<<<< HEAD
-=======
 #ifdef MOAB_HAVE_MPI
     int GL              = opts.GL;                                      // number of ghost layers
     bool keep_skins     = opts.keep_skins;
 #endif
 
->>>>>>> f3296267
     int rank = 0, size = 1;
 #ifndef _MSC_VER  /* windows */
   clock_t tt = clock();
