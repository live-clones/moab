--- conflicted
+++ resolved
@@ -43,28 +43,6 @@
 
 ErrorCode MeshGeneration::BrickInstance( MeshGeneration::BrickOpts& opts )
 {
-<<<<<<< HEAD
-  int A = opts.A, B = opts.B, C = opts.C, M = opts.M, N = opts.N, K = opts.K;
-  int blockSize = opts.blockSize;
-  double xsize = opts.xsize, ysize = opts.ysize, zsize = opts.zsize; // The size of the region
-  int GL = opts.GL; // number of ghost layers
-
-  bool newMergeMethod = opts.newMergeMethod;
-  bool quadratic =  opts.quadratic;
-  bool keep_skins = opts.keep_skins;
-  bool tetra =  opts.tetra;
-  bool adjEnts = opts.adjEnts;
-  bool parmerge = opts.parmerge;
-
-  int rank = 0, size = 1;
-
-#ifndef _MSC_VER  /* windows */
-  clock_t tt = clock();
-#endif
-
-  #ifdef MOAB_HAVE_MPI
-    rank =pc->rank();
-=======
     int A = opts.A, B = opts.B, C = opts.C, M = opts.M, N = opts.N, K = opts.K;
     int blockSize = opts.blockSize;
     double xsize = opts.xsize, ysize = opts.ysize, zsize = opts.zsize;  // The size of the region
@@ -78,11 +56,11 @@
     bool parmerge       = opts.parmerge;
 
     int rank = 0, size = 1;
-    clock_t tt = clock();
-
+#ifndef _MSC_VER  /* windows */
+  clock_t tt = clock();
+#endif
 #ifdef MOAB_HAVE_MPI
     rank = pc->rank();
->>>>>>> 82aec91a
     size = pc->size();
 #endif
 
@@ -401,49 +379,6 @@
     pc->partition_sets() = wsets;
 #endif
 
-<<<<<<< HEAD
-  /*
-  // Before merge locally
-  rval = mb->write_file("test0.h5m", 0, ";;PARALLEL=WRITE_PART");MB_CHK_SET_ERR(rval, "Can't write in parallel, before merging");
-  */
-  // After the mesh is generated on each proc, merge the vertices
-  MergeMesh mm(mb);
-
-  //rval = mb->get_entities_by_dimension(0, 3, all3dcells);MB_CHK_SET_ERR(rval, "Can't get all 3d cells elements");
-
-  if (0 == rank) {
-#ifndef _MSC_VER  /* windows */
-    std::cout << "generate local mesh: "
-         << (clock() - tt) / (double)CLOCKS_PER_SEC << " seconds" << endl;
-    tt = clock();
-#endif
-
-    std::cout << "number of elements on rank 0: " << all3dcells.size() << endl;
-    std::cout << "Total number of elements " << all3dcells.size()*size << endl;
-    std::cout << "Element type: " << ( tetra ? "MBTET" : "MBHEX") << " order:" <<
-          (quadratic? "quadratic" : "linear" ) << endl;
-  }
-
-  if (A*B*C != 1) { // Merge needed
-    if (newMergeMethod) {
-      rval = mm.merge_using_integer_tag(localVerts, global_id_tag);MB_CHK_SET_ERR(rval, "Can't merge");
-    }
-    else {
-      rval = mm.merge_entities(all3dcells, 0.0001);MB_CHK_SET_ERR(rval, "Can't merge");
-    }
-#ifndef _MSC_VER  /* windows */
-    if (0 == rank) {
-       std::cout << "merge locally: "
-            << (clock() - tt) / (double)CLOCKS_PER_SEC << " seconds" << endl;
-       tt = clock();
-    }
-#endif
-  }
-  // if adjEnts, add now to each set
-  if (adjEnts)
-  {
-    for (Range::iterator wsit =wsets.begin(); wsit!=wsets.end(); ++wsit)
-=======
     /*
     // Before merge locally
     rval = mb->write_file("test0.h5m", 0, ";;PARALLEL=WRITE_PART");MB_CHK_SET_ERR(rval, "Can't write
@@ -456,10 +391,12 @@
     // cells elements");
 
     if( 0 == rank )
->>>>>>> 82aec91a
-    {
+    {
+#ifndef _MSC_VER  /* windows */
         std::cout << "generate local mesh: " << ( clock() - tt ) / (double)CLOCKS_PER_SEC << " seconds" << endl;
         tt = clock();
+#endif
+
         std::cout << "number of elements on rank 0: " << all3dcells.size() << endl;
         std::cout << "Total number of elements " << all3dcells.size() * size << endl;
         std::cout << "Element type: " << ( tetra ? "MBTET" : "MBHEX" )
@@ -476,12 +413,13 @@
         {
             rval = mm.merge_entities( all3dcells, 0.0001 );MB_CHK_SET_ERR( rval, "Can't merge" );
         }
-
+#ifndef _MSC_VER  /* windows */
         if( 0 == rank )
         {
             std::cout << "merge locally: " << ( clock() - tt ) / (double)CLOCKS_PER_SEC << " seconds" << endl;
             tt = clock();
         }
+#endif
     }
     // if adjEnts, add now to each set
     if( adjEnts )
@@ -508,22 +446,25 @@
         {
             ParallelMergeMesh pm( pc, 0.00001 );
             rval = pm.merge();MB_CHK_SET_ERR( rval, "Can't resolve shared ents" );
+#ifndef _MSC_VER  /* windows */
             if( 0 == rank )
             {
                 std::cout << "parallel mesh merge: " << ( clock() - tt ) / (double)CLOCKS_PER_SEC << " seconds" << endl;
                 tt = clock();
             }
+#endif
         }
         else
         {
             rval = pc->resolve_shared_ents( cset, -1, -1, &new_id_tag );MB_CHK_SET_ERR( rval, "Can't resolve shared ents" );
-
+#ifndef _MSC_VER  /* windows */
             if( 0 == rank )
             {
                 std::cout << "resolve shared entities: " << ( clock() - tt ) / (double)CLOCKS_PER_SEC << " seconds"
                           << endl;
                 tt = clock();
             }
+#endif
         }
         if( !keep_skins )
         {  // Default is to delete the 1- and 2-dimensional entities
@@ -540,9 +481,10 @@
 
                 std::cout << "delete edges and faces \n";
                 toDelete.print( std::cout );
-
+#ifndef _MSC_VER  /* windows */
                 std::cout << ( clock() - tt ) / (double)CLOCKS_PER_SEC << " seconds" << endl;
                 tt = clock();
+#endif
             }
         }
         // do some ghosting if required
@@ -553,12 +495,14 @@
                                              GL,  // int num_layers
                                              0,   // int addl_ents
                                              true );MB_CHK_ERR( rval );  // bool store_remote_handles
+#ifndef _MSC_VER  /* windows */
             if( 0 == rank )
             {
                 std::cout << "exchange  " << GL << " ghost layer(s) :" << ( clock() - tt ) / (double)CLOCKS_PER_SEC
                           << " seconds" << endl;
                 tt = clock();
             }
+#endif
         }
     }
 #endif
