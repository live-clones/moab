///////////////////////////////////////////////////////////////////////////////
///
/// \file    TempestLinearRemap.cpp
/// \author  Vijay Mahadevan
/// \version Mar 08, 2017
///

#ifdef WIN32               /* windows */
#define _USE_MATH_DEFINES  // For M_PI
#endif
#include "Announce.h"
#include "DataArray3D.h"
#include "FiniteElementTools.h"
// #include "LinearRemapFV.h"
#include "GaussLobattoQuadrature.h"
#include "TriangularQuadrature.h"
#include "MeshUtilitiesFuzzy.h"
#include "MeshUtilitiesExact.h"
#include "MathHelper.h"
#include "SparseMatrix.h"
#include "OverlapMesh.h"

#include "DebugOutput.hpp"
#include "moab/AdaptiveKDTree.hpp"

#include "moab/Remapping/TempestOnlineMap.hpp"
#include "moab/TupleList.hpp"

#ifdef MOAB_HAVE_EIGEN3
#include <Eigen/Dense>
#endif

#include <fstream>
#include <cmath>
#include <cstdlib>
#include <sstream>

// #define VERBOSE

extern void BuildIntegrationArray( const Mesh& m_meshInput, const Mesh& m_meshOverlap,
                                   const TriangularQuadratureRule& triquadrule, int ixFirstFace, int ixOverlapBegin,
                                   int ixOverlapEnd, int nOrder, DataArray2D< double >& dIntArray );

extern void InvertFitArray_Corrected( const DataArray1D< double >& dConstraint, DataArray2D< double >& dFitArray,
                                      DataArray1D< double >& dFitWeights, DataArray2D< double >& dFitArrayPlus );

/// <summary>
///     Face index and distance metric pair.
/// </summary>
typedef std::pair< int, int > FaceDistancePair;

/// <summary>
///     Vector storing adjacent Faces.
/// </summary>
typedef std::vector< FaceDistancePair > AdjacentFaceVector;

extern void BuildFitArray( const Mesh& mesh, const TriangularQuadratureRule& triquadrule, int ixFirst,
                           const AdjacentFaceVector& vecAdjFaces, int nOrder, int nFitWeightsExponent,
                           const DataArray1D< double >& dConstraint, DataArray2D< double >& dFitArray,
                           DataArray1D< double >& dFitWeights );

extern void GetAdjacentFaceVectorByEdge( const Mesh& mesh, int iFaceInitial, int nRequiredFaceSetSize,
                                         AdjacentFaceVector& vecFaces );

///////////////////////////////////////////////////////////////////////////////

moab::ErrorCode moab::TempestOnlineMap::LinearRemapNN_MOAB( bool use_GID_matching, bool strict_check )
{
    /* m_mapRemap size = (m_nTotDofs_Dest X m_nTotDofs_SrcCov)  */

#ifdef VVERBOSE
    {
        std::ofstream output_file( "rowcolindices.txt", std::ios::out );
        output_file << m_nTotDofs_Dest << " " << m_nTotDofs_SrcCov << " " << row_gdofmap.size() << " "
                    << row_ldofmap.size() << " " << col_gdofmap.size() << " " << col_ldofmap.size() << "\n";
        output_file << "Rows \n";
        for( unsigned iv = 0; iv < row_gdofmap.size(); iv++ )
            output_file << row_gdofmap[iv] << " " << row_dofmap[iv] << "\n";
        output_file << "Cols \n";
        for( unsigned iv = 0; iv < col_gdofmap.size(); iv++ )
            output_file << col_gdofmap[iv] << " " << col_dofmap[iv] << "\n";
        output_file.flush();  // required here
        output_file.close();
    }
#endif

    if( use_GID_matching )
    {
        std::map< unsigned, unsigned > src_gl;
        for( unsigned it = 0; it < col_gdofmap.size(); ++it )
            src_gl[col_gdofmap[it]] = it;

        std::map< unsigned, unsigned >::iterator iter;
        for( unsigned it = 0; it < row_gdofmap.size(); ++it )
        {
            unsigned row = row_gdofmap[it];
            iter         = src_gl.find( row );
            if( strict_check && iter == src_gl.end() )
            {
                std::cout << "Searching for global target DOF " << row
                          << " but could not find correspondence in source mesh.\n";
                assert( false );
            }
            else if( iter == src_gl.end() )
            {
                continue;
            }
            else
            {
                unsigned icol = src_gl[row];
                unsigned irow = it;

                // Set the permutation matrix in local space
                m_mapRemap( irow, icol ) = 1.0;
            }
        }

        return moab::MB_SUCCESS;
    }
    else
    {
        /* Create a Kd-tree to perform local queries to find nearest neighbors */

        return moab::MB_SUCCESS;
    }
}

///////////////////////////////////////////////////////////////////////////////

void moab::TempestOnlineMap::LinearRemapFVtoFV_Tempest_MOAB( int nOrder )
{
    // Order of triangular quadrature rule
    const int TriQuadRuleOrder = 4;

    // Verify ReverseNodeArray has been calculated
    if( m_meshInputCov->faces.size() > 0 && m_meshInputCov->revnodearray.size() == 0 )
    {
        _EXCEPTIONT( "ReverseNodeArray has not been calculated for m_meshInput" );
    }

    // Triangular quadrature rule
    TriangularQuadratureRule triquadrule( TriQuadRuleOrder );

    // Number of coefficients needed at this order
#ifdef RECTANGULAR_TRUNCATION
    int nCoefficients = nOrder * nOrder;
#endif
#ifdef TRIANGULAR_TRUNCATION
    int nCoefficients = nOrder * ( nOrder + 1 ) / 2;
#endif

    // Number of faces you need
    const int nRequiredFaceSetSize = nCoefficients;

    // Fit weight exponent
    const int nFitWeightsExponent = nOrder + 2;

    // Announcemnets
    moab::DebugOutput dbgprint( std::cout, this->rank, 0 );
    dbgprint.set_prefix( "[LinearRemapFVtoFV_Tempest_MOAB]: " );
    if( is_root )
    {
        dbgprint.printf( 0, "Finite Volume to Finite Volume Projection\n" );
        dbgprint.printf( 0, "Triangular quadrature rule order %i\n", TriQuadRuleOrder );
        dbgprint.printf( 0, "Number of coefficients: %i\n", nCoefficients );
        dbgprint.printf( 0, "Required adjacency set size: %i\n", nRequiredFaceSetSize );
        dbgprint.printf( 0, "Fit weights exponent: %i\n", nFitWeightsExponent );
    }

    // Current overlap face
    int ixOverlap                  = 0;
    const unsigned outputFrequency = ( m_meshInputCov->faces.size() / 10 ) + 1;

    // Loop through all faces on m_meshInput
    for( size_t ixFirst = 0; ixFirst < m_meshInputCov->faces.size(); ixFirst++ )
    {
        // Output every 1000 elements
        if( ixFirst % outputFrequency == 0 && is_root )
        {
            dbgprint.printf( 0, "Element %zu/%lu\n", ixFirst, m_meshInputCov->faces.size() );
        }

        // Find the set of Faces that overlap faceFirst
        int ixOverlapBegin    = ixOverlap;
        unsigned ixOverlapEnd = ixOverlapBegin;

        for( ; ixOverlapEnd < m_meshOverlap->faces.size(); ixOverlapEnd++ )
        {
            if( ixFirst - m_meshOverlap->vecSourceFaceIx[ixOverlapEnd] != 0 )
            {
                break;
            }
        }

        unsigned nOverlapFaces = ixOverlapEnd - ixOverlapBegin;
        // if ( is_root ) Announce ( "Element %i / %i :: [%i, %i]", ixFirst,
        // m_meshInputCov->faces.size(), ixOverlapBegin, ixOverlapEnd );

        if( nOverlapFaces == 0 ) continue;

        // Build integration array
        DataArray2D< double > dIntArray;

        BuildIntegrationArray( *m_meshInputCov, *m_meshOverlap, triquadrule, ixFirst, ixOverlapBegin, ixOverlapEnd,
                               nOrder, dIntArray );

        // Set of Faces to use in building the reconstruction and associated
        // distance metric.
        AdjacentFaceVector vecAdjFaces;

        GetAdjacentFaceVectorByEdge( *m_meshInputCov, ixFirst, nRequiredFaceSetSize, vecAdjFaces );

        // Number of adjacent Faces
        int nAdjFaces = vecAdjFaces.size();

        // Determine the conservative constraint equation
        DataArray1D< double > dConstraint( nCoefficients );

        double dFirstArea = m_meshInputCov->vecFaceArea[ixFirst];

        for( int p = 0; p < nCoefficients; p++ )
        {
            for( unsigned j = 0; j < nOverlapFaces; j++ )
            {
                dConstraint[p] += dIntArray[p][j];
            }
            dConstraint[p] /= dFirstArea;
        }

        // Build the fit array from the integration operator
        DataArray2D< double > dFitArray;
        DataArray1D< double > dFitWeights;
        DataArray2D< double > dFitArrayPlus;

        BuildFitArray( *m_meshInputCov, triquadrule, ixFirst, vecAdjFaces, nOrder, nFitWeightsExponent, dConstraint,
                       dFitArray, dFitWeights );

        // Compute the inverse fit array
        InvertFitArray_Corrected( dConstraint, dFitArray, dFitWeights, dFitArrayPlus );

        // Multiply integration array and fit array
        DataArray2D< double > dComposedArray( nAdjFaces, nOverlapFaces );

        for( int i = 0; i < nAdjFaces; i++ )
        {
            for( unsigned j = 0; j < nOverlapFaces; j++ )
            {
                for( int k = 0; k < nCoefficients; k++ )
                {
                    dComposedArray[i][j] += dIntArray[k][j] * dFitArrayPlus[i][k];
                }
            }
        }

        // Put composed array into map
        for( unsigned i = 0; i < vecAdjFaces.size(); i++ )
        {
            for( unsigned j = 0; j < nOverlapFaces; j++ )
            {
                int& ixFirstFaceLoc  = vecAdjFaces[i].first;
                int& ixSecondFaceLoc = m_meshOverlap->vecTargetFaceIx[ixOverlap + j];
                // int ixFirstFaceGlob = m_remapper->GetGlobalID(moab::Remapper::SourceMesh,
                // ixFirstFaceLoc); int ixSecondFaceGlob =
                // m_remapper->GetGlobalID(moab::Remapper::TargetMesh, ixSecondFaceLoc);

                // signal to not participate, because it is a ghost target
                if( ixSecondFaceLoc < 0 ) continue;  // do not do anything

                m_mapRemap( ixSecondFaceLoc, ixFirstFaceLoc ) +=
                    dComposedArray[i][j] / m_meshOutput->vecFaceArea[ixSecondFaceLoc];
            }
        }

        // Increment the current overlap index
        ixOverlap += nOverlapFaces;
    }

    return;
}

///////////////////////////////////////////////////////////////////////////////

#ifdef MOAB_HAVE_EIGEN3
void moab::TempestOnlineMap::copy_tempest_sparsemat_to_eigen3()
{
#ifndef VERBOSE
#define VERBOSE_ACTIVATED
// #define VERBOSE
#endif
    if( m_nTotDofs_Dest <= 0 || m_nTotDofs_SrcCov <= 0 )
    {
        // std::cout << rank << ": rowsize = " <<  m_nTotDofs_Dest << ", colsize = " <<
        // m_nTotDofs_SrcCov << "\n";
        return;  // No need to allocate if either rows or cols size are zero
    }

    /* Should the columns be the global size of the matrix ? */
    m_weightMatrix.resize( m_nTotDofs_Dest, m_nTotDofs_SrcCov );
    m_rowVector.resize( m_weightMatrix.rows() );
    m_colVector.resize( m_weightMatrix.cols() );

#ifdef VERBOSE
    int locrows = std::max( m_mapRemap.GetRows(), m_nTotDofs_Dest );
    int loccols = std::max( m_mapRemap.GetColumns(), m_nTotDofs_SrcCov );

    std::cout << m_weightMatrix.rows() << ", " << locrows << ", " << m_weightMatrix.cols() << ", " << loccols << "\n";
    // assert(m_weightMatrix.rows() == locrows && m_weightMatrix.cols() == loccols);
#endif

    DataArray1D< int > lrows;
    DataArray1D< int > lcols;
    DataArray1D< double > lvals;
    m_mapRemap.GetEntries( lrows, lcols, lvals );
    unsigned locvals = lvals.GetRows();

    // first matrix
    typedef Eigen::Triplet< double > Triplet;
    std::vector< Triplet > tripletList;
    tripletList.reserve( locvals );
    for( int iv = 0; iv < locvals; iv++ )
    {
        tripletList.push_back( Triplet( lrows[iv], lcols[iv], lvals[iv] ) );
    }

    m_weightMatrix.setFromTriplets( tripletList.begin(), tripletList.end() );
    m_weightMatrix.makeCompressed();

    int nrows = m_weightMatrix.rows();      // Number of rows
    int ncols = m_weightMatrix.cols();      // Number of columns
    int NNZ   = m_weightMatrix.nonZeros();  // Number of non zero values
#ifdef MOAB_HAVE_MPI
    // find out min/max for NNZ, ncols, nrows
    // should work on std c++ 11
    int arr3[6] = { NNZ, nrows, ncols, -NNZ, -nrows, -ncols };
    int rarr3[6];
    MPI_Reduce( arr3, rarr3, 6, MPI_INT, MPI_MIN, 0, m_pcomm->comm() );

    int total[2];
    MPI_Reduce( arr3, total, 2, MPI_INT, MPI_SUM, 0, m_pcomm->comm() );
    if( !rank )
        std::cout << " Rows:(" << rarr3[1] << ", " << -rarr3[4] << "), Cols:(" << rarr3[2] << ", " << -rarr3[5]
                  << "), NNZ:(" << rarr3[0] << ", " << -rarr3[3] << "),  total NNZ:" << total[0]
                  << " total rows:" << total[1] << "\n";
#else
    std::cout << "nr rows: " << nrows << " cols: " << ncols << " non-zeros: " << NNZ << "\n";
#endif

#ifdef VERBOSE
    std::stringstream sstr;
    sstr << "tempestmatrix.txt.0000" << rank;
    std::ofstream output_file( sstr.str(), std::ios::out );
    output_file << "0 " << locrows << " 0 " << loccols << "\n";
    for( unsigned iv = 0; iv < locvals; iv++ )
    {
        // output_file << lrows[iv] << " " << row_ldofmap[lrows[iv]] << " " <<
        // row_gdofmap[row_ldofmap[lrows[iv]]] << " " << col_gdofmap[col_ldofmap[lcols[iv]]] << " "
        // << lvals[iv] << "\n";
        output_file << row_gdofmap[row_ldofmap[lrows[iv]]] << " " << col_gdofmap[col_ldofmap[lcols[iv]]] << " "
                    << lvals[iv] << "\n";
    }
    output_file.flush();  // required here
    output_file.close();
#endif

#ifdef VERBOSE_ACTIVATED
#undef VERBOSE_ACTIVATED
#undef VERBOSE
#endif
    return;
}

///////////////////////////////////////////////////////////////////////////////

moab::ErrorCode moab::TempestOnlineMap::ApplyWeights( std::vector< double >& srcVals, std::vector< double >& tgtVals,
                                                      bool transpose )
{
    // Reset the source and target data first
    m_rowVector.setZero();
    m_colVector.setZero();

#ifdef VERBOSE
    std::stringstream sstr;
    sstr << "projection_" << rank << ".txt";
    std::ofstream output_file( sstr.str() );
#endif
    // Perform the actual projection of weights: application of weight matrix onto the source
    // solution vector
    if( transpose )
    {
        // Permute the source data first
        for( unsigned i = 0; i < srcVals.size(); ++i )
        {
            if( row_dtoc_dofmap[i] >= 0 )
                m_rowVector( row_dtoc_dofmap[i] ) = srcVals[i];  // permute and set the row (source) vector properly
        }

        m_colVector = m_weightMatrix.adjoint() * m_rowVector;

        // Permute the resulting target data back
        for( unsigned i = 0; i < tgtVals.size(); ++i )
        {
            if( col_dtoc_dofmap[i] >= 0 )
                tgtVals[i] = m_colVector( col_dtoc_dofmap[i] );  // permute and set the row (source) vector properly
        }
    }
    else
    {
        // Permute the source data first
#ifdef VERBOSE
        output_file << "ColVector: " << m_colVector.size() << ", SrcVals: " << srcVals.size()
                    << ", Sizes: " << m_nTotDofs_SrcCov << ", " << col_gdofmap.size() << "\n";
#endif
        for( unsigned i = 0; i < srcVals.size(); ++i )
        {
            if( col_dtoc_dofmap[i] >= 0 )
                m_colVector( col_dtoc_dofmap[i] ) = srcVals[i];  // permute and set the row (source) vector properly
#ifdef VERBOSE
            output_file << "Col: " << i << ", GID: " << col_gdofmap[i] << ", Data = " << srcVals[i] << ", "
                        << m_colVector( i ) << "\n";
#endif
        }

        m_rowVector = m_weightMatrix * m_colVector;

        // Permute the resulting target data back
#ifdef VERBOSE
        output_file << "RowVector: " << m_rowVector.size() << ", TgtVals:" << tgtVals.size()
                    << ", Sizes: " << m_nTotDofs_Dest << ", " << row_gdofmap.size() << "\n";
#endif
        for( unsigned i = 0; i < tgtVals.size(); ++i )
        {
            if( row_dtoc_dofmap[i] >= 0 )
                tgtVals[i] = m_rowVector( row_dtoc_dofmap[i] );  // permute and set the row (source) vector properly
#ifdef VERBOSE
            output_file << "Row: " << i << ", GID: " << row_gdofmap[i] << ", Data = " << m_rowVector( i ) << "\n";
#endif
        }
    }

#ifdef VERBOSE
    output_file.flush();  // required here
    output_file.close();
#endif

    // All done with matvec application
    return moab::MB_SUCCESS;
}

#endif

///////////////////////////////////////////////////////////////////////////////

extern void ForceConsistencyConservation3( const DataArray1D< double >& vecSourceArea,
                                           const DataArray1D< double >& vecTargetArea, DataArray2D< double >& dCoeff,
                                           bool fMonotone, bool fSparseConstraints = false );

///////////////////////////////////////////////////////////////////////////////

extern void ForceIntArrayConsistencyConservation( const DataArray1D< double >& vecSourceArea,
                                                  const DataArray1D< double >& vecTargetArea,
                                                  DataArray2D< double >& dCoeff, bool fMonotone );

///////////////////////////////////////////////////////////////////////////////

void moab::TempestOnlineMap::LinearRemapSE4_Tempest_MOAB( const DataArray3D< int >& dataGLLNodes,
                                                          const DataArray3D< double >& dataGLLJacobian,
                                                          int nMonotoneType, bool fContinuousIn, bool fNoConservation,
                                                          bool fSparseConstraints )
{
    // Order of the polynomial interpolant
    int nP = dataGLLNodes.GetRows();

    // Order of triangular quadrature rule
    const int TriQuadRuleOrder = 4;

    // Triangular quadrature rule
    TriangularQuadratureRule triquadrule( TriQuadRuleOrder );

    int TriQuadraturePoints = triquadrule.GetPoints();

    const DataArray2D< double >& TriQuadratureG = triquadrule.GetG();

    const DataArray1D< double >& TriQuadratureW = triquadrule.GetW();

    // Sample coefficients
    DataArray2D< double > dSampleCoeff( nP, nP );

    // GLL Quadrature nodes on quadrilateral elements
    DataArray1D< double > dG;
    DataArray1D< double > dW;
    GaussLobattoQuadrature::GetPoints( nP, 0.0, 1.0, dG, dW );

    // Announcemnets
    moab::DebugOutput dbgprint( std::cout, this->rank, 0 );
    dbgprint.set_prefix( "[LinearRemapSE4_Tempest_MOAB]: " );
    if( is_root )
    {
        dbgprint.printf( 0, "Finite Element to Finite Volume Projection\n" );
        dbgprint.printf( 0, "Triangular quadrature rule order %i\n", TriQuadRuleOrder );
        dbgprint.printf( 0, "Order of the FE polynomial interpolant: %i\n", nP );
    }

    // Get SparseMatrix represntation of the OfflineMap
    SparseMatrix< double >& smatMap = this->GetSparseMatrix();

    // NodeVector from m_meshOverlap
    const NodeVector& nodesOverlap = m_meshOverlap->nodes;
    const NodeVector& nodesFirst   = m_meshInputCov->nodes;

    // Vector of source areas
    DataArray1D< double > vecSourceArea( nP * nP );

    DataArray1D< double > vecTargetArea;
    DataArray2D< double > dCoeff;

#ifdef VERBOSE
    std::stringstream sstr;
    sstr << "remapdata_" << rank << ".txt";
    std::ofstream output_file( sstr.str() );
#endif

    // Only output progress at 10 major checkpoints.
    const unsigned outputFrequency = ( m_meshInputCov->faces.size() / 10 ) + 1;
    // Current Overlap Face
    size_t ixOverlap = 0;

    // generic triangle used for area computation, for triangles around the center of overlap face;
    // used for overlap faces with more than 4 edges;
    // nodes array will be set for each triangle;
    // these triangles are not part of the mesh structure, they are just temporary during
    //   aforementioned decomposition.
    Face faceTri( 3 );
    NodeVector nodes( 3 );
    faceTri.SetNode( 0, 0 );
    faceTri.SetNode( 1, 1 );
    faceTri.SetNode( 2, 2 );

    // Loop over all input Faces
    for( size_t ixFirst = 0; ixFirst < m_meshInputCov->faces.size(); ixFirst++ )
    {
        const Face& faceFirst = m_meshInputCov->faces[ixFirst];

        if( faceFirst.edges.size() != 4 )
        {
            _EXCEPTIONT( "Only quadrilateral elements allowed for SE remapping" );
        }

        // Announce computation progress
        if( ixFirst % outputFrequency == 0 && is_root )
        {
            dbgprint.printf( 0, "Element %zu/%lu\n", ixFirst, m_meshInputCov->faces.size() );
        }

        // Need to re-number the overlap elements such that vecSourceFaceIx[a:b] = 0, then 1 and so
        // on wrt the input mesh data Then the overlap_end and overlap_begin will be correct.
        // However, the relation with MOAB and Tempest will go out of the roof

        // Determine how many overlap Faces and triangles are present
        int nOverlapFaces    = 0;
        size_t ixOverlapTemp = ixOverlap;
        for( ; ixOverlapTemp < m_meshOverlap->faces.size(); ixOverlapTemp++ )
        {
            // const Face & faceOverlap = m_meshOverlap->faces[ixOverlapTemp];
            if( ixFirst - m_meshOverlap->vecSourceFaceIx[ixOverlapTemp] != 0 )
            {
                break;
            }

            nOverlapFaces++;
        }

        // No overlaps
        if( nOverlapFaces == 0 )
        {
            continue;
        }

        // Allocate remap coefficients array for meshFirst Face
        DataArray3D< double > dRemapCoeff( nP, nP, nOverlapFaces );

        // Find the local remap coefficients
        for( int j = 0; j < nOverlapFaces; j++ )
        {
            const Face& faceOverlap = m_meshOverlap->faces[ixOverlap + j];
            if( m_meshOverlap->vecFaceArea[ixOverlap + j] < 1.e-16 )  // machine precision
            {
                Announce( "Very small overlap at index %i area polygon: (%1.10e )", ixOverlap + j,
                          m_meshOverlap->vecFaceArea[ixOverlap + j] );
                int n = faceOverlap.edges.size();
                Announce( "Number nodes: %d", n );
                for( int k = 0; k < n; k++ )
                {
                    Node nd = nodesOverlap[faceOverlap[k]];
                    Announce( "Node %d  %d  : %1.10e  %1.10e %1.10e ", k, faceOverlap[k], nd.x, nd.y, nd.z );
                }
                continue;
            }

<<<<<<< HEAD
#define USE_CENTER_POLYGON

#ifdef USE_CENTER_POLYGON
            int nOverlapTriangles = faceOverlap.edges.size();
            Node center           = nodesOverlap[faceOverlap[0]];
            for( int i = 1; i < nOverlapTriangles; i++ )
            {
                const Node& node = nodesOverlap[faceOverlap[i]];
                center           = center + node;
            }
            center       = center / nOverlapTriangles;
            double magni = sqrt( center.x * center.x + center.y * center.y + center.z * center.z );
            center       = center / magni;  // project back on sphere

#else
            int nOverlapTriangles = faceOverlap.edges.size() - 2;
#endif
=======
            // #ifdef VERBOSE
            // if ( is_root )
            //     Announce ( "\tLocal ID: %i/%i = %i, areas = %2.8e", j + ixOverlap, nOverlapFaces,
            //     m_remapper->lid_to_gid_covsrc[m_meshOverlap->vecSourceFaceIx[ixOverlap + j]],
            //     m_meshOverlap->vecFaceArea[ixOverlap + j] );
            // #endif

            int nbEdges = faceOverlap.edges.size();
            int nOverlapTriangles = 1;
            Node center; // not used if nbEdges == 3
            if (nbEdges > 3) { // decompose from center in this case
                nOverlapTriangles = nbEdges;
                for (int k = 0; k < nbEdges; k++) {
                    const Node &node = nodesOverlap[faceOverlap[k]];
                    center = center + node;
                }
                center = center / nbEdges;
                double magni = sqrt(
                        center.x * center.x + center.y * center.y
                                + center.z * center.z);
                center = center / magni; // project back on sphere of radius 1
            }

            Node node0, node1, node2;
            double dTriangleArea;
>>>>>>> 65c2ccee

            // Loop over all sub-triangles of this Overlap Face
            for( int k = 0; k < nOverlapTriangles; k++ )
            {
<<<<<<< HEAD
#ifdef USE_CENTER_POLYGON
                Face faceTri( 3 );
                NodeVector nodes( 3 );
                nodes[0] = center;
                nodes[1] = nodesOverlap[faceOverlap[k]];
                int k1   = ( k + 1 ) % nOverlapTriangles;
                nodes[2] = nodesOverlap[faceOverlap[k1]];
                faceTri.SetNode( 0, 0 );
                faceTri.SetNode( 1, 1 );
                faceTri.SetNode( 2, 2 );
                // this should be simplified; we are forming these arrays just to compute area of a triangle
                // face palm :(
                double dTriangleArea = CalculateFaceArea( faceTri, nodes );
                const Node& node0    = nodes[0];
                const Node& node1    = nodes[1];
                const Node& node2    = nodes[2];
#else

                // Cornerpoints of triangle
                const Node& node0 = nodesOverlap[faceOverlap[0]];
                const Node& node1 = nodesOverlap[faceOverlap[k + 1]];
                const Node& node2 = nodesOverlap[faceOverlap[k + 2]];

                // Calculate the area of the modified Face
                Face faceTri( 3 );
                faceTri.SetNode( 0, faceOverlap[0] );
                faceTri.SetNode( 1, faceOverlap[k + 1] );
                faceTri.SetNode( 2, faceOverlap[k + 2] );

                double dTriangleArea = CalculateFaceArea( faceTri, nodesOverlap );
#endif
=======
                if (nbEdges == 3) // will come here only once, nOverlapTriangles == 1 in this case
                {
                    node0 = nodesOverlap[faceOverlap[0]];
                    node1 = nodesOverlap[faceOverlap[1]];
                    node2 = nodesOverlap[faceOverlap[2]];
                    dTriangleArea = CalculateFaceArea(faceOverlap, nodesOverlap);
                }
                else // decompose polygon in triangles around the center
                {
                    node0 = center;
                    node1 = nodesOverlap[faceOverlap[k]];
                    int k1 = (k + 1) % nbEdges;
                    node2 = nodesOverlap[faceOverlap[k1]];
                    nodes[0] = center;
                    nodes[1] = node1;
                    nodes[2] = node2;
                    dTriangleArea = CalculateFaceArea(faceTri, nodes);
                }
>>>>>>> 65c2ccee
                // Coordinates of quadrature Node
                for( int l = 0; l < TriQuadraturePoints; l++ )
                {
                    Node nodeQuadrature;
                    nodeQuadrature.x = TriQuadratureG[l][0] * node0.x + TriQuadratureG[l][1] * node1.x +
                                       TriQuadratureG[l][2] * node2.x;

                    nodeQuadrature.y = TriQuadratureG[l][0] * node0.y + TriQuadratureG[l][1] * node1.y +
                                       TriQuadratureG[l][2] * node2.y;

                    nodeQuadrature.z = TriQuadratureG[l][0] * node0.z + TriQuadratureG[l][1] * node1.z +
                                       TriQuadratureG[l][2] * node2.z;

                    double dMag = sqrt( nodeQuadrature.x * nodeQuadrature.x + nodeQuadrature.y * nodeQuadrature.y +
                                        nodeQuadrature.z * nodeQuadrature.z );

                    nodeQuadrature.x /= dMag;
                    nodeQuadrature.y /= dMag;
                    nodeQuadrature.z /= dMag;

                    // Find components of quadrature point in basis
                    // of the first Face
                    double dAlpha;
                    double dBeta;

                    ApplyInverseMap( faceFirst, nodesFirst, nodeQuadrature, dAlpha, dBeta );

                    // Check inverse map value
                    if( ( dAlpha < -InverseMapTolerance ) || ( dAlpha > 1.0 + InverseMapTolerance ) ||
                        ( dBeta < -InverseMapTolerance ) || ( dBeta > 1.0 + InverseMapTolerance ) )
                    {
                        printf( "\n==== BEGIN DEBUGGING INFO ====\n" );
                        printf( "WARNING (%s, Line %u) Inverse map out of range\n", __FILE__, __LINE__ );
                        int ixSecond = m_meshOverlap->vecTargetFaceIx[ixOverlap + j];
                        printf( "Source face ix %i, Target face ix %i, Overlap face ix %i\n", ixFirst, ixSecond,
                                ixOverlap + j );
                        printf( "Face nodes:\n" );
                        for( int x = 0; x < faceFirst.edges.size(); x++ )
                        {
                            nodesFirst[faceFirst[x]].Print( "" );
                        }
                        printf( "Quadrature node:\n" );
                        nodeQuadrature.Print( "" );
                        printf( "Alpha, Beta: %1.15e %1.15e\n", dAlpha, dBeta );
                        printf( "==== END DEBUGGING INFO ====\n" );
                        //_EXCEPTION2("Inverse Map out of range (%1.5e %1.5e)",
                        //	dAlpha, dBeta);
                    }

                    // Sample the finite element at this point
                    SampleGLLFiniteElement( nMonotoneType, nP, dAlpha, dBeta, dSampleCoeff );

                    // Add sample coefficients to the map if m_meshOverlap->vecFaceArea[ixOverlap + j] > 0
                    for( int p = 0; p < nP; p++ )
                    {
                        for( int q = 0; q < nP; q++ )
                        {
                            dRemapCoeff[p][q][j] += TriQuadratureW[l] * dTriangleArea * dSampleCoeff[p][q] /
                                                    m_meshOverlap->vecFaceArea[ixOverlap + j];
                        }
                    }
                }
            }
        }

#ifdef VERBOSE
        output_file << "[" << m_remapper->lid_to_gid_covsrc[ixFirst] << "] \t";
        for( int j = 0; j < nOverlapFaces; j++ )
        {
            for( int p = 0; p < nP; p++ )
            {
                for( int q = 0; q < nP; q++ )
                {
                    output_file << dRemapCoeff[p][q][j] << " ";
                }
            }
        }
        output_file << std::endl;
#endif

        // Force consistency and conservation
        if( !fNoConservation )
        {
            double dTargetArea = 0.0;
            for( int j = 0; j < nOverlapFaces; j++ )
            {
                dTargetArea += m_meshOverlap->vecFaceArea[ixOverlap + j];
            }

            for( int p = 0; p < nP; p++ )
            {
                for( int q = 0; q < nP; q++ )
                {
                    vecSourceArea[p * nP + q] = dataGLLJacobian[p][q][ixFirst];
                }
            }

            // Source elements are completely covered by target volumes
            if( fabs( m_meshInputCov->vecFaceArea[ixFirst] - dTargetArea ) <= HighTolerance )
            {
                vecTargetArea.Allocate( nOverlapFaces );
                for( int j = 0; j < nOverlapFaces; j++ )
                {
                    vecTargetArea[j] = m_meshOverlap->vecFaceArea[ixOverlap + j];
                }

                dCoeff.Allocate( nOverlapFaces, nP * nP );

                for( int j = 0; j < nOverlapFaces; j++ )
                {
                    for( int p = 0; p < nP; p++ )
                    {
                        for( int q = 0; q < nP; q++ )
                        {
                            dCoeff[j][p * nP + q] = dRemapCoeff[p][q][j];
                        }
                    }
                }
            }  // Target volumes only partially cover source elements
            else if( m_meshInputCov->vecFaceArea[ixFirst] - dTargetArea > HighTolerance )
            {
                double dExtraneousArea = m_meshInputCov->vecFaceArea[ixFirst] - dTargetArea;

                vecTargetArea.Allocate( nOverlapFaces + 1 );
                for( int j = 0; j < nOverlapFaces; j++ )
                {
                    vecTargetArea[j] = m_meshOverlap->vecFaceArea[ixOverlap + j];
                }
                vecTargetArea[nOverlapFaces] = dExtraneousArea;

#ifdef VERBOSE
                Announce( "Partial volume: %i (%1.10e / %1.10e)", ixFirst, dTargetArea,
                          m_meshInputCov->vecFaceArea[ixFirst] );
#endif
                if( dTargetArea > m_meshInputCov->vecFaceArea[ixFirst] )
                {
                    _EXCEPTIONT( "Partial element area exceeds total element area" );
                }

                dCoeff.Allocate( nOverlapFaces + 1, nP * nP );

                for( int j = 0; j < nOverlapFaces; j++ )
                {
                    for( int p = 0; p < nP; p++ )
                    {
                        for( int q = 0; q < nP; q++ )
                        {
                            dCoeff[j][p * nP + q] = dRemapCoeff[p][q][j];
                        }
                    }
                }
                for( int p = 0; p < nP; p++ )
                {
                    for( int q = 0; q < nP; q++ )
                    {
                        dCoeff[nOverlapFaces][p * nP + q] = dataGLLJacobian[p][q][ixFirst];
                    }
                }
                for( int j = 0; j < nOverlapFaces; j++ )
                {
                    for( int p = 0; p < nP; p++ )
                    {
                        for( int q = 0; q < nP; q++ )
                        {
                            dCoeff[nOverlapFaces][p * nP + q] -=
                                dRemapCoeff[p][q][j] * m_meshOverlap->vecFaceArea[ixOverlap + j];
                        }
                    }
                }
                for( int p = 0; p < nP; p++ )
                {
                    for( int q = 0; q < nP; q++ )
                    {
                        dCoeff[nOverlapFaces][p * nP + q] /= dExtraneousArea;
                    }
                }
            }  // Source elements only partially cover target volumes
            else
            {
                printf( "\n==== BEGIN DEBUGGING INFO ====\n" );
                printf( "EXCEPTION (%s, Line %u) Target grid must be a subset of source grid\n", __FILE__, __LINE__ );
                printf( "Source face ix %i, Overlap face ix [%i,%i]\n", ixFirst, ixOverlap,
                        ixOverlap + nOverlapFaces - 1 );
                printf( "Target faces / overlap area:\n" );
                for( int j = 0; j < nOverlapFaces; j++ )
                {
                    printf( "  (%i) (%i) %1.15e\n", ixOverlap + j, m_meshOverlap->vecTargetFaceIx[ixOverlap + j],
                            m_meshOverlap->vecFaceArea[ixOverlap + j] );
                }
                printf( "Source nodes / source area:\n" );
                for( int p = 0; p < nP; p++ )
                {
                    for( int q = 0; q < nP; q++ )
                    {
                        printf( "  (%i,%i) %1.15e\n", p, q, dataGLLJacobian[p][q][ixFirst] );
                    }
                }
                printf( "==== END DEBUGGING INFO ====\n" );

                Announce( "Coverage area: %1.10e, and target element area: %1.10e)", ixFirst,
                          m_meshInputCov->vecFaceArea[ixFirst], dTargetArea );
                _EXCEPTIONT( "Target grid must be a subset of source grid" );
            }

            // Force consistency and conservation (over all coefficients)
            if( ( FORCECC_MAX_TARGET_FACES == ( -1 ) ) || ( nOverlapFaces <= FORCECC_MAX_TARGET_FACES ) )
            {

                ForceConsistencyConservation3( vecSourceArea, vecTargetArea, dCoeff, ( nMonotoneType > 0 ),
                                               fSparseConstraints );

                // If too many target faces are included this can greatly slow down the computation and
                // require a high memory footprint.  In this case only apply forcing to the first
                // FORCECC_MAX_TARGET_FACES overlap faces.
            }
            else
            {
                DataArray1D< double > dSubsetTargetArea( FORCECC_MAX_TARGET_FACES );
                DataArray2D< double > dSubsetCoeff( FORCECC_MAX_TARGET_FACES, nP * nP );

                for( int j = 0; j < FORCECC_MAX_TARGET_FACES; j++ )
                {
                    dSubsetTargetArea[j] = vecTargetArea[j];
                    for( int p = 0; p < nP; p++ )
                    {
                        for( int q = 0; q < nP; q++ )
                        {
                            dSubsetCoeff[j][p * nP + q] = dCoeff[j][p * nP + q];
                        }
                    }
                }

                for( int j = FORCECC_MAX_TARGET_FACES; j < nOverlapFaces; j++ )
                {
                    for( int p = 0; p < nP; p++ )
                    {
                        for( int q = 0; q < nP; q++ )
                        {
                            vecSourceArea[p * nP + q] -= dCoeff[j][p * nP + q] * vecTargetArea[j];
                        }
                    }
                }

                ForceConsistencyConservation3( vecSourceArea, dSubsetTargetArea, dSubsetCoeff, ( nMonotoneType > 0 ),
                                               fSparseConstraints );

                for( int j = 0; j < FORCECC_MAX_TARGET_FACES; j++ )
                {
                    for( int p = 0; p < nP; p++ )
                    {
                        for( int q = 0; q < nP; q++ )
                        {
                            dCoeff[j][p * nP + q] = dSubsetCoeff[j][p * nP + q];
                        }
                    }
                }
            }

            for( int j = 0; j < nOverlapFaces; j++ )
            {
                for( int p = 0; p < nP; p++ )
                {
                    for( int q = 0; q < nP; q++ )
                    {
                        dRemapCoeff[p][q][j] = dCoeff[j][p * nP + q];
                    }
                }
            }
        }

#ifdef VERBOSE
        // output_file << "[" << m_remapper->lid_to_gid_covsrc[ixFirst] << "] \t";
        // for ( int j = 0; j < nOverlapFaces; j++ )
        // {
        //     for ( int p = 0; p < nP; p++ )
        //     {
        //         for ( int q = 0; q < nP; q++ )
        //         {
        //             output_file << dRemapCoeff[p][q][j] << " ";
        //         }
        //     }
        // }
        // output_file << std::endl;
#endif

        // Put these remap coefficients into the SparseMatrix map
        for( int j = 0; j < nOverlapFaces; j++ )
        {
            int ixSecondFace = m_meshOverlap->vecTargetFaceIx[ixOverlap + j];

            // signal to not participate, because it is a ghost target
            if( ixSecondFace < 0 ) continue;  // do not do anything

            for( int p = 0; p < nP; p++ )
            {
                for( int q = 0; q < nP; q++ )
                {
                    if( fContinuousIn )
                    {
                        int ixFirstNode = dataGLLNodes[p][q][ixFirst] - 1;

                        smatMap( ixSecondFace, ixFirstNode ) += dRemapCoeff[p][q][j] *
                                                                m_meshOverlap->vecFaceArea[ixOverlap + j] /
                                                                m_meshOutput->vecFaceArea[ixSecondFace];
                    }
                    else
                    {
                        int ixFirstNode = ixFirst * nP * nP + p * nP + q;

                        smatMap( ixSecondFace, ixFirstNode ) += dRemapCoeff[p][q][j] *
                                                                m_meshOverlap->vecFaceArea[ixOverlap + j] /
                                                                m_meshOutput->vecFaceArea[ixSecondFace];
                    }
                }
            }
        }
        // Increment the current overlap index
        ixOverlap += nOverlapFaces;
    }
#ifdef VERBOSE
    output_file.flush();  // required here
    output_file.close();
#endif

    return;
}

///////////////////////////////////////////////////////////////////////////////

void moab::TempestOnlineMap::LinearRemapGLLtoGLL2_MOAB( const DataArray3D< int >& dataGLLNodesIn,
                                                        const DataArray3D< double >& dataGLLJacobianIn,
                                                        const DataArray3D< int >& dataGLLNodesOut,
                                                        const DataArray3D< double >& dataGLLJacobianOut,
                                                        const DataArray1D< double >& dataNodalAreaOut, int nPin,
                                                        int nPout, int nMonotoneType, bool fContinuousIn,
                                                        bool fContinuousOut, bool fNoConservation )
{
    // Triangular quadrature rule
    TriangularQuadratureRule triquadrule( 8 );

    const DataArray2D< double >& dG = triquadrule.GetG();
    const DataArray1D< double >& dW = triquadrule.GetW();

    // Get SparseMatrix represntation of the OfflineMap
    SparseMatrix< double >& smatMap = this->GetSparseMatrix();

    // Sample coefficients
    DataArray2D< double > dSampleCoeffIn( nPin, nPin );
    DataArray2D< double > dSampleCoeffOut( nPout, nPout );

    // Announcemnets
    moab::DebugOutput dbgprint( std::cout, this->rank, 0 );
    dbgprint.set_prefix( "[LinearRemapGLLtoGLL2_MOAB]: " );
    if( is_root )
    {
        dbgprint.printf( 0, "Finite Element to Finite Element Projection\n" );
        dbgprint.printf( 0, "Order of the input FE polynomial interpolant: %i\n", nPin );
        dbgprint.printf( 0, "Order of the output FE polynomial interpolant: %i\n", nPout );
    }

    // Build the integration array for each element on m_meshOverlap
    DataArray3D< double > dGlobalIntArray( nPin * nPin, m_meshOverlap->faces.size(), nPout * nPout );

    // Number of overlap Faces per source Face
    DataArray1D< int > nAllOverlapFaces( m_meshInputCov->faces.size() );

    int ixOverlap = 0;
    for( size_t ixFirst = 0; ixFirst < m_meshInputCov->faces.size(); ixFirst++ )
    {
        // Determine how many overlap Faces and triangles are present
        int nOverlapFaces    = 0;
        size_t ixOverlapTemp = ixOverlap;
        for( ; ixOverlapTemp < m_meshOverlap->faces.size(); ixOverlapTemp++ )
        {
            // const Face & faceOverlap = m_meshOverlap->faces[ixOverlapTemp];
            if( ixFirst - m_meshOverlap->vecSourceFaceIx[ixOverlapTemp] != 0 )
            {
                break;
            }

            nOverlapFaces++;
        }

        nAllOverlapFaces[ixFirst] = nOverlapFaces;

        // Increment the current overlap index
        ixOverlap += nAllOverlapFaces[ixFirst];
    }

    // Geometric area of each output node
    DataArray2D< double > dGeometricOutputArea( m_meshOutput->faces.size(), nPout * nPout );

    // Area of each overlap element in the output basis
    DataArray2D< double > dOverlapOutputArea( m_meshOverlap->faces.size(), nPout * nPout );

    // Loop through all faces on m_meshInput
    ixOverlap                      = 0;
    const unsigned outputFrequency = ( m_meshInputCov->faces.size() / 10 ) + 1;

    if( is_root ) dbgprint.printf( 0, "Building conservative distribution maps\n" );

    // generic triangle used for area computation, for triangles around the center of overlap face;
    // used for overlap faces with more than 4 edges;
    // nodes array will be set for each triangle;
    // these triangles are not part of the mesh structure, they are just temporary during
    //   aforementioned decomposition.
    Face faceTri( 3 );
    NodeVector nodes( 3 );
    faceTri.SetNode( 0, 0 );
    faceTri.SetNode( 1, 1 );
    faceTri.SetNode( 2, 2 );

    for( size_t ixFirst = 0; ixFirst < m_meshInputCov->faces.size(); ixFirst++ )
    {
        // Announce computation progress
        if( ixFirst % outputFrequency == 0 && is_root )
        {
            dbgprint.printf( 0, "Element %zu/%lu\n", ixFirst, m_meshInputCov->faces.size() );
        }

        // Quantities from the First Mesh
        const Face& faceFirst = m_meshInputCov->faces[ixFirst];

        const NodeVector& nodesFirst = m_meshInputCov->nodes;

        // Number of overlapping Faces and triangles
        int nOverlapFaces = nAllOverlapFaces[ixFirst];

        if( !nOverlapFaces ) continue;

        // // Calculate total element Jacobian
        // double dTotalJacobian = 0.0;
        // for (int s = 0; s < nPin; s++) {
        //     for (int t = 0; t < nPin; t++) {
        //         dTotalJacobian += dataGLLJacobianIn[s][t][ixFirst];
        //     }
        // }

        // Loop through all Overlap Faces
        for( int i = 0; i < nOverlapFaces; i++ )
        {
            // Quantities from the overlap Mesh
            const Face& faceOverlap = m_meshOverlap->faces[ixOverlap + i];

            const NodeVector& nodesOverlap = m_meshOverlap->nodes;

            // Quantities from the Second Mesh
            int ixSecond = m_meshOverlap->vecTargetFaceIx[ixOverlap + i];

            // signal to not participate, because it is a ghost target
            if( ixSecond < 0 ) continue;  // do not do anything

            const NodeVector& nodesSecond = m_meshOutput->nodes;

            const Face& faceSecond = m_meshOutput->faces[ixSecond];

            int nbEdges = faceOverlap.edges.size();
            int nOverlapTriangles = 1;
            Node center; // not used if nbEdges == 3
            if (nbEdges > 3) { // decompose from center in this case
                nOverlapTriangles = nbEdges;
                for (int k = 0; k < nbEdges; k++) {
                    const Node &node = nodesOverlap[faceOverlap[k]];
                    center = center + node;
                }
                center = center / nbEdges;
                double magni = sqrt(
                        center.x * center.x + center.y * center.y
                                + center.z * center.z);
                center = center / magni; // project back on sphere of radius 1
            }

            Node node0, node1, node2;
            double dTriArea;

            // Loop over all sub-triangles of this Overlap Face
            for( int j = 0; j < nOverlapTriangles; j++ )
            {
                if (nbEdges == 3) // will come here only once, nOverlapTriangles == 1 in this case
                {
                    node0 = nodesOverlap[faceOverlap[0]];
                    node1 = nodesOverlap[faceOverlap[1]];
                    node2 = nodesOverlap[faceOverlap[2]];
                    dTriArea = CalculateFaceArea(faceOverlap, nodesOverlap);
                }
                else // decompose polygon in triangles around the center
                {
                    node0 = center;
                    node1 = nodesOverlap[faceOverlap[j]];
                    int j1 = (j + 1) % nbEdges;
                    node2 = nodesOverlap[faceOverlap[j1]];
                    nodes[0] = center;
                    nodes[1] = node1;
                    nodes[2] = node2;
                    dTriArea = CalculateFaceArea(faceTri, nodes);
                }

                for( int k = 0; k < triquadrule.GetPoints(); k++ )
                {
                    // Get the nodal location of this point
                    double dX[3];

                    dX[0] = dG( k, 0 ) * node0.x + dG( k, 1 ) * node1.x + dG( k, 2 ) * node2.x;
                    dX[1] = dG( k, 0 ) * node0.y + dG( k, 1 ) * node1.y + dG( k, 2 ) * node2.y;
                    dX[2] = dG( k, 0 ) * node0.z + dG( k, 1 ) * node1.z + dG( k, 2 ) * node2.z;

                    double dMag = sqrt( dX[0] * dX[0] + dX[1] * dX[1] + dX[2] * dX[2] );

                    dX[0] /= dMag;
                    dX[1] /= dMag;
                    dX[2] /= dMag;

                    Node nodeQuadrature( dX[0], dX[1], dX[2] );

                    // Find the components of this quadrature point in the basis
                    // of the first Face.
                    double dAlphaIn;
                    double dBetaIn;

                    ApplyInverseMap( faceFirst, nodesFirst, nodeQuadrature, dAlphaIn, dBetaIn );

                    // Find the components of this quadrature point in the basis
                    // of the second Face.
                    double dAlphaOut;
                    double dBetaOut;

                    ApplyInverseMap( faceSecond, nodesSecond, nodeQuadrature, dAlphaOut, dBetaOut );

                    /*
                                        // Check inverse map value
                                        if ((dAlphaIn < 0.0) || (dAlphaIn > 1.0) ||
                                            (dBetaIn  < 0.0) || (dBetaIn  > 1.0)
                                        ) {
                                            _EXCEPTION2("Inverse Map out of range (%1.5e %1.5e)",
                                                dAlphaIn, dBetaIn);
                                        }

                                        // Check inverse map value
                                        if ((dAlphaOut < 0.0) || (dAlphaOut > 1.0) ||
                                            (dBetaOut  < 0.0) || (dBetaOut  > 1.0)
                                        ) {
                                            _EXCEPTION2("Inverse Map out of range (%1.5e %1.5e)",
                                                dAlphaOut, dBetaOut);
                                        }
                    */
                    // Sample the First finite element at this point
                    SampleGLLFiniteElement( nMonotoneType, nPin, dAlphaIn, dBetaIn, dSampleCoeffIn );

                    // Sample the Second finite element at this point
                    SampleGLLFiniteElement( nMonotoneType, nPout, dAlphaOut, dBetaOut, dSampleCoeffOut );

                    // Overlap output area
                    for( int s = 0; s < nPout; s++ )
                    {
                        for( int t = 0; t < nPout; t++ )
                        {
                            double dNodeArea = dSampleCoeffOut[s][t] * dW[k] * dTriArea;

                            dOverlapOutputArea[ixOverlap + i][s * nPout + t] += dNodeArea;

                            dGeometricOutputArea[ixSecond][s * nPout + t] += dNodeArea;
                        }
                    }

                    // Compute overlap integral
                    int ixp = 0;
                    for( int p = 0; p < nPin; p++ )
                    {
                        for( int q = 0; q < nPin; q++ )
                        {
                            int ixs = 0;
                            for( int s = 0; s < nPout; s++ )
                            {
                                for( int t = 0; t < nPout; t++ )
                                {
                                    // Sample the Second finite element at this point
                                    dGlobalIntArray[ixp][ixOverlap + i][ixs] +=
                                        dSampleCoeffOut[s][t] * dSampleCoeffIn[p][q] * dW[k] * dTriArea;

                                    ixs++;
                                }
                            }

                            ixp++;
                        }
                    }
                }
            }
        }

        // Coefficients
        DataArray2D< double > dCoeff( nOverlapFaces * nPout * nPout, nPin * nPin );

        for( int i = 0; i < nOverlapFaces; i++ )
        {
            // int ixSecondFace = m_meshOverlap->vecTargetFaceIx[ixOverlap + i];

            int ixp = 0;
            for( int p = 0; p < nPin; p++ )
            {
                for( int q = 0; q < nPin; q++ )
                {
                    int ixs = 0;
                    for( int s = 0; s < nPout; s++ )
                    {
                        for( int t = 0; t < nPout; t++ )
                        {
                            dCoeff[i * nPout * nPout + ixs][ixp] = dGlobalIntArray[ixp][ixOverlap + i][ixs] /
                                                                   dOverlapOutputArea[ixOverlap + i][s * nPout + t];

                            ixs++;
                        }
                    }

                    ixp++;
                }
            }
        }

        // Source areas
        DataArray1D< double > vecSourceArea( nPin * nPin );

        for( int p = 0; p < nPin; p++ )
        {
            for( int q = 0; q < nPin; q++ )
            {
                vecSourceArea[p * nPin + q] = dataGLLJacobianIn[p][q][ixFirst];
            }
        }

        // Target areas
        DataArray1D< double > vecTargetArea( nOverlapFaces * nPout * nPout );

        for( int i = 0; i < nOverlapFaces; i++ )
        {
            // int ixSecond = m_meshOverlap->vecTargetFaceIx[ixOverlap + i];
            int ixs = 0;
            for( int s = 0; s < nPout; s++ )
            {
                for( int t = 0; t < nPout; t++ )
                {
                    vecTargetArea[i * nPout * nPout + ixs] = dOverlapOutputArea[ixOverlap + i][nPout * s + t];

                    ixs++;
                }
            }
        }

        // Force consistency and conservation
        if( !fNoConservation )
        {
            ForceIntArrayConsistencyConservation( vecSourceArea, vecTargetArea, dCoeff, ( nMonotoneType != 0 ) );
        }

        // Update global coefficients
        for( int i = 0; i < nOverlapFaces; i++ )
        {
            int ixp = 0;
            for( int p = 0; p < nPin; p++ )
            {
                for( int q = 0; q < nPin; q++ )
                {
                    int ixs = 0;
                    for( int s = 0; s < nPout; s++ )
                    {
                        for( int t = 0; t < nPout; t++ )
                        {
                            dGlobalIntArray[ixp][ixOverlap + i][ixs] =
                                dCoeff[i * nPout * nPout + ixs][ixp] * dOverlapOutputArea[ixOverlap + i][s * nPout + t];

                            ixs++;
                        }
                    }

                    ixp++;
                }
            }
        }

#ifdef VVERBOSE
        // Check column sums (conservation)
        for( int i = 0; i < nPin * nPin; i++ )
        {
            double dColSum = 0.0;
            for( int j = 0; j < nOverlapFaces * nPout * nPout; j++ )
            {
                dColSum += dCoeff[j][i] * vecTargetArea[j];
            }
            printf( "Col %i: %1.15e\n", i, dColSum / vecSourceArea[i] );
        }

        // Check row sums (consistency)
        for( int j = 0; j < nOverlapFaces * nPout * nPout; j++ )
        {
            double dRowSum = 0.0;
            for( int i = 0; i < nPin * nPin; i++ )
            {
                dRowSum += dCoeff[j][i];
            }
            printf( "Row %i: %1.15e\n", j, dRowSum );
        }
#endif

        // Increment the current overlap index
        ixOverlap += nOverlapFaces;
    }

    // Build redistribution map within target element
    if( is_root ) dbgprint.printf( 0, "Building redistribution maps on target mesh\n" );
    DataArray1D< double > dRedistSourceArea( nPout * nPout );
    DataArray1D< double > dRedistTargetArea( nPout * nPout );
    std::vector< DataArray2D< double > > dRedistributionMaps;
    dRedistributionMaps.resize( m_meshOutput->faces.size() );

    for( size_t ixSecond = 0; ixSecond < m_meshOutput->faces.size(); ixSecond++ )
    {
        dRedistributionMaps[ixSecond].Allocate( nPout * nPout, nPout * nPout );

        for( int i = 0; i < nPout * nPout; i++ )
        {
            dRedistributionMaps[ixSecond][i][i] = 1.0;
        }

        for( int s = 0; s < nPout * nPout; s++ )
        {
            dRedistSourceArea[s] = dGeometricOutputArea[ixSecond][s];
        }

        for( int s = 0; s < nPout * nPout; s++ )
        {
            dRedistTargetArea[s] = dataGLLJacobianOut[s / nPout][s % nPout][ixSecond];
        }

        if( !fNoConservation )
        {
            ForceIntArrayConsistencyConservation( dRedistSourceArea, dRedistTargetArea, dRedistributionMaps[ixSecond],
                                                  ( nMonotoneType != 0 ) );

            for( int s = 0; s < nPout * nPout; s++ )
            {
                for( int t = 0; t < nPout * nPout; t++ )
                {
                    dRedistributionMaps[ixSecond][s][t] *= dRedistTargetArea[s] / dRedistSourceArea[t];
                }
            }
        }
    }

    // Construct the total geometric area
    DataArray1D< double > dTotalGeometricArea( dataNodalAreaOut.GetRows() );
    for( size_t ixSecond = 0; ixSecond < m_meshOutput->faces.size(); ixSecond++ )
    {
        for( int s = 0; s < nPout; s++ )
        {
            for( int t = 0; t < nPout; t++ )
            {
                dTotalGeometricArea[dataGLLNodesOut[s][t][ixSecond] - 1] +=
                    dGeometricOutputArea[ixSecond][s * nPout + t];
            }
        }
    }

    // Compose the integration operator with the output map
    ixOverlap = 0;

    if( is_root ) dbgprint.printf( 0, "Assembling map\n" );

    // Map from source DOFs to target DOFs with redistribution applied
    DataArray2D< double > dRedistributedOp( nPin * nPin, nPout * nPout );

    for( size_t ixFirst = 0; ixFirst < m_meshInputCov->faces.size(); ixFirst++ )
    {
        // Announce computation progress
        if( ixFirst % outputFrequency == 0 && is_root )
        {
            dbgprint.printf( 0, "Element %zu/%lu\n", ixFirst, m_meshInputCov->faces.size() );
        }

        // Number of overlapping Faces and triangles
        int nOverlapFaces = nAllOverlapFaces[ixFirst];

        if( !nOverlapFaces ) continue;

        // Put composed array into map
        for( int j = 0; j < nOverlapFaces; j++ )
        {
            int ixSecondFace = m_meshOverlap->vecTargetFaceIx[ixOverlap + j];

            // signal to not participate, because it is a ghost target
            if( ixSecondFace < 0 ) continue;  // do not do anything

            dRedistributedOp.Zero();
            for( int p = 0; p < nPin * nPin; p++ )
            {
                for( int s = 0; s < nPout * nPout; s++ )
                {
                    for( int t = 0; t < nPout * nPout; t++ )
                    {
                        dRedistributedOp[p][s] +=
                            dRedistributionMaps[ixSecondFace][s][t] * dGlobalIntArray[p][ixOverlap + j][t];
                    }
                }
            }

            int ixp = 0;
            for( int p = 0; p < nPin; p++ )
            {
                for( int q = 0; q < nPin; q++ )
                {
                    int ixFirstNode;
                    if( fContinuousIn )
                    {
                        ixFirstNode = dataGLLNodesIn[p][q][ixFirst] - 1;
                    }
                    else
                    {
                        ixFirstNode = ixFirst * nPin * nPin + p * nPin + q;
                    }

                    int ixs = 0;
                    for( int s = 0; s < nPout; s++ )
                    {
                        for( int t = 0; t < nPout; t++ )
                        {
                            int ixSecondNode;
                            if( fContinuousOut )
                            {
                                ixSecondNode = dataGLLNodesOut[s][t][ixSecondFace] - 1;

                                if( !fNoConservation )
                                {
                                    smatMap( ixSecondNode, ixFirstNode ) +=
                                        dRedistributedOp[ixp][ixs] / dataNodalAreaOut[ixSecondNode];
                                }
                                else
                                {
                                    smatMap( ixSecondNode, ixFirstNode ) +=
                                        dRedistributedOp[ixp][ixs] / dTotalGeometricArea[ixSecondNode];
                                }
                            }
                            else
                            {
                                ixSecondNode = ixSecondFace * nPout * nPout + s * nPout + t;

                                if( !fNoConservation )
                                {
                                    smatMap( ixSecondNode, ixFirstNode ) +=
                                        dRedistributedOp[ixp][ixs] / dataGLLJacobianOut[s][t][ixSecondFace];
                                }
                                else
                                {
                                    smatMap( ixSecondNode, ixFirstNode ) +=
                                        dRedistributedOp[ixp][ixs] / dGeometricOutputArea[ixSecondFace][s * nPout + t];
                                }
                            }

                            ixs++;
                        }
                    }

                    ixp++;
                }
            }
        }

        // Increment the current overlap index
        ixOverlap += nOverlapFaces;
    }

    return;
}

///////////////////////////////////////////////////////////////////////////////

void moab::TempestOnlineMap::LinearRemapGLLtoGLL2_Pointwise_MOAB( const DataArray3D< int >& dataGLLNodesIn,
                                                                  const DataArray3D< double >& /*dataGLLJacobianIn*/,
                                                                  const DataArray3D< int >& dataGLLNodesOut,
                                                                  const DataArray3D< double >& /*dataGLLJacobianOut*/,
                                                                  const DataArray1D< double >& dataNodalAreaOut,
                                                                  int nPin, int nPout, int nMonotoneType,
                                                                  bool fContinuousIn, bool fContinuousOut )
{
    // Gauss-Lobatto quadrature within Faces
    DataArray1D< double > dGL;
    DataArray1D< double > dWL;

    GaussLobattoQuadrature::GetPoints( nPout, 0.0, 1.0, dGL, dWL );

    // Get SparseMatrix represntation of the OfflineMap
    SparseMatrix< double >& smatMap = this->GetSparseMatrix();

    // Sample coefficients
    DataArray2D< double > dSampleCoeffIn( nPin, nPin );

    // Announcemnets
    moab::DebugOutput dbgprint( std::cout, this->rank, 0 );
    dbgprint.set_prefix( "[LinearRemapGLLtoGLL2_Pointwise_MOAB]: " );
    if( is_root )
    {
        dbgprint.printf( 0, "Finite Element to Finite Element (Pointwise) Projection\n" );
        dbgprint.printf( 0, "Order of the input FE polynomial interpolant: %i\n", nPin );
        dbgprint.printf( 0, "Order of the output FE polynomial interpolant: %i\n", nPout );
    }

    // Number of overlap Faces per source Face
    DataArray1D< int > nAllOverlapFaces( m_meshInputCov->faces.size() );

    int ixOverlap = 0;

    for( size_t ixFirst = 0; ixFirst < m_meshInputCov->faces.size(); ixFirst++ )
    {
        size_t ixOverlapTemp = ixOverlap;
        for( ; ixOverlapTemp < m_meshOverlap->faces.size(); ixOverlapTemp++ )
        {
            // const Face & faceOverlap = m_meshOverlap->faces[ixOverlapTemp];

            if( ixFirst - m_meshOverlap->vecSourceFaceIx[ixOverlapTemp] != 0 ) break;

            nAllOverlapFaces[ixFirst]++;
        }

        // Increment the current overlap index
        ixOverlap += nAllOverlapFaces[ixFirst];
    }

    // Number of times this point was found
    DataArray1D< bool > fSecondNodeFound( dataNodalAreaOut.GetRows() );

    ixOverlap                      = 0;
    const unsigned outputFrequency = ( m_meshInputCov->faces.size() / 10 ) + 1;

    // Loop through all faces on m_meshInputCov
    for( size_t ixFirst = 0; ixFirst < m_meshInputCov->faces.size(); ixFirst++ )
    {
        // Announce computation progress
        if( ixFirst % outputFrequency == 0 && is_root )
        {
            dbgprint.printf( 0, "Element %zu/%lu\n", ixFirst, m_meshInputCov->faces.size() );
        }

        // Quantities from the First Mesh
        const Face& faceFirst = m_meshInputCov->faces[ixFirst];

        const NodeVector& nodesFirst = m_meshInputCov->nodes;

        // Number of overlapping Faces and triangles
        int nOverlapFaces = nAllOverlapFaces[ixFirst];

        // Loop through all Overlap Faces
        for( int i = 0; i < nOverlapFaces; i++ )
        {

            // Quantities from the Second Mesh
            int ixSecond = m_meshOverlap->vecTargetFaceIx[ixOverlap + i];

            // signal to not participate, because it is a ghost target
            if( ixSecond < 0 ) continue;  // do not do anything

            const NodeVector& nodesSecond = m_meshOutput->nodes;

            const Face& faceSecond = m_meshOutput->faces[ixSecond];

            // Loop through all nodes on the second face
            for( int s = 0; s < nPout; s++ )
            {
                for( int t = 0; t < nPout; t++ )
                {
                    size_t ixSecondNode;
                    if( fContinuousOut )
                    {
                        ixSecondNode = dataGLLNodesOut[s][t][ixSecond] - 1;
                    }
                    else
                    {
                        ixSecondNode = ixSecond * nPout * nPout + s * nPout + t;
                    }

                    if( ixSecondNode >= fSecondNodeFound.GetRows() )
                    {
                        _EXCEPTIONT( "Logic error" );
                    }

                    // Check if this node has been found already
                    if( fSecondNodeFound[ixSecondNode] )
                    {
                        continue;
                    }

                    // Check this node
                    Node node;
                    Node dDx1G;
                    Node dDx2G;

                    ApplyLocalMap( faceSecond, nodesSecond, dGL[t], dGL[s], node, dDx1G, dDx2G );

                    // Find the components of this quadrature point in the basis
                    // of the first Face.
                    double dAlphaIn;
                    double dBetaIn;

                    ApplyInverseMap( faceFirst, nodesFirst, node, dAlphaIn, dBetaIn );

                    // Check if this node is within the first Face
                    if( ( dAlphaIn < -1.0e-10 ) || ( dAlphaIn > 1.0 + 1.0e-10 ) || ( dBetaIn < -1.0e-10 ) ||
                        ( dBetaIn > 1.0 + 1.0e-10 ) )
                    {
                        continue;
                    }

                    // Node is within the overlap region, mark as found
                    fSecondNodeFound[ixSecondNode] = true;

                    // Sample the First finite element at this point
                    SampleGLLFiniteElement( nMonotoneType, nPin, dAlphaIn, dBetaIn, dSampleCoeffIn );

                    // Add to map
                    for( int p = 0; p < nPin; p++ )
                    {
                        for( int q = 0; q < nPin; q++ )
                        {
                            int ixFirstNode;
                            if( fContinuousIn )
                            {
                                ixFirstNode = dataGLLNodesIn[p][q][ixFirst] - 1;
                            }
                            else
                            {
                                ixFirstNode = ixFirst * nPin * nPin + p * nPin + q;
                            }

                            smatMap( ixSecondNode, ixFirstNode ) += dSampleCoeffIn[p][q];
                        }
                    }
                }
            }
        }

        // Increment the current overlap index
        ixOverlap += nOverlapFaces;
    }

    // Check for missing samples
    for( size_t i = 0; i < fSecondNodeFound.GetRows(); i++ )
    {
        if( !fSecondNodeFound[i] )
        {
            _EXCEPTION1( "Can't sample point %i", i );
        }
    }

    return;
}

///////////////////////////////////////////////////////////////////////////////<|MERGE_RESOLUTION|>--- conflicted
+++ resolved
@@ -596,25 +596,6 @@
                 continue;
             }
 
-<<<<<<< HEAD
-#define USE_CENTER_POLYGON
-
-#ifdef USE_CENTER_POLYGON
-            int nOverlapTriangles = faceOverlap.edges.size();
-            Node center           = nodesOverlap[faceOverlap[0]];
-            for( int i = 1; i < nOverlapTriangles; i++ )
-            {
-                const Node& node = nodesOverlap[faceOverlap[i]];
-                center           = center + node;
-            }
-            center       = center / nOverlapTriangles;
-            double magni = sqrt( center.x * center.x + center.y * center.y + center.z * center.z );
-            center       = center / magni;  // project back on sphere
-
-#else
-            int nOverlapTriangles = faceOverlap.edges.size() - 2;
-#endif
-=======
             // #ifdef VERBOSE
             // if ( is_root )
             //     Announce ( "\tLocal ID: %i/%i = %i, areas = %2.8e", j + ixOverlap, nOverlapFaces,
@@ -622,81 +603,47 @@
             //     m_meshOverlap->vecFaceArea[ixOverlap + j] );
             // #endif
 
-            int nbEdges = faceOverlap.edges.size();
+            int nbEdges           = faceOverlap.edges.size();
             int nOverlapTriangles = 1;
-            Node center; // not used if nbEdges == 3
-            if (nbEdges > 3) { // decompose from center in this case
+            Node center;  // not used if nbEdges == 3
+            if( nbEdges > 3 )
+            {  // decompose from center in this case
                 nOverlapTriangles = nbEdges;
-                for (int k = 0; k < nbEdges; k++) {
-                    const Node &node = nodesOverlap[faceOverlap[k]];
-                    center = center + node;
-                }
-                center = center / nbEdges;
-                double magni = sqrt(
-                        center.x * center.x + center.y * center.y
-                                + center.z * center.z);
-                center = center / magni; // project back on sphere of radius 1
+                for( int k = 0; k < nbEdges; k++ )
+                {
+                    const Node& node = nodesOverlap[faceOverlap[k]];
+                    center           = center + node;
+                }
+                center       = center / nbEdges;
+                double magni = sqrt( center.x * center.x + center.y * center.y + center.z * center.z );
+                center       = center / magni;  // project back on sphere of radius 1
             }
 
             Node node0, node1, node2;
             double dTriangleArea;
->>>>>>> 65c2ccee
 
             // Loop over all sub-triangles of this Overlap Face
             for( int k = 0; k < nOverlapTriangles; k++ )
             {
-<<<<<<< HEAD
-#ifdef USE_CENTER_POLYGON
-                Face faceTri( 3 );
-                NodeVector nodes( 3 );
-                nodes[0] = center;
-                nodes[1] = nodesOverlap[faceOverlap[k]];
-                int k1   = ( k + 1 ) % nOverlapTriangles;
-                nodes[2] = nodesOverlap[faceOverlap[k1]];
-                faceTri.SetNode( 0, 0 );
-                faceTri.SetNode( 1, 1 );
-                faceTri.SetNode( 2, 2 );
-                // this should be simplified; we are forming these arrays just to compute area of a triangle
-                // face palm :(
-                double dTriangleArea = CalculateFaceArea( faceTri, nodes );
-                const Node& node0    = nodes[0];
-                const Node& node1    = nodes[1];
-                const Node& node2    = nodes[2];
-#else
-
-                // Cornerpoints of triangle
-                const Node& node0 = nodesOverlap[faceOverlap[0]];
-                const Node& node1 = nodesOverlap[faceOverlap[k + 1]];
-                const Node& node2 = nodesOverlap[faceOverlap[k + 2]];
-
-                // Calculate the area of the modified Face
-                Face faceTri( 3 );
-                faceTri.SetNode( 0, faceOverlap[0] );
-                faceTri.SetNode( 1, faceOverlap[k + 1] );
-                faceTri.SetNode( 2, faceOverlap[k + 2] );
-
-                double dTriangleArea = CalculateFaceArea( faceTri, nodesOverlap );
-#endif
-=======
-                if (nbEdges == 3) // will come here only once, nOverlapTriangles == 1 in this case
-                {
-                    node0 = nodesOverlap[faceOverlap[0]];
-                    node1 = nodesOverlap[faceOverlap[1]];
-                    node2 = nodesOverlap[faceOverlap[2]];
-                    dTriangleArea = CalculateFaceArea(faceOverlap, nodesOverlap);
-                }
-                else // decompose polygon in triangles around the center
-                {
-                    node0 = center;
-                    node1 = nodesOverlap[faceOverlap[k]];
-                    int k1 = (k + 1) % nbEdges;
-                    node2 = nodesOverlap[faceOverlap[k1]];
-                    nodes[0] = center;
-                    nodes[1] = node1;
-                    nodes[2] = node2;
-                    dTriangleArea = CalculateFaceArea(faceTri, nodes);
-                }
->>>>>>> 65c2ccee
+                if( nbEdges == 3 )  // will come here only once, nOverlapTriangles == 1 in this case
+                {
+                    node0         = nodesOverlap[faceOverlap[0]];
+                    node1         = nodesOverlap[faceOverlap[1]];
+                    node2         = nodesOverlap[faceOverlap[2]];
+                    dTriangleArea = CalculateFaceArea( faceOverlap, nodesOverlap );
+                }
+                else  // decompose polygon in triangles around the center
+                {
+                    node0         = center;
+                    node1         = nodesOverlap[faceOverlap[k]];
+                    int k1        = ( k + 1 ) % nbEdges;
+                    node2         = nodesOverlap[faceOverlap[k1]];
+                    nodes[0]      = center;
+                    nodes[1]      = node1;
+                    nodes[2]      = node2;
+                    dTriangleArea = CalculateFaceArea( faceTri, nodes );
+                }
+
                 // Coordinates of quadrature Node
                 for( int l = 0; l < TriQuadraturePoints; l++ )
                 {
@@ -1153,20 +1100,20 @@
 
             const Face& faceSecond = m_meshOutput->faces[ixSecond];
 
-            int nbEdges = faceOverlap.edges.size();
+            int nbEdges           = faceOverlap.edges.size();
             int nOverlapTriangles = 1;
-            Node center; // not used if nbEdges == 3
-            if (nbEdges > 3) { // decompose from center in this case
+            Node center;  // not used if nbEdges == 3
+            if( nbEdges > 3 )
+            {  // decompose from center in this case
                 nOverlapTriangles = nbEdges;
-                for (int k = 0; k < nbEdges; k++) {
-                    const Node &node = nodesOverlap[faceOverlap[k]];
-                    center = center + node;
-                }
-                center = center / nbEdges;
-                double magni = sqrt(
-                        center.x * center.x + center.y * center.y
-                                + center.z * center.z);
-                center = center / magni; // project back on sphere of radius 1
+                for( int k = 0; k < nbEdges; k++ )
+                {
+                    const Node& node = nodesOverlap[faceOverlap[k]];
+                    center           = center + node;
+                }
+                center       = center / nbEdges;
+                double magni = sqrt( center.x * center.x + center.y * center.y + center.z * center.z );
+                center       = center / magni;  // project back on sphere of radius 1
             }
 
             Node node0, node1, node2;
@@ -1175,23 +1122,23 @@
             // Loop over all sub-triangles of this Overlap Face
             for( int j = 0; j < nOverlapTriangles; j++ )
             {
-                if (nbEdges == 3) // will come here only once, nOverlapTriangles == 1 in this case
-                {
-                    node0 = nodesOverlap[faceOverlap[0]];
-                    node1 = nodesOverlap[faceOverlap[1]];
-                    node2 = nodesOverlap[faceOverlap[2]];
-                    dTriArea = CalculateFaceArea(faceOverlap, nodesOverlap);
-                }
-                else // decompose polygon in triangles around the center
-                {
-                    node0 = center;
-                    node1 = nodesOverlap[faceOverlap[j]];
-                    int j1 = (j + 1) % nbEdges;
-                    node2 = nodesOverlap[faceOverlap[j1]];
+                if( nbEdges == 3 )  // will come here only once, nOverlapTriangles == 1 in this case
+                {
+                    node0    = nodesOverlap[faceOverlap[0]];
+                    node1    = nodesOverlap[faceOverlap[1]];
+                    node2    = nodesOverlap[faceOverlap[2]];
+                    dTriArea = CalculateFaceArea( faceOverlap, nodesOverlap );
+                }
+                else  // decompose polygon in triangles around the center
+                {
+                    node0    = center;
+                    node1    = nodesOverlap[faceOverlap[j]];
+                    int j1   = ( j + 1 ) % nbEdges;
+                    node2    = nodesOverlap[faceOverlap[j1]];
                     nodes[0] = center;
                     nodes[1] = node1;
                     nodes[2] = node2;
-                    dTriArea = CalculateFaceArea(faceTri, nodes);
+                    dTriArea = CalculateFaceArea( faceTri, nodes );
                 }
 
                 for( int k = 0; k < triquadrule.GetPoints(); k++ )
