/*
 * =====================================================================================
 *
 *       Filename:  TempestOnlineMap.hpp
 *
 *    Description:  Interface to the TempestRemap library to compute the consistent,
 *                  and accurate high-order conservative remapping weights for overlap
 *                  grids on the sphere in climate simulations.
 *
 *         Author:  Vijay S. Mahadevan (vijaysm), mahadevan@anl.gov
 *
 * =====================================================================================
 */

#include "Announce.h"
#include "DataArray3D.h"
#include "FiniteElementTools.h"
#include "TriangularQuadrature.h"
#include "GaussQuadrature.h"
#include "GaussLobattoQuadrature.h"
#include "SparseMatrix.h"
#include "STLStringHelper.h"

#include "moab/Remapping/TempestOnlineMap.hpp"
#include "DebugOutput.hpp"

#include <fstream>
#include <cmath>
#include <cstdlib>

///////////////////////////////////////////////////////////////////////////////

// #define VERBOSE
// #define VVERBOSE

void LinearRemapFVtoGLL(
    const Mesh & meshInput,
    const Mesh & meshOutput,
    const Mesh & meshOverlap,
    const DataArray3D<int> & dataGLLNodes,
    const DataArray3D<double> & dataGLLJacobian,
    const DataArray1D<double> & dataGLLNodalArea,
    int nOrder,
    OfflineMap & mapRemap,
    int nMonotoneType,
    bool fContinuous,
    bool fNoConservation
);

void LinearRemapFVtoGLL_Volumetric(
    const Mesh & meshInput,
    const Mesh & meshOutput,
    const Mesh & meshOverlap,
    const DataArray3D<int> & dataGLLNodes,
    const DataArray3D<double> & dataGLLJacobian,
    const DataArray1D<double> & dataGLLNodalArea,
    int nOrder,
    OfflineMap & mapRemap,
    int nMonotoneType,
    bool fContinuous,
    bool fNoConservation
);

///////////////////////////////////////////////////////////////////////////////

moab::TempestOnlineMap::TempestOnlineMap ( moab::TempestRemapper* remapper ) : OfflineMap(), m_remapper ( remapper )
{
    // Get the references for the MOAB core objects
    m_interface = m_remapper->get_interface();
#ifdef MOAB_HAVE_MPI
    m_pcomm = m_remapper->get_parallel_communicator();
#endif

    // Update the references to the meshes
    m_meshInput = remapper->GetMesh ( moab::Remapper::SourceMesh );
    m_meshInputCov = remapper->GetCoveringMesh();
    m_meshOutput = remapper->GetMesh ( moab::Remapper::TargetMesh );
    m_meshOverlap = remapper->GetMesh ( moab::Remapper::OverlapMesh );

    is_parallel = false;
    is_root = true;
    rank = 0;
    size = 1;
#ifdef MOAB_HAVE_MPI
    int flagInit;
    MPI_Initialized( &flagInit );
    if (flagInit) {
        is_parallel = true;
        assert(m_pcomm != NULL);
        rank = m_pcomm->rank();
        size = m_pcomm->size();
        is_root = (rank == 0);
    }
#endif

    // Compute and store the total number of source and target DoFs corresponding
    // to number of rows and columns in the mapping.

    // Initialize dimension information from file
    std::vector<std::string> dimNames(1);
    std::vector<int> dimSizes(1);
    dimNames[0] = "num_elem";

    dimSizes[0] = m_meshInputCov->faces.size();
    this->InitializeSourceDimensions(dimNames, dimSizes);
    dimSizes[0] = m_meshOutput->faces.size();
    this->InitializeTargetDimensions(dimNames, dimSizes);

    // Build a matrix of source and target discretization so that we know how to assign
    // the global DoFs in parallel for the mapping weights
    // For example, FV->FV: rows X cols = faces_source X faces_target
}

///////////////////////////////////////////////////////////////////////////////

moab::TempestOnlineMap::~TempestOnlineMap()
{
    m_interface = NULL;
#ifdef MOAB_HAVE_MPI
    m_pcomm = NULL;
#endif
    m_meshInput = NULL;
    m_meshOutput = NULL;
    m_meshOverlap = NULL;
}

///////////////////////////////////////////////////////////////////////////////

static void ParseVariableList (
    const std::string & strVariables,
    std::vector< std::string > & vecVariableStrings
)
{
    unsigned iVarBegin = 0;
    unsigned iVarCurrent = 0;

    // Parse variable name
    for ( ;; )
    {
        if ( ( iVarCurrent >= strVariables.length() ) ||
                ( strVariables[iVarCurrent] == ',' ) ||
                ( strVariables[iVarCurrent] == ' ' )
           )
        {
            if ( iVarCurrent == iVarBegin )
            {
                if ( iVarCurrent >= strVariables.length() )
                {
                    break;
                }
                continue;
            }

            vecVariableStrings.push_back (
                strVariables.substr ( iVarBegin, iVarCurrent - iVarBegin ) );

            iVarBegin = iVarCurrent + 1;
        }

        iVarCurrent++;
    }
}

///////////////////////////////////////////////////////////////////////////////

moab::ErrorCode moab::TempestOnlineMap::SetDOFmapTags(const std::string srcDofTagName, const std::string tgtDofTagName)
{
    moab::ErrorCode rval;

    int tagSize = 0;
    tagSize = (m_eInputType == DiscretizationType_FV ? 1 : m_nDofsPEl_Src*m_nDofsPEl_Src);
    rval = m_interface->tag_get_handle ( srcDofTagName.c_str(), tagSize, MB_TYPE_INTEGER,
                             this->m_dofTagSrc, MB_TAG_ANY );

    if (rval == moab::MB_TAG_NOT_FOUND && m_eInputType != DiscretizationType_FV)
    {
        int ntot_elements = 0, nelements = m_remapper->m_source_entities.size();
#ifdef MOAB_HAVE_MPI
        int ierr = MPI_Allreduce(&nelements, &ntot_elements, 1, MPI_INT, MPI_SUM, m_pcomm->comm());
        if (ierr !=0) MB_CHK_SET_ERR(MB_FAILURE, "MPI_Allreduce failed to get total source elements");
#else
        ntot_elements = nelements;
#endif

        rval = m_remapper->GenerateCSMeshMetadata(ntot_elements, 
                                                m_remapper->m_covering_source_entities, 
                                                &m_remapper->m_source_entities, 
                                                srcDofTagName, m_nDofsPEl_Src);MB_CHK_ERR(rval);

        rval = m_interface->tag_get_handle ( srcDofTagName.c_str(), m_nDofsPEl_Src * m_nDofsPEl_Src, 
                                        MB_TYPE_INTEGER,
                                        this->m_dofTagSrc, MB_TAG_ANY);MB_CHK_ERR(rval);
    }
    else MB_CHK_ERR(rval);

    tagSize = (m_eOutputType == DiscretizationType_FV ? 1 : m_nDofsPEl_Dest*m_nDofsPEl_Dest);
    rval = m_interface->tag_get_handle ( tgtDofTagName.c_str(), tagSize, MB_TYPE_INTEGER,
                             this->m_dofTagDest, MB_TAG_ANY );
    if (rval == moab::MB_TAG_NOT_FOUND && m_eOutputType != DiscretizationType_FV)
    {
        int ntot_elements = 0, nelements = m_remapper->m_target_entities.size();
#ifdef MOAB_HAVE_MPI
        int ierr = MPI_Allreduce(&nelements, &ntot_elements, 1, MPI_INT, MPI_SUM, m_pcomm->comm());
        if (ierr !=0) MB_CHK_SET_ERR(MB_FAILURE, "MPI_Allreduce failed to get total source elements");
#else
        ntot_elements = nelements;
#endif

        rval = m_remapper->GenerateCSMeshMetadata(ntot_elements, 
                                                    m_remapper->m_target_entities, NULL, 
                                                    tgtDofTagName, m_nDofsPEl_Dest);MB_CHK_ERR(rval);

        rval = m_interface->tag_get_handle ( tgtDofTagName.c_str(), m_nDofsPEl_Dest * m_nDofsPEl_Dest, 
                                        MB_TYPE_INTEGER,
                                        this->m_dofTagDest, MB_TAG_ANY);MB_CHK_ERR(rval);
    }
    else MB_CHK_ERR(rval);

    return moab::MB_SUCCESS;
}

///////////////////////////////////////////////////////////////////////////////

moab::ErrorCode moab::TempestOnlineMap::SetDOFmapAssociation(DiscretizationType srcType, bool isSrcContinuous, 
                                                            DataArray3D<int>* srcdataGLLNodes, DataArray3D<int>* srcdataGLLNodesSrc,
                                                            DiscretizationType destType, bool isTgtContinuous, DataArray3D<int>* tgtdataGLLNodes)
{
    moab::ErrorCode rval;
    std::vector<bool> dgll_cgll_row_ldofmap, dgll_cgll_col_ldofmap, dgll_cgll_covcol_ldofmap;
    std::vector<int> src_soln_gdofs, locsrc_soln_gdofs, tgt_soln_gdofs;

    // We are assuming that these are element based tags that are sized: np * np
    m_srcDiscType = srcType;
    m_destDiscType = destType;

    bool vprint = is_root && false;

#ifdef VVERBOSE
    {
        src_soln_gdofs.resize(m_remapper->m_covering_source_entities.size()*m_nDofsPEl_Src*m_nDofsPEl_Src, -1);
        rval = m_interface->tag_get_data ( m_dofTagSrc, m_remapper->m_covering_source_entities, &src_soln_gdofs[0] );MB_CHK_ERR(rval);
        locsrc_soln_gdofs.resize(m_remapper->m_source_entities.size()*m_nDofsPEl_Src*m_nDofsPEl_Src);
        rval = m_interface->tag_get_data ( m_dofTagSrc, m_remapper->m_source_entities, &locsrc_soln_gdofs[0] );MB_CHK_ERR(rval);
        tgt_soln_gdofs.resize(m_remapper->m_target_entities.size()*m_nDofsPEl_Dest*m_nDofsPEl_Dest);
        rval = m_interface->tag_get_data ( m_dofTagDest, m_remapper->m_target_entities, &tgt_soln_gdofs[0] );MB_CHK_ERR(rval);

        if (is_root)
        {
            {
                std::ofstream output_file ( "sourcecov-gids-0.txt" );
                output_file << "I, GDOF\n";
                for (unsigned i=0; i < src_soln_gdofs.size(); ++i)
                    output_file << i << ", " << src_soln_gdofs[i] << "\n";

                output_file << "ELEMID, IDOF, LDOF, GDOF, NDOF\n";
                m_nTotDofs_SrcCov=0;
                if (isSrcContinuous) dgll_cgll_covcol_ldofmap.resize (m_remapper->m_covering_source_entities.size() * m_nDofsPEl_Src * m_nDofsPEl_Src, false);
                for ( unsigned j = 0; j < m_remapper->m_covering_source_entities.size(); j++ )
                {
                    for ( int p = 0; p < m_nDofsPEl_Src; p++ )
                    {
                        for ( int q = 0; q < m_nDofsPEl_Src; q++)
                        {
                            const int localDOF = (*srcdataGLLNodes)[p][q][j] - 1;
                            const int offsetDOF = j * m_nDofsPEl_Src * m_nDofsPEl_Src + p * m_nDofsPEl_Src + q;
                            if ( isSrcContinuous && !dgll_cgll_covcol_ldofmap[localDOF] ) {
                                m_nTotDofs_SrcCov++;
                                dgll_cgll_covcol_ldofmap[localDOF] = true;
                            }
                            output_file << m_remapper->lid_to_gid_covsrc[j] << ", " <<  offsetDOF << ", " << localDOF << ", " << src_soln_gdofs[offsetDOF] << ", " << m_nTotDofs_SrcCov << "\n";
                        }
                    }
                }
                output_file.flush(); // required here
                output_file.close();
                dgll_cgll_covcol_ldofmap.clear();
            }

            {
                std::ofstream output_file ( "source-gids-0.txt" );
                output_file << "I, GDOF\n";
                for (unsigned i=0; i < locsrc_soln_gdofs.size(); ++i)
                    output_file << i << ", " << locsrc_soln_gdofs[i] << "\n";

                output_file << "ELEMID, IDOF, LDOF, GDOF, NDOF\n";
                m_nTotDofs_Src=0;
                if (isSrcContinuous) dgll_cgll_col_ldofmap.resize (m_remapper->m_source_entities.size() * m_nDofsPEl_Src * m_nDofsPEl_Src, false);
                for ( unsigned j = 0; j < m_remapper->m_source_entities.size(); j++ )
                {
                    for ( int p = 0; p < m_nDofsPEl_Src; p++ )
                    {
                        for ( int q = 0; q < m_nDofsPEl_Src; q++)
                        {
                            const int localDOF = (*srcdataGLLNodesSrc)[p][q][j] - 1;
                            const int offsetDOF = j * m_nDofsPEl_Src * m_nDofsPEl_Src + p * m_nDofsPEl_Src + q;
                            if ( isSrcContinuous && !dgll_cgll_col_ldofmap[localDOF] ) {
                                m_nTotDofs_Src++;
                                dgll_cgll_col_ldofmap[localDOF] = true;
                            }
                            output_file << m_remapper->lid_to_gid_src[j] << ", " <<  offsetDOF << ", " << localDOF << ", " << locsrc_soln_gdofs[offsetDOF] << ", " << m_nTotDofs_Src << "\n";
                        }
                    }
                }
                output_file.flush(); // required here
                output_file.close();
                dgll_cgll_col_ldofmap.clear();
            }

            {
                std::ofstream output_file ( "target-gids-0.txt" );
                output_file << "I, GDOF\n";
                for (unsigned i=0; i < tgt_soln_gdofs.size(); ++i)
                    output_file << i << ", " << tgt_soln_gdofs[i] << "\n";

                output_file << "ELEMID, IDOF, GDOF, NDOF\n";
                m_nTotDofs_Dest=0;

                for (unsigned i=0; i < tgt_soln_gdofs.size(); ++i) {
                    output_file << m_remapper->lid_to_gid_tgt[i] << ", " <<  i << ", " << tgt_soln_gdofs[i] << ", " << m_nTotDofs_Dest << "\n";
                    m_nTotDofs_Dest++;
                }

                output_file.flush(); // required here
                output_file.close();
            }
        }
        else
        {
            {
                std::ofstream output_file ( "sourcecov-gids-1.txt" );
                output_file << "I, GDOF\n";
                for (unsigned i=0; i < src_soln_gdofs.size(); ++i)
                    output_file << i << ", " << src_soln_gdofs[i] << "\n";

                output_file << "ELEMID, IDOF, LDOF, GDOF, NDOF\n";
                m_nTotDofs_SrcCov=0;
                if (isSrcContinuous) dgll_cgll_covcol_ldofmap.resize (m_remapper->m_covering_source_entities.size() * m_nDofsPEl_Src * m_nDofsPEl_Src, false);
                for ( unsigned j = 0; j < m_remapper->m_covering_source_entities.size(); j++ )
                {
                    for ( int p = 0; p < m_nDofsPEl_Src; p++ )
                    {
                        for ( int q = 0; q < m_nDofsPEl_Src; q++)
                        {
                            const int localDOF = (*srcdataGLLNodes)[p][q][j] - 1;
                            const int offsetDOF = j * m_nDofsPEl_Src * m_nDofsPEl_Src + p * m_nDofsPEl_Src + q;
                            if ( isSrcContinuous && !dgll_cgll_covcol_ldofmap[localDOF] ) {
                                m_nTotDofs_SrcCov++;
                                dgll_cgll_covcol_ldofmap[localDOF] = true;
                            }
                            output_file << m_remapper->lid_to_gid_covsrc[j] << ", " <<  offsetDOF << ", " << localDOF << ", " << src_soln_gdofs[offsetDOF] << ", " << m_nTotDofs_SrcCov << "\n";
                        }
                    }
                }
                output_file.flush(); // required here
                output_file.close();
                dgll_cgll_covcol_ldofmap.clear();
            }

            {
                std::ofstream output_file ( "source-gids-1.txt" );
                output_file << "I, GDOF\n";
                for (unsigned i=0; i < locsrc_soln_gdofs.size(); ++i)
                    output_file << i << ", " << locsrc_soln_gdofs[i] << "\n";

                output_file << "ELEMID, IDOF, LDOF, GDOF, NDOF\n";
                m_nTotDofs_Src=0;
                if (isSrcContinuous) dgll_cgll_col_ldofmap.resize (m_remapper->m_source_entities.size() * m_nDofsPEl_Src * m_nDofsPEl_Src, false);
                for ( unsigned j = 0; j < m_remapper->m_source_entities.size(); j++ )
                {
                    for ( int p = 0; p < m_nDofsPEl_Src; p++ )
                    {
                        for ( int q = 0; q < m_nDofsPEl_Src; q++)
                        {
                            const int localDOF = (*srcdataGLLNodesSrc)[p][q][j] - 1;
                            const int offsetDOF = j * m_nDofsPEl_Src * m_nDofsPEl_Src + p * m_nDofsPEl_Src + q;
                            if ( isSrcContinuous && !dgll_cgll_col_ldofmap[localDOF] ) {
                                m_nTotDofs_Src++;
                                dgll_cgll_col_ldofmap[localDOF] = true;
                            }
                            output_file << m_remapper->lid_to_gid_src[j] << ", " <<  offsetDOF << ", " << localDOF << ", " << locsrc_soln_gdofs[offsetDOF] << ", " << m_nTotDofs_Src << "\n";
                        }
                    }
                }
                output_file.flush(); // required here
                output_file.close();
                dgll_cgll_col_ldofmap.clear();
            }

            {
                std::ofstream output_file ( "target-gids-1.txt" );
                output_file << "I, GDOF\n";
                for (unsigned i=0; i < tgt_soln_gdofs.size(); ++i)
                    output_file << i << ", " << tgt_soln_gdofs[i] << "\n";

                output_file << "ELEMID, IDOF, GDOF, NDOF\n";
                m_nTotDofs_Dest=0;

                for (unsigned i=0; i < tgt_soln_gdofs.size(); ++i) {
                    output_file << m_remapper->lid_to_gid_tgt[i] << ", " <<  i << ", " << tgt_soln_gdofs[i] << ", " << m_nTotDofs_Dest << "\n";
                    m_nTotDofs_Dest++;
                }

                output_file.flush(); // required here
                output_file.close();
            }
        }
    }
#endif

    // Now compute the mapping and store it for the covering mesh
    int srcTagSize = (m_eInputType == DiscretizationType_FV ? 1 : m_nDofsPEl_Src * m_nDofsPEl_Src);
    if (m_remapper->point_cloud_source)
    {
        assert(m_nDofsPEl_Src == 1);
        col_gdofmap.resize (m_remapper->m_covering_source_vertices.size(), UINT_MAX);
        col_dtoc_dofmap.resize (m_remapper->m_covering_source_vertices.size(), UINT_MAX);
        src_soln_gdofs.resize(m_remapper->m_covering_source_vertices.size(), UINT_MAX);
        rval = m_interface->tag_get_data ( m_dofTagSrc, m_remapper->m_covering_source_vertices, &src_soln_gdofs[0] );MB_CHK_ERR(rval);
        srcTagSize = 1;
    }
    else
    {
        col_gdofmap.resize (m_remapper->m_covering_source_entities.size() * srcTagSize, UINT_MAX);
        col_dtoc_dofmap.resize (m_remapper->m_covering_source_entities.size() * srcTagSize, UINT_MAX);
        src_soln_gdofs.resize(m_remapper->m_covering_source_entities.size() * srcTagSize, UINT_MAX);
        rval = m_interface->tag_get_data ( m_dofTagSrc, m_remapper->m_covering_source_entities, &src_soln_gdofs[0] );MB_CHK_ERR(rval);
    }

    // std::cout << "TOnlineMap: Process: " << rank << " and covering entities = [" << col_dofmap.size() << ", " << src_soln_gdofs.size() << "]\n";
    // MPI_Barrier(MPI_COMM_WORLD);

#ifdef ALTERNATE_NUMBERING_IMPLEMENTATION
    unsigned maxSrcIndx = 0;

    // for ( unsigned j = 0; j < m_covering_source_entities.size(); j++ )
    std::vector<int> locdofs(srcTagSize);
    std::map<Node, moab::EntityHandle> mapLocalMBNodes;
    double elcoords[3];
    for (unsigned iel=0; iel < m_remapper->m_covering_source_entities.size(); ++iel) {
        EntityHandle eh = m_remapper->m_covering_source_entities[iel];
        rval = m_interface->get_coords(&eh, 1, elcoords);MB_CHK_ERR(rval);
        Node elCentroid(elcoords[0],elcoords[1],elcoords[2]);
        mapLocalMBNodes.insert(std::pair<Node, moab::EntityHandle>(elCentroid, eh));
    }

    const NodeVector & nodes = m_remapper->m_covering_source->nodes;
    for (unsigned j = 0; j < m_remapper->m_covering_source->faces.size(); j++)
    {
        const Face & face = m_remapper->m_covering_source->faces[j];

        Node centroid;
        centroid.x = centroid.y = centroid.z = 0.0;
        for (unsigned l=0; l < face.edges.size(); ++l) {
            centroid.x += nodes[face[l]].x;
            centroid.y += nodes[face[l]].y;
            centroid.z += nodes[face[l]].z;
        }
        const double factor = 1.0/face.edges.size();
        centroid.x *= factor;
        centroid.y *= factor;
        centroid.z *= factor;

        EntityHandle current_eh;
        if (mapLocalMBNodes.find(centroid) != mapLocalMBNodes.end())
        {
            current_eh = mapLocalMBNodes[centroid];
        }

        rval = m_interface->tag_get_data ( m_dofTagSrc, &current_eh, 1, &locdofs[0] );MB_CHK_ERR(rval);
        for ( int p = 0; p < m_nDofsPEl_Src; p++ )
        {
            for ( int q = 0; q < m_nDofsPEl_Src; q++)
            {
                const int localDOF = (*srcdataGLLNodes)[p][q][j] - 1;
                const int offsetDOF = p * m_nDofsPEl_Src + q;
                maxSrcIndx = (localDOF > maxSrcIndx ? localDOF : maxSrcIndx);
                std::cout << "Col: " << current_eh << ", " << m_remapper->lid_to_gid_covsrc[j] << ", " <<  offsetDOF << ", " << localDOF << ", " << locdofs[offsetDOF] - 1 << ", " << maxSrcIndx << "\n";
            }
        }
    }
#endif

    m_nTotDofs_SrcCov = 0;
    if (srcdataGLLNodes == NULL) { /* we only have a mapping for elements as DoFs */
        for (unsigned i=0; i < col_gdofmap.size(); ++i) {
            assert(src_soln_gdofs[i] > 0);
            col_gdofmap[i] = src_soln_gdofs[i] - 1;
            col_dtoc_dofmap[i] = i;
            if (vprint) std::cout << "Col: " << i << ", " << col_gdofmap[i] << "\n";
            m_nTotDofs_SrcCov++;
        }
    }
    else {
        if (isSrcContinuous) dgll_cgll_covcol_ldofmap.resize (m_remapper->m_covering_source_entities.size() * srcTagSize, false);
        // Put these remap coefficients into the SparseMatrix map
        for ( unsigned j = 0; j < m_remapper->m_covering_source_entities.size(); j++ )
        {
            for ( int p = 0; p < m_nDofsPEl_Src; p++ )
            {
                for ( int q = 0; q < m_nDofsPEl_Src; q++)
                {
                    const int localDOF = (*srcdataGLLNodes)[p][q][j] - 1;
                    const int offsetDOF = j * srcTagSize + p * m_nDofsPEl_Src + q;
                    if ( isSrcContinuous && !dgll_cgll_covcol_ldofmap[localDOF] ) {
                        m_nTotDofs_SrcCov++;
                        dgll_cgll_covcol_ldofmap[localDOF] = true;
                    }
                    if ( !isSrcContinuous ) m_nTotDofs_SrcCov++;
                    assert(src_soln_gdofs[offsetDOF] > 0);
                    col_gdofmap[ localDOF ] = src_soln_gdofs[offsetDOF] - 1;
                    col_dtoc_dofmap[ offsetDOF ] = localDOF;
                    if (vprint) std::cout << "Col: " << m_remapper->lid_to_gid_covsrc[j] << ", " <<  offsetDOF << ", " << localDOF << ", " << col_gdofmap[offsetDOF] << ", " << m_nTotDofs_SrcCov << "\n";
                }
            }
        }
    }

    if (m_remapper->point_cloud_source)
    {
        assert(m_nDofsPEl_Src == 1);
        srccol_gdofmap.resize (m_remapper->m_source_vertices.size(), UINT_MAX);
        srccol_dtoc_dofmap.resize (m_remapper->m_covering_source_vertices.size(), UINT_MAX);
        locsrc_soln_gdofs.resize(m_remapper->m_source_vertices.size(), UINT_MAX);
        rval = m_interface->tag_get_data ( m_dofTagSrc, m_remapper->m_source_vertices, &locsrc_soln_gdofs[0] );MB_CHK_ERR(rval);
    }
    else
    {
        srccol_gdofmap.resize (m_remapper->m_source_entities.size() * srcTagSize, UINT_MAX);
        srccol_dtoc_dofmap.resize (m_remapper->m_source_entities.size() * srcTagSize, UINT_MAX);
        locsrc_soln_gdofs.resize(m_remapper->m_source_entities.size() * srcTagSize, UINT_MAX);
        rval = m_interface->tag_get_data ( m_dofTagSrc, m_remapper->m_source_entities, &locsrc_soln_gdofs[0] );MB_CHK_ERR(rval);
    }

    // Now compute the mapping and store it for the original source mesh
    m_nTotDofs_Src = 0;
    if (srcdataGLLNodesSrc == NULL) { /* we only have a mapping for elements as DoFs */
        for (unsigned i=0; i < srccol_gdofmap.size(); ++i) {
            assert(locsrc_soln_gdofs[i] > 0);
            srccol_gdofmap[i] = locsrc_soln_gdofs[i] - 1;
            srccol_dtoc_dofmap[i] = i;
            m_nTotDofs_Src++;
        }
    }
    else {
        if (isSrcContinuous) dgll_cgll_col_ldofmap.resize(m_remapper->m_source_entities.size() * srcTagSize, false);
        // Put these remap coefficients into the SparseMatrix map
        for ( unsigned j = 0; j < m_remapper->m_source_entities.size(); j++ )
        {
            for ( int p = 0; p < m_nDofsPEl_Src; p++ )
            {
                for ( int q = 0; q < m_nDofsPEl_Src; q++ )
                {
                    const int localDOF = (*srcdataGLLNodesSrc)[p][q][j] - 1;
                    const int offsetDOF = j * srcTagSize + p * m_nDofsPEl_Src + q;
                    if ( isSrcContinuous && !dgll_cgll_col_ldofmap[localDOF] ) {
                        m_nTotDofs_Src++;
                        dgll_cgll_col_ldofmap[localDOF] = true;
                    }
                    if ( !isSrcContinuous ) m_nTotDofs_Src++;
                    assert(locsrc_soln_gdofs[offsetDOF] > 0);
                    srccol_gdofmap[ localDOF ] = locsrc_soln_gdofs[offsetDOF] - 1;
                    srccol_dtoc_dofmap[ offsetDOF ] = localDOF;
                }
            }
        }
    }

    int tgtTagSize = (m_eOutputType == DiscretizationType_FV ? 1 : m_nDofsPEl_Dest * m_nDofsPEl_Dest);
    if (m_remapper->point_cloud_target)
    {
        assert(m_nDofsPEl_Dest == 1);
        row_gdofmap.resize (m_remapper->m_target_vertices.size(), UINT_MAX);
        row_dtoc_dofmap.resize (m_remapper->m_target_vertices.size(), UINT_MAX);
        tgt_soln_gdofs.resize(m_remapper->m_target_vertices.size(), UINT_MAX);
        rval = m_interface->tag_get_data ( m_dofTagDest, m_remapper->m_target_vertices, &tgt_soln_gdofs[0] );MB_CHK_ERR(rval);
        tgtTagSize = 1;
    }
    else
    {
        row_gdofmap.resize (m_remapper->m_target_entities.size() * tgtTagSize, UINT_MAX);
        row_dtoc_dofmap.resize (m_remapper->m_target_entities.size() * tgtTagSize, UINT_MAX);
        tgt_soln_gdofs.resize(m_remapper->m_target_entities.size() * tgtTagSize, UINT_MAX);
        rval = m_interface->tag_get_data ( m_dofTagDest, m_remapper->m_target_entities, &tgt_soln_gdofs[0] );MB_CHK_ERR(rval);
    }

    // Now compute the mapping and store it for the target mesh
    // To access the GID for each row: row_gdofmap [ row_ldofmap [ 0 : local_ndofs ] ] = GDOF
    m_nTotDofs_Dest = 0;
    if (tgtdataGLLNodes == NULL) { /* we only have a mapping for elements as DoFs */
        for (unsigned i=0; i < row_gdofmap.size(); ++i) {
            assert(tgt_soln_gdofs[i] > 0);
            row_gdofmap[i] = tgt_soln_gdofs[i] - 1;
            row_dtoc_dofmap[i] = i;
            if (vprint) std::cout << "Row: " << i << ", " << row_gdofmap[i] << "\n";
            m_nTotDofs_Dest++;
        }
    }
    else {
        if (isTgtContinuous) dgll_cgll_row_ldofmap.resize (m_remapper->m_target_entities.size() * tgtTagSize, false);
        // Put these remap coefficients into the SparseMatrix map
        for ( unsigned j = 0; j < m_remapper->m_target_entities.size(); j++ )
        {
            for ( int p = 0; p < m_nDofsPEl_Dest; p++ )
            {
                for ( int q = 0; q < m_nDofsPEl_Dest; q++ )
                {
                    const int localDOF = (*tgtdataGLLNodes)[p][q][j] - 1;
                    const int offsetDOF = j * tgtTagSize + p * m_nDofsPEl_Dest + q;
                    if ( isTgtContinuous && !dgll_cgll_row_ldofmap[localDOF] ) {
                        m_nTotDofs_Dest++;
                        dgll_cgll_row_ldofmap[localDOF] = true;
                    }
                    if ( !isTgtContinuous ) m_nTotDofs_Dest++;
                    assert(tgt_soln_gdofs[offsetDOF] > 0);
                    row_gdofmap[ localDOF ] = tgt_soln_gdofs[offsetDOF] - 1;
                    row_dtoc_dofmap[ offsetDOF ] = localDOF;
                    if (vprint) std::cout << "Row: " << m_remapper->lid_to_gid_tgt[j] << ", " <<  offsetDOF << ", " << localDOF << ", " << row_gdofmap[offsetDOF] << ", " << m_nTotDofs_Dest << "\n";
                }
            }
        }
    }

    // Let us also allocate the local representation of the sparse matrix
#if defined(MOAB_HAVE_EIGEN) && defined(VERBOSE)
    if (vprint)
    {
        std::cout << "[" << rank << "]" << "DoFs: row = " << m_nTotDofs_Dest << ", " << row_gdofmap.size() << ", col = " << m_nTotDofs_Src << ", " << m_nTotDofs_SrcCov << ", " << col_gdofmap.size() << "\n";
        // std::cout << "Max col_dofmap: " << maxcol << ", Min col_dofmap" << mincol << "\n";
    }
#endif

    return moab::MB_SUCCESS;
}

///////////////////////////////////////////////////////////////////////////////

moab::ErrorCode moab::TempestOnlineMap::GenerateRemappingWeights ( std::string strInputType, std::string strOutputType,
        const int nPin, const int nPout,
        bool fBubble, int fMonotoneTypeID,
        bool fVolumetric, bool fNoConservation, bool fNoCheck,
        const std::string srcDofTagName, const std::string tgtDofTagName,
        const std::string strVariables,
        const std::string strInputData, const std::string strOutputData,
        const std::string strNColName, const bool fOutputDouble,
        const std::string strPreserveVariables, const bool fPreserveAll, const double dFillValueOverride,
        const bool fInputConcave, const bool fOutputConcave )
{
    NcError error ( NcError::silent_nonfatal );

    moab::DebugOutput dbgprint ( std::cout, rank, 0 );
    dbgprint.set_prefix("[TempestOnlineMap]: ");
    moab::ErrorCode rval;

    const bool m_bPointCloudSource = (m_remapper->point_cloud_source);
    const bool m_bPointCloudTarget = (m_remapper->point_cloud_target);
    const bool m_bPointCloud = m_bPointCloudSource || m_bPointCloudTarget;

    try
    {
        // Check command line parameters (data arguments)
        if ( ( strInputData != "" ) && ( strOutputData == "" ) )
        {
            _EXCEPTIONT ( "--in_data specified without --out_data" );
        }
        if ( ( strInputData == "" ) && ( strOutputData != "" ) )
        {
            _EXCEPTIONT ( "--out_data specified without --in_data" );
        }

        // Check command line parameters (data type arguments)
        STLStringHelper::ToLower ( strInputType );
        STLStringHelper::ToLower ( strOutputType );

        DiscretizationType eInputType;
        DiscretizationType eOutputType;
        int fNoCheckGlob = (fNoCheck ? 1 : 0);

        if ( strInputType == "fv" )
        {
            eInputType = DiscretizationType_FV;
        }
        else if ( strInputType == "cgll" )
        {
            eInputType = DiscretizationType_CGLL;
        }
        else if ( strInputType == "dgll" )
        {
            eInputType = DiscretizationType_DGLL;
        }
        else if ( strInputType == "pcloud" )
        {
            eInputType = DiscretizationType_PCLOUD;
        }
        else
        {
            _EXCEPTION1 ( "Invalid \"in_type\" value (%s), expected [fv|cgll|dgll]",
                          strInputType.c_str() );
        }

        if ( strOutputType == "fv" )
        {
            eOutputType = DiscretizationType_FV;
        }
        else if ( strOutputType == "cgll" )
        {
            eOutputType = DiscretizationType_CGLL;
        }
        else if ( strOutputType == "dgll" )
        {
            eOutputType = DiscretizationType_DGLL;
        }
        else if ( strOutputType == "pcloud" )
        {
            eOutputType = DiscretizationType_PCLOUD;
        }
        else
        {
            _EXCEPTION1 ( "Invalid \"out_type\" value (%s), expected [fv|cgll|dgll]",
                          strOutputType.c_str() );
        }

        // Monotonicity flags
        int nMonotoneType = fMonotoneTypeID;

        // Parse variable list
        std::vector< std::string > vecVariableStrings;
        ParseVariableList ( strVariables, vecVariableStrings );

        // Parse preserve variable list
        std::vector< std::string > vecPreserveVariableStrings;
        ParseVariableList ( strPreserveVariables, vecPreserveVariableStrings );

        if ( fPreserveAll && ( vecPreserveVariableStrings.size() != 0 ) )
        {
            _EXCEPTIONT ( "--preserveall and --preserve cannot both be specified" );
        }

        m_nDofsPEl_Src = nPin;
        m_nDofsPEl_Dest = nPout;

        m_bConserved = !fNoConservation;
        m_iMonotonicity = fMonotoneTypeID;
        m_eInputType = eInputType;
        m_eOutputType = eOutputType;

        rval = SetDOFmapTags(srcDofTagName, tgtDofTagName);MB_CHK_ERR(rval);

        double dTotalAreaInput = 0.0, dTotalAreaOutput = 0.0;
        if (!m_bPointCloudSource)
        {
            // Calculate Input Mesh Face areas
            if ( is_root ) dbgprint.printf ( 0, "Calculating input mesh Face areas\n" );
            double dTotalAreaInput_loc = m_meshInput->CalculateFaceAreas(fInputConcave);
            dTotalAreaInput = dTotalAreaInput_loc;
    #ifdef MOAB_HAVE_MPI
            if (m_pcomm) MPI_Reduce ( &dTotalAreaInput_loc, &dTotalAreaInput, 1, MPI_DOUBLE, MPI_SUM, 0, m_pcomm->comm() );
    #endif
            if ( is_root ) dbgprint.printf ( 0, "Input Mesh Geometric Area: %1.15e\n", dTotalAreaInput );

            // Input mesh areas
            m_meshInputCov->CalculateFaceAreas(fInputConcave);
        }

        if (!m_bPointCloudTarget)
        {
            // Calculate Output Mesh Face areas
            if ( is_root ) dbgprint.printf ( 0, "Calculating output mesh Face areas\n" );
            double dTotalAreaOutput_loc = m_meshOutput->CalculateFaceAreas(fOutputConcave);
            dTotalAreaOutput = dTotalAreaOutput_loc;
    #ifdef MOAB_HAVE_MPI
            if (m_pcomm) MPI_Reduce ( &dTotalAreaOutput_loc, &dTotalAreaOutput, 1, MPI_DOUBLE, MPI_SUM, 0, m_pcomm->comm() );
    #endif
            if ( is_root ) dbgprint.printf ( 0, "Output Mesh Geometric Area: %1.15e\n", dTotalAreaOutput );
        }

        if (!m_bPointCloud)
        {
            // Verify that overlap mesh is in the correct order
            int ixSourceFaceMax = ( -1 );
            int ixTargetFaceMax = ( -1 );

            if ( m_meshOverlap->vecSourceFaceIx.size() !=
                    m_meshOverlap->vecTargetFaceIx.size()
               )
            {
                _EXCEPTIONT ( "Invalid overlap mesh:\n"
                              "    Possible mesh file corruption?" );
            }

            for ( unsigned i = 0; i < m_meshOverlap->faces.size(); i++ )
            {
                if ( m_meshOverlap->vecSourceFaceIx[i] + 1 > ixSourceFaceMax )
                    ixSourceFaceMax = m_meshOverlap->vecSourceFaceIx[i] + 1;

                if ( m_meshOverlap->vecTargetFaceIx[i] + 1 > ixTargetFaceMax )
                    ixTargetFaceMax = m_meshOverlap->vecTargetFaceIx[i] + 1;
            }

            // Check for forward correspondence in overlap mesh
            if ( m_meshInput->faces.size() - ixSourceFaceMax == 0 )
            {
                if ( is_root ) dbgprint.printf ( 0, "Overlap mesh forward correspondence found\n" );
            }
            else if ( m_meshOutput->faces.size() - ixSourceFaceMax == 0 )
            {   // Check for reverse correspondence in overlap mesh
                if ( is_root ) dbgprint.printf ( 0, "Overlap mesh reverse correspondence found (reversing)\n" );

                // Reorder overlap mesh
                m_meshOverlap->ExchangeFirstAndSecondMesh();
            }
            // else
            // {   // No correspondence found
            //     _EXCEPTION4 ( "Invalid overlap mesh:\n"
            //                   "    No correspondence found with input and output meshes (%i,%i) vs (%i,%i)",
            //                   m_meshInputCov->faces.size(), m_meshOutput->faces.size(), ixSourceFaceMax, ixTargetFaceMax );
            // }

            // Calculate Face areas
            if ( is_root ) dbgprint.printf ( 0, "Calculating overlap mesh Face areas\n" );
            double dTotalAreaOverlap_loc = m_meshOverlap->CalculateFaceAreas(false);
            double dTotalAreaOverlap = dTotalAreaOverlap_loc;
    #ifdef MOAB_HAVE_MPI
            if (m_pcomm) MPI_Reduce ( &dTotalAreaOverlap_loc, &dTotalAreaOverlap, 1, MPI_DOUBLE, MPI_SUM, 0, m_pcomm->comm() );
    #endif
            if ( is_root ) dbgprint.printf ( 0, "Overlap Mesh Area: %1.15e\n", dTotalAreaOverlap );

            // Correct areas to match the areas calculated in the overlap mesh
            // if (fCorrectAreas)
            {
                if ( is_root ) dbgprint.printf ( 0, "Correcting source/target areas to overlap mesh areas\n");
                DataArray1D<double> dSourceArea(m_meshInputCov->faces.size());
                DataArray1D<double> dTargetArea(m_meshOutput->faces.size());

                assert(m_meshOverlap->vecSourceFaceIx.size() == m_meshOverlap->faces.size());
                assert(m_meshOverlap->vecTargetFaceIx.size() == m_meshOverlap->faces.size());
                assert(m_meshOverlap->vecFaceArea.GetRows() == m_meshOverlap->faces.size());

                assert(m_meshInputCov->vecFaceArea.GetRows() == m_meshInputCov->faces.size());
                assert(m_meshOutput->vecFaceArea.GetRows() == m_meshOutput->faces.size());

                for (size_t i = 0; i < m_meshOverlap->faces.size(); i++) {
                    if (m_meshOverlap->vecSourceFaceIx[i] < 0 || m_meshOverlap->vecTargetFaceIx[i] < 0)
                      continue; // skip this cell since it is ghosted

                    // let us recompute the source/target areas based on overlap mesh areas
                    assert( static_cast<size_t>(m_meshOverlap->vecSourceFaceIx[i]) < m_meshInputCov->faces.size() );
                    dSourceArea[ m_meshOverlap->vecSourceFaceIx[i] ] += m_meshOverlap->vecFaceArea[i];
                    assert( static_cast<size_t>(m_meshOverlap->vecTargetFaceIx[i]) < m_meshOutput->faces.size()  );
                    dTargetArea[ m_meshOverlap->vecTargetFaceIx[i] ] += m_meshOverlap->vecFaceArea[i];
                }

                for (size_t i = 0; i < m_meshInputCov->faces.size(); i++) {
                    if (fabs(dSourceArea[i] - m_meshInputCov->vecFaceArea[i]) < 1.0e-10) {
                        m_meshInputCov->vecFaceArea[i] = dSourceArea[i];
                    }
                }
                for (size_t i = 0; i < m_meshOutput->faces.size(); i++) {
                    if (fabs(dTargetArea[i] - m_meshOutput->vecFaceArea[i]) < 1.0e-10) {
                        m_meshOutput->vecFaceArea[i] = dTargetArea[i];
                    }
                }
            }

            // Set source mesh areas in map
            if (!m_bPointCloudSource && eInputType == DiscretizationType_FV) {
                this->SetSourceAreas(m_meshInputCov->vecFaceArea);
                if (m_meshInputCov->vecMask.IsAttached()) {
                    this->SetSourceMask(m_meshInputCov->vecMask);
                }
            }

            // Set target mesh areas in map
            if (!m_bPointCloudTarget && eOutputType == DiscretizationType_FV) {
                this->SetTargetAreas(m_meshOutput->vecFaceArea);
                if (m_meshOutput->vecMask.IsAttached()) {
                    this->SetTargetMask(m_meshOutput->vecMask);
                }
            }

            // Partial cover
            int fNoCheckLoc = fNoCheckGlob;
            if ( fabs ( dTotalAreaOutput - dTotalAreaInput ) > 1.0e-10 && fabs ( dTotalAreaOverlap - dTotalAreaInput ) > 1.0e-10 )
            {
                if ( !fNoCheckGlob )
                {
                    dbgprint.printf ( rank, "WARNING: Significant mismatch between overlap mesh area "
                                                "and input mesh area.\n  Automatically enabling --nocheck\n" );
                    fNoCheckGlob = 1;
                }
            }

#ifdef MOAB_HAVE_MPI
            if (m_pcomm) MPI_Allreduce ( &fNoCheckLoc, &fNoCheckGlob, 1, MPI_INTEGER, MPI_MAX, m_pcomm->comm() );
#endif

            /*
                // Recalculate input mesh area from overlap mesh
                if (fabs(dTotalAreaOverlap - dTotalAreaInput) > 1.0e-10) {
                    dbgprint.printf(0, "Overlap mesh only covers a sub-area of the sphere\n");
                    dbgprint.printf(0, "Recalculating source mesh areas\n");
                    dTotalAreaInput = m_meshInput->CalculateFaceAreasFromOverlap(m_meshOverlap);
                    dbgprint.printf(0, "New Input Mesh Geometric Area: %1.15e\n", dTotalAreaInput);
                }
            */
        }

        // Finite volume input / Finite volume output
        if ( ( eInputType  == DiscretizationType_FV ) &&
                ( eOutputType == DiscretizationType_FV )
           )
        {
            // Generate reverse node array and edge map
            if (m_meshInputCov->revnodearray.size() == 0) m_meshInputCov->ConstructReverseNodeArray();
            if (m_meshInputCov->edgemap.size() == 0) m_meshInputCov->ConstructEdgeMap(false);

            // Initialize coordinates for map
            this->InitializeSourceCoordinatesFromMeshFV ( *m_meshInputCov );
            this->InitializeTargetCoordinatesFromMeshFV ( *m_meshOutput );

            // Finite volume input / Finite element output
            rval = this->SetDOFmapAssociation(eInputType, false, NULL, NULL, eOutputType, false, NULL);MB_CHK_ERR(rval);

            // Construct remap
            if ( is_root ) dbgprint.printf ( 0, "Calculating remap weights\n" );
            LinearRemapFVtoFV_Tempest_MOAB ( nPin );
        }
        else if ( eInputType == DiscretizationType_FV )
        {
            DataArray3D<double> dataGLLJacobian;

            if ( is_root ) dbgprint.printf ( 0, "Generating output mesh meta data\n" );
            double dNumericalArea_loc =
                GenerateMetaData (
                    *m_meshOutput,
                    nPout,
                    fBubble,
                    dataGLLNodesDest,
                    dataGLLJacobian );

            double dNumericalArea = dNumericalArea_loc;
#ifdef MOAB_HAVE_MPI
            if (m_pcomm) MPI_Allreduce ( &dNumericalArea_loc, &dNumericalArea, 1, MPI_DOUBLE, MPI_SUM, m_pcomm->comm() );
#endif
            if ( is_root ) dbgprint.printf ( 0, "Output Mesh Numerical Area: %1.15e\n", dNumericalArea );

            // Initialize coordinates for map
            this->InitializeSourceCoordinatesFromMeshFV ( *m_meshInputCov );
            this->InitializeTargetCoordinatesFromMeshFE (
                *m_meshOutput, nPout, dataGLLNodesDest );

            // Generate the continuous Jacobian
            bool fContinuous = ( eOutputType == DiscretizationType_CGLL );

            if ( eOutputType == DiscretizationType_CGLL )
            {
                GenerateUniqueJacobian (
                    dataGLLNodesDest,
                    dataGLLJacobian,
                    this->GetTargetAreas() );
            }
            else
            {
                GenerateDiscontinuousJacobian (
                    dataGLLJacobian,
                    this->GetTargetAreas() );
            }

            // Generate reverse node array and edge map
            if (m_meshInputCov->revnodearray.size() == 0) m_meshInputCov->ConstructReverseNodeArray();
            if (m_meshInputCov->edgemap.size() == 0) m_meshInputCov->ConstructEdgeMap(false);

            // Finite volume input / Finite element output
            rval = this->SetDOFmapAssociation(eInputType, false, NULL, NULL, 
                eOutputType, (eOutputType == DiscretizationType_CGLL), &dataGLLNodesDest);MB_CHK_ERR(rval);

            // Generate remap weights
            if ( is_root ) dbgprint.printf ( 0, "Calculating remap weights\n" );

            if ( fVolumetric )
            {
                LinearRemapFVtoGLL_Volumetric (
                    *m_meshInputCov,
                    *m_meshOutput,
                    *m_meshOverlap,
                    dataGLLNodesDest,
                    dataGLLJacobian,
                    this->GetTargetAreas(),
                    nPin,
                    *this,
                    nMonotoneType,
                    fContinuous,
                    fNoConservation );
            }
            else
            {
                LinearRemapFVtoGLL (
                    *m_meshInputCov,
                    *m_meshOutput,
                    *m_meshOverlap,
                    dataGLLNodesDest,
                    dataGLLJacobian,
                    this->GetTargetAreas(),
                    nPin,
                    *this,
                    nMonotoneType,
                    fContinuous,
                    fNoConservation );
            }
            
        }
        else if ( ( eInputType  == DiscretizationType_PCLOUD ) ||
                ( eOutputType == DiscretizationType_PCLOUD )
           )
        {
            DataArray3D<double> dataGLLJacobian;
            if (!m_bPointCloudSource)
            {
                // Generate reverse node array and edge map
                if (m_meshInputCov->revnodearray.size() == 0) m_meshInputCov->ConstructReverseNodeArray();
                if (m_meshInputCov->edgemap.size() == 0) m_meshInputCov->ConstructEdgeMap(false);

                // Initialize coordinates for map
                if (eInputType == DiscretizationType_FV) {
                    this->InitializeSourceCoordinatesFromMeshFV ( *m_meshInputCov );
                }
                else
                {
                    if ( is_root ) dbgprint.printf ( 0, "Generating input mesh meta data\n" );
                    DataArray3D<double> dataGLLJacobianSrc;
                    GenerateMetaData (
                        *m_meshInputCov,
                        nPin,
                        fBubble,
                        dataGLLNodesSrcCov,
                        dataGLLJacobian );
                    GenerateMetaData (
                        *m_meshInput,
                        nPin,
                        fBubble,
                        dataGLLNodesSrc,
                        dataGLLJacobianSrc );
                }
            }
            // else { /* Source is a point cloud dataset */ }

            if (!m_bPointCloudTarget)
            {
                // Generate reverse node array and edge map
                if (m_meshOutput->revnodearray.size() == 0) m_meshOutput->ConstructReverseNodeArray();
                if (m_meshOutput->edgemap.size() == 0) m_meshOutput->ConstructEdgeMap(false);

                // Initialize coordinates for map
                if (eOutputType == DiscretizationType_FV) {
                    this->InitializeSourceCoordinatesFromMeshFV ( *m_meshOutput );
                }
                else
                {
                    if ( is_root ) dbgprint.printf ( 0, "Generating output mesh meta data\n" );
                    GenerateMetaData (
                        *m_meshOutput,
                        nPout,
                        fBubble,
                        dataGLLNodesDest,
                        dataGLLJacobian );
                }
            }
            // else { /* Target is a point cloud dataset */ }

            // Finite volume input / Finite element output
            rval = this->SetDOFmapAssociation(eInputType, (eInputType == DiscretizationType_CGLL), 
                                                (m_bPointCloudSource || eInputType == DiscretizationType_FV ? NULL : &dataGLLNodesSrcCov), 
                                                (m_bPointCloudSource || eInputType == DiscretizationType_FV ? NULL : &dataGLLNodesSrc), 
                                                eOutputType, (eOutputType == DiscretizationType_CGLL), 
                                                (m_bPointCloudTarget ? NULL : &dataGLLNodesDest));MB_CHK_ERR(rval);

            // Construct remap
            if ( is_root ) dbgprint.printf ( 0, "Calculating remap weights with Nearest-Neighbor method\n" );
            rval = LinearRemapNN_MOAB(true /*use_GID_matching*/, false /*strict_check*/ );MB_CHK_ERR(rval);
        }
        else if (
            ( eInputType != DiscretizationType_FV ) &&
            ( eOutputType == DiscretizationType_FV )
        )
        {
            DataArray3D<double> dataGLLJacobianSrc, dataGLLJacobian;

            if ( is_root ) dbgprint.printf ( 0, "Generating input mesh meta data\n" );
            // double dNumericalAreaCov_loc =
                GenerateMetaData (
                    *m_meshInputCov,
                    nPin,
                    fBubble,
                    dataGLLNodesSrcCov,
                    dataGLLJacobian );

            double dNumericalArea_loc =
                GenerateMetaData (
                    *m_meshInput,
                    nPin,
                    fBubble,
                    dataGLLNodesSrc,
                    dataGLLJacobianSrc );

            // if ( is_root ) dbgprint.printf ( 0, "Input Mesh: Coverage Area: %1.15e, Output Area: %1.15e\n", dNumericalAreaCov_loc, dTotalAreaOutput_loc );
            // assert(dNumericalAreaCov_loc >= dTotalAreaOutput_loc);

            double dNumericalArea = dNumericalArea_loc;
#ifdef MOAB_HAVE_MPI
            if (m_pcomm) MPI_Allreduce ( &dNumericalArea_loc, &dNumericalArea, 1, MPI_DOUBLE, MPI_SUM, m_pcomm->comm() );
#endif
            if ( is_root )
            {
                dbgprint.printf ( 0, "Input Mesh Numerical Area: %1.15e\n", dNumericalArea );

                if ( fabs ( dNumericalArea - dTotalAreaInput ) > 1.0e-12 )
                {
                    dbgprint.printf ( 0, "WARNING: Significant mismatch between input mesh "
                                    "numerical area and geometric area\n" );
                }
            }

            if ( dataGLLNodesSrcCov.GetSubColumns() != m_meshInputCov->faces.size() )
            {
                _EXCEPTIONT ( "Number of element does not match between metadata and "
                              "input mesh" );
            }

            // Initialize coordinates for map
            this->InitializeSourceCoordinatesFromMeshFE (
                *m_meshInputCov, nPin, dataGLLNodesSrcCov );
            this->InitializeTargetCoordinatesFromMeshFV ( *m_meshOutput );

            // Generate the continuous Jacobian for input mesh
            bool fContinuousIn = ( eInputType == DiscretizationType_CGLL );

            if ( eInputType == DiscretizationType_CGLL )
            {
                GenerateUniqueJacobian (
                    dataGLLNodesSrcCov,
                    dataGLLJacobian,
                    this->GetSourceAreas() );
            }
            else
            {
                GenerateDiscontinuousJacobian (
                    dataGLLJacobian,
                    this->GetSourceAreas() );
            }

            // Finite element input / Finite volume output
            rval = this->SetDOFmapAssociation(eInputType, (eInputType == DiscretizationType_CGLL), &dataGLLNodesSrcCov, &dataGLLNodesSrc, 
                eOutputType, false, NULL);MB_CHK_ERR(rval);

            // Generate remap
            if ( is_root ) dbgprint.printf ( 0, "Calculating remap weights\n" );

            if ( fVolumetric )
            {
                _EXCEPTIONT ( "Unimplemented: Volumetric currently unavailable for"
                              "GLL input mesh" );
            }

            LinearRemapSE4_Tempest_MOAB (
                dataGLLNodesSrcCov,
                dataGLLJacobian,
                nMonotoneType,
                fContinuousIn,
                fNoConservation
            );

        }
        else if (
            ( eInputType  != DiscretizationType_FV ) &&
            ( eOutputType != DiscretizationType_FV ) )
        {
            DataArray3D<double> dataGLLJacobianIn, dataGLLJacobianSrc;
            DataArray3D<double> dataGLLJacobianOut;

            // Input metadata
            if ( is_root ) dbgprint.printf ( 0, "Generating input mesh meta data\n" );
            double dNumericalAreaIn_loc =
                GenerateMetaData (
                    *m_meshInputCov,
                    nPin,
                    fBubble,
                    dataGLLNodesSrcCov,
                    dataGLLJacobianIn );

            double dNumericalAreaSrc_loc =
                GenerateMetaData (
                    *m_meshInput,
                    nPin,
                    fBubble,
                    dataGLLNodesSrc,
                    dataGLLJacobianSrc );

            assert(dNumericalAreaIn_loc >= dNumericalAreaSrc_loc);

            double dNumericalAreaIn = dNumericalAreaSrc_loc;
#ifdef MOAB_HAVE_MPI
            if (m_pcomm) MPI_Allreduce ( &dNumericalAreaSrc_loc, &dNumericalAreaIn, 1, MPI_DOUBLE, MPI_SUM, m_pcomm->comm() );
#endif
            if ( is_root ) dbgprint.printf ( 0, "Input Mesh Numerical Area: %1.15e\n", dNumericalAreaIn );

            if ( fabs ( dNumericalAreaIn - dTotalAreaInput ) > 1.0e-12 )
            {
                dbgprint.printf ( 0, "WARNING: Significant mismatch between input mesh "
                                  "numerical area and geometric area\n" );
            }

            // Output metadata
            if ( is_root ) dbgprint.printf ( 0, "Generating output mesh meta data\n" );
            double dNumericalAreaOut_loc =
                GenerateMetaData (
                    *m_meshOutput,
                    nPout,
                    fBubble,
                    dataGLLNodesDest,
                    dataGLLJacobianOut );

            double dNumericalAreaOut = dNumericalAreaOut_loc;
#ifdef MOAB_HAVE_MPI
            if (m_pcomm) MPI_Allreduce ( &dNumericalAreaOut_loc, &dNumericalAreaOut, 1, MPI_DOUBLE, MPI_SUM, m_pcomm->comm() );
#endif
            if ( is_root ) dbgprint.printf ( 0, "Output Mesh Numerical Area: %1.15e\n", dNumericalAreaOut );

            if ( fabs ( dNumericalAreaOut - dTotalAreaOutput ) > 1.0e-12 )
            {
                if ( is_root ) dbgprint.printf ( 0, "WARNING: Significant mismatch between output mesh "
                                                            "numerical area and geometric area\n" );
            }

            // Initialize coordinates for map
            this->InitializeSourceCoordinatesFromMeshFE (
                *m_meshInputCov, nPin, dataGLLNodesSrcCov );
            this->InitializeTargetCoordinatesFromMeshFE (
                *m_meshOutput, nPout, dataGLLNodesDest );

            // Generate the continuous Jacobian for input mesh
            bool fContinuousIn = ( eInputType == DiscretizationType_CGLL );

            if ( eInputType == DiscretizationType_CGLL )
            {
                GenerateUniqueJacobian (
                    dataGLLNodesSrcCov,
                    dataGLLJacobianIn,
                    this->GetSourceAreas() );
            }
            else
            {
                GenerateDiscontinuousJacobian (
                    dataGLLJacobianIn,
                    this->GetSourceAreas() );
            }

            // Generate the continuous Jacobian for output mesh
            bool fContinuousOut = ( eOutputType == DiscretizationType_CGLL );

            if ( eOutputType == DiscretizationType_CGLL )
            {
                GenerateUniqueJacobian (
                    dataGLLNodesDest,
                    dataGLLJacobianOut,
                    this->GetTargetAreas() );
            }
            else
            {
                GenerateDiscontinuousJacobian (
                    dataGLLJacobianOut,
                    this->GetTargetAreas() );
            }

            // Input Finite Element to Output Finite Element
            rval = this->SetDOFmapAssociation(eInputType, (eInputType == DiscretizationType_CGLL), &dataGLLNodesSrcCov, &dataGLLNodesSrc, 
                eOutputType, (eOutputType == DiscretizationType_CGLL), &dataGLLNodesDest);MB_CHK_ERR(rval);

            // Generate remap
            if ( is_root ) dbgprint.printf ( 0, "Calculating remap weights\n" );

            LinearRemapGLLtoGLL2_MOAB (
                dataGLLNodesSrcCov,
                dataGLLJacobianIn,
                dataGLLNodesDest,
                dataGLLJacobianOut,
                this->GetTargetAreas(),
                nPin,
                nPout,
                nMonotoneType,
                fContinuousIn,
                fContinuousOut,
                fNoConservation
            );

        }
        else
        {
            _EXCEPTIONT ( "Not implemented" );
        }

#ifdef MOAB_HAVE_EIGEN
        copy_tempest_sparsemat_to_eigen3();
#endif

#ifdef MOAB_HAVE_MPI
        {
            // Remove ghosted entities from overlap set
            moab::Range ghostedEnts;
            rval = m_remapper->GetOverlapAugmentedEntities(ghostedEnts); MB_CHK_ERR ( rval );
            moab::EntityHandle m_meshOverlapSet = m_remapper->GetMeshSet ( moab::Remapper::OverlapMesh );
            rval = m_interface->remove_entities(m_meshOverlapSet, ghostedEnts);MB_CHK_SET_ERR(rval, "Deleting ghosted entities failed");
        }
#endif

        // Verify consistency, conservation and monotonicity, globally
#ifdef MOAB_HAVE_MPI
        // first, we have to agree if checks are needed globally
        // if there is at least one that does not want checks, no-one should do checks
        int fck_int_loc = fNoCheck ? 1 : 0;
        int fck_int_glob = fck_int_loc;
        if (m_pcomm) MPI_Allreduce ( &fck_int_loc, &fck_int_glob, 1, MPI_INT, MPI_MAX, m_pcomm->comm() );
        fNoCheck = (0==fck_int_glob)? false : true;
#endif
        if ( !fNoCheck )
        {
            if ( is_root ) dbgprint.printf ( 0, "Verifying map" );
            this->IsConsistent ( 1.0e-8 );
            if ( !fNoConservation ) this->IsConservative ( 1.0e-8 );

            if ( nMonotoneType != 0 )
            {
                this->IsMonotone ( 1.0e-12 );
            }
        }

        // Apply Remapping Weights to data
        if ( strInputData != "" )
        {
            if ( is_root ) dbgprint.printf ( 0, "Applying remap weights to data\n" );

            this->SetFillValueOverride ( static_cast<float> ( dFillValueOverride ) );
            this->Apply (
                strInputData,
                strOutputData,
                vecVariableStrings,
                strNColName,
                fOutputDouble,
                false );
        }

        // Copy variables from input file to output file
        if ( ( strInputData != "" ) && ( strOutputData != "" ) )
        {
            if ( fPreserveAll )
            {
                if ( is_root ) dbgprint.printf ( 0, "Preserving variables" );
                this->PreserveAllVariables ( strInputData, strOutputData );

            }
            else if ( vecPreserveVariableStrings.size() != 0 )
            {
                if ( is_root ) dbgprint.printf ( 0, "Preserving variables" );
                this->PreserveVariables (
                    strInputData,
                    strOutputData,
                    vecPreserveVariableStrings );
            }
        }

    }
    catch ( Exception & e )
    {
        dbgprint.printf ( 0, "%s", e.ToString().c_str() );
        return ( moab::MB_FAILURE );

    }
    catch ( ... )
    {
        return ( moab::MB_FAILURE );
    }
    return moab::MB_SUCCESS;
}

///////////////////////////////////////////////////////////////////////////////

int moab::TempestOnlineMap::IsConsistent (double dTolerance)
{
#ifndef MOAB_HAVE_MPI
    
    return OfflineMap::IsConsistent(dTolerance);

#else

    // Get map entries
    DataArray1D<int> dataRows;
    DataArray1D<int> dataCols;
    DataArray1D<double> dataEntries;

    // Calculate row sums
    DataArray1D<double> dRowSums;
    m_mapRemap.GetEntries ( dataRows, dataCols, dataEntries );
    dRowSums.Allocate ( m_mapRemap.GetRows() );

    for ( unsigned i = 0; i < dataRows.GetRows(); i++ )
    {
        dRowSums[dataRows[i]] += dataEntries[i];
    }

    // Verify all row sums are equal to 1
    int fConsistent = 0;
    for ( unsigned i = 0; i < dRowSums.GetRows(); i++ )
    {
        if ( fabs ( dRowSums[i] - 1.0 ) > dTolerance )
        {
            fConsistent++;
            int rowGID = row_gdofmap[ i ];
            Announce ( "TempestOnlineMap is not consistent in row %i (%1.15e)",
                       rowGID, dRowSums[i] );
        }
    }

    int ierr;
    int fConsistentGlobal = 0;
    ierr = MPI_Allreduce(&fConsistent, &fConsistentGlobal, 1, MPI_INTEGER, MPI_SUM, m_pcomm->comm());
    if ( ierr != MPI_SUCCESS ) return -1;

    return fConsistentGlobal;
#endif
}

///////////////////////////////////////////////////////////////////////////////

int moab::TempestOnlineMap::IsConservative (double dTolerance)
{
#ifndef MOAB_HAVE_MPI

    return OfflineMap::IsConservative(dTolerance);

#else
    // return OfflineMap::IsConservative(dTolerance);

    int ierr;
    // Get map entries
    DataArray1D<int> dataRows;
    DataArray1D<int> dataCols;
    DataArray1D<double> dataEntries;
    const DataArray1D<double>& dTargetAreas = this->GetTargetAreas();
    const DataArray1D<double>& dSourceAreas = this->GetSourceAreas();

    // Calculate column sums
    std::vector<int> dColumnsUnique;
    std::vector<double> dColumnSums;

    int nColumns = m_mapRemap.GetColumns();
    m_mapRemap.GetEntries ( dataRows, dataCols, dataEntries );
    dColumnSums.resize ( m_nTotDofs_SrcCov, 0.0 );
    dColumnsUnique.resize ( m_nTotDofs_SrcCov, -1 );

    for ( unsigned i = 0; i < dataEntries.GetRows(); i++ )
    {
        dColumnSums[dataCols[i]] += dataEntries[i] * dTargetAreas[dataRows[i]] / dSourceAreas[dataCols[i]];

        assert(dataCols[i] < m_nTotDofs_SrcCov);

        // GID for column DoFs: col_gdofmap[ col_ldofmap [ dataCols[i] ] ]
        int colGID = this->GetColGlobalDoF ( dataCols[i] ); // col_gdofmap[ col_ldofmap [ dataCols[i] ] ];
        // int colGID = col_gdofmap[ col_ldofmap [ dataCols[i] ] ];
        dColumnsUnique[ dataCols[i] ] = colGID;

        // std::cout << "Column dataCols[i]=" << dataCols[i] << " with GID = " << colGID << std::endl;
    }

    int rootProc = 0;
    std::vector<int> nElementsInProc;
    const int nDATA = 3;
    if (!rank) nElementsInProc.resize(size*nDATA);
    int senddata[nDATA] = {nColumns, m_nTotDofs_SrcCov, m_nTotDofs_Src};
    ierr = MPI_Gather ( senddata, nDATA, MPI_INTEGER, nElementsInProc.data(), nDATA, MPI_INTEGER, rootProc, m_pcomm->comm() );
    if ( ierr != MPI_SUCCESS ) return -1;

    int nTotVals = 0, nTotColumns = 0, nTotColumnsUnq = 0;
    std::vector<int> dColumnIndices;
    std::vector<double> dColumnSourceAreas;
    std::vector<double> dColumnSumsTotal;
    std::vector<int> displs, rcount;
    if (rank == rootProc)
    {
        displs.resize ( size+1, 0 );
        rcount.resize ( size, 0 );
        int gsum = 0;
        for (int ir = 0; ir < size; ++ir)
        {
            nTotVals += nElementsInProc[ir*nDATA];
            nTotColumns += nElementsInProc[ir*nDATA+1];
            nTotColumnsUnq += nElementsInProc[ir*nDATA+2];

            displs[ir] = gsum;
            rcount[ir] = nElementsInProc[ir*nDATA+1];
            gsum += rcount[ir];

            // printf("%d: nTotColumns: %d, Displs: %d, rcount: %d, gsum = %d\n", ir, nTotColumns, displs[ir], rcount[ir], gsum);
        }

        dColumnIndices.resize ( nTotColumns, -1 );
        dColumnSumsTotal.resize ( nTotColumns, 0.0 );
        // dColumnSourceAreas.resize ( nTotColumns, 0.0 );
    }

    // Gather all ColumnSums to root process and accumulate
    // We expect that the sums of all columns equate to 1.0 within user specified tolerance
    // Need to do a gatherv here since different processes have different number of elements
    // MPI_Reduce(&dColumnSums[0], &dColumnSumsTotal[0], m_mapRemap.GetColumns(), MPI_DOUBLE, MPI_SUM, 0, m_pcomm->comm());
    ierr = MPI_Gatherv ( &dColumnsUnique[0], m_nTotDofs_SrcCov, MPI_INTEGER, &dColumnIndices[0], rcount.data(), displs.data(), MPI_INTEGER, rootProc, m_pcomm->comm() );
    if ( ierr != MPI_SUCCESS ) return -1;
    ierr = MPI_Gatherv ( &dColumnSums[0], m_nTotDofs_SrcCov, MPI_DOUBLE, &dColumnSumsTotal[0], rcount.data(), displs.data(), MPI_DOUBLE, rootProc, m_pcomm->comm() );
    if ( ierr != MPI_SUCCESS ) return -1;
    // ierr = MPI_Gatherv ( &dSourceAreas[0], m_nTotDofs_SrcCov, MPI_DOUBLE, &dColumnSourceAreas[0], rcount.data(), displs.data(), MPI_DOUBLE, rootProc, m_pcomm->comm() );
    // if ( ierr != MPI_SUCCESS ) return -1;

    // Clean out unwanted arrays now
    dColumnSums.clear();
    dColumnsUnique.clear();

    // Verify all column sums equal the input Jacobian
    int fConservative = 0;
    if (rank == rootProc)
    {
        displs[size] = (nTotColumns);
        // std::vector<double> dColumnSumsOnRoot(nTotColumnsUnq, 0.0);
        std::map<int, double> dColumnSumsOnRoot;
        // std::map<int, double> dColumnSourceAreasOnRoot;
        for ( int ir = 0; ir < size; ir++ )
        {
            for ( int ips = displs[ir]; ips < displs[ir+1]; ips++ )
            {
                if (dColumnIndices[ips] < 0) continue;
                // printf("%d, %d: dColumnIndices[ips]: %d\n", ir, ips, dColumnIndices[ips]);
                assert(dColumnIndices[ips] < nTotColumnsUnq);
                dColumnSumsOnRoot[ dColumnIndices[ips] ] += dColumnSumsTotal[ips];// / dColumnSourceAreas[ips];
                // dColumnSourceAreasOnRoot[ dColumnIndices[ips] ] = dColumnSourceAreas[ips];
                // dColumnSourceAreas[ dColumnIndices[ips] ]
            }
        }

        for(std::map<int, double>::iterator it = dColumnSumsOnRoot.begin(); it != dColumnSumsOnRoot.end(); ++it)
        {
            // if ( fabs ( it->second - dColumnSourceAreasOnRoot[it->first] ) > dTolerance )
            if ( fabs ( it->second - 1.0 ) > dTolerance )
            {
                fConservative++;
                Announce ( "TempestOnlineMap is not conservative in column "
                        // "%i (%1.15e)", it->first, it->second );
                        "%i (%1.15e)", it->first, it->second /* / dColumnSourceAreasOnRoot[it->first] */);
            }
        }
    }

    // TODO: Just do a broadcast from root instead of a reduction
    ierr = MPI_Bcast(&fConservative, 1, MPI_INTEGER, rootProc, m_pcomm->comm());
    if ( ierr != MPI_SUCCESS ) return -1;

    return fConservative;
#endif
}

///////////////////////////////////////////////////////////////////////////////

int moab::TempestOnlineMap::IsMonotone (double dTolerance)
{
#ifndef MOAB_HAVE_MPI

    return OfflineMap::IsMonotone(dTolerance);

#else

    // Get map entries
    DataArray1D<int> dataRows;
    DataArray1D<int> dataCols;
    DataArray1D<double> dataEntries;

    m_mapRemap.GetEntries ( dataRows, dataCols, dataEntries );

    // Verify all entries are in the range [0,1]
    int fMonotone = 0;
    for ( unsigned i = 0; i < dataRows.GetRows(); i++ )
    {
        if ( ( dataEntries[i] < -dTolerance ) ||
                ( dataEntries[i] > 1.0 + dTolerance )
           )
        {
            fMonotone++;

            Announce ( "TempestOnlineMap is not monotone in entry (%i): %1.15e",
                       i, dataEntries[i] );
        }
    }

    int ierr;
    int fMonotoneGlobal = 0;
    ierr = MPI_Allreduce(&fMonotone, &fMonotoneGlobal, 1, MPI_INTEGER, MPI_SUM, m_pcomm->comm());
    if ( ierr != MPI_SUCCESS ) return -1;

    return fMonotoneGlobal;
#endif
}

///////////////////////////////////////////////////////////////////////////////

moab::ErrorCode moab::TempestOnlineMap::WriteParallelMap (std::string strOutputFile)
{
    moab::ErrorCode rval;

    /* Let us compute all relevant data for the current original source mesh on the process */
    DataArray1D<double> vecSourceFaceArea, vecTargetFaceArea;
    DataArray1D<double> dSourceCenterLon, dSourceCenterLat;
    DataArray2D<double> dSourceVertexLon, dSourceVertexLat;
    DataArray3D<double> dataGLLJacobianSrc, dataGLLJacobianDest;
    if (m_srcDiscType == DiscretizationType_FV || m_srcDiscType == DiscretizationType_PCLOUD)
    {
        // printf("Source FV discretization with order - %d, \n", m_nDofsPEl_Src);
        this->InitializeCoordinatesFromMeshFV(*m_meshInput, dSourceCenterLon, dSourceCenterLat, dSourceVertexLon, dSourceVertexLat, false /* fLatLon = false */);

        vecSourceFaceArea.Allocate(m_meshInput->vecFaceArea.GetRows());
        for (unsigned i = 0; i < m_meshInput->vecFaceArea.GetRows(); ++i)
            vecSourceFaceArea[i] = m_meshInput->vecFaceArea[i];
    }
    else
    {
        // printf("Source FE discretization with order - %d, \n", m_nDofsPEl_Src);
        this->InitializeCoordinatesFromMeshFE(*m_meshInput, m_nDofsPEl_Src, dataGLLNodesSrc, dSourceCenterLon, dSourceCenterLat, dSourceVertexLon, dSourceVertexLat);
        
        // Generate the continuous Jacobian for input mesh
        GenerateMetaData (
            *m_meshInput,
            m_nDofsPEl_Src,
            false /* fBubble */,
            dataGLLNodesSrc,
            dataGLLJacobianSrc );

        if ( m_srcDiscType == DiscretizationType_CGLL )
        {
            GenerateUniqueJacobian (
                dataGLLNodesSrc,
                dataGLLJacobianSrc,
                m_meshInput->vecFaceArea );
        }
        else
        {
            GenerateDiscontinuousJacobian (
                dataGLLJacobianSrc,
                m_meshInput->vecFaceArea );
        }

        vecSourceFaceArea.Allocate( m_meshInput->faces.size() * m_nDofsPEl_Src * m_nDofsPEl_Src );
        int offset = 0;
        for (size_t e = 0; e < m_meshInput->faces.size(); e++) {
            for (int s = 0; s < m_nDofsPEl_Src; s++) {
                for (int t = 0; t < m_nDofsPEl_Src; t++) {
                    // vecSourceFaceArea[offset + s * m_nDofsPEl_Src + t] = dataGLLJacobianSrc[s][t][e];
                    vecSourceFaceArea[ srccol_dtoc_dofmap [ offset + s * m_nDofsPEl_Src + t ] ] = dataGLLJacobianSrc[s][t][e];
                }
            }
            offset += m_nDofsPEl_Src * m_nDofsPEl_Src;
        }
    }

    if (m_destDiscType == DiscretizationType_FV || m_destDiscType == DiscretizationType_PCLOUD)
    {
        vecTargetFaceArea.Allocate(m_meshOutput->vecFaceArea.GetRows());
        for (unsigned i = 0; i < m_meshOutput->vecFaceArea.GetRows(); ++i)
            vecTargetFaceArea[i] = m_meshOutput->vecFaceArea[i];
    }
    else
    {
        // printf("Source FE discretization with order - %d, \n", m_nDofsPEl_Dest);
        // Generate the continuous Jacobian for input mesh
        GenerateMetaData (
            *m_meshOutput,
            m_nDofsPEl_Dest,
            false /* fBubble */,
            dataGLLNodesDest,
            dataGLLJacobianDest );
        
        if ( m_destDiscType == DiscretizationType_CGLL )
        {
            GenerateUniqueJacobian (
                dataGLLNodesDest,
                dataGLLJacobianDest,
                m_meshOutput->vecFaceArea );
        }
        else
        {
            GenerateDiscontinuousJacobian (
                dataGLLJacobianDest,
                m_meshOutput->vecFaceArea );
        }

        vecTargetFaceArea.Allocate( m_meshOutput->faces.size() * m_nDofsPEl_Dest * m_nDofsPEl_Dest );
        int offset = 0;
        for (size_t e = 0; e < m_meshOutput->faces.size(); e++) {
            for (int s = 0; s < m_nDofsPEl_Dest; s++) {
                for (int t = 0; t < m_nDofsPEl_Dest; t++) {
                    // vecTargetFaceArea[offset + s * m_nDofsPEl_Dest + t] = dataGLLJacobianDest[s][t][e];
                    vecTargetFaceArea[ row_dtoc_dofmap [ offset + s * m_nDofsPEl_Dest + t ] ] = dataGLLJacobianDest[s][t][e];
                }
            }
            offset += m_nDofsPEl_Dest * m_nDofsPEl_Dest;
        }
    }

    moab::EntityHandle& m_meshOverlapSet = m_remapper->m_overlap_set;
    int tot_src_ents = m_remapper->m_source_entities.size();
    int tot_tgt_ents = m_remapper->m_target_entities.size();
    int tot_src_size = dSourceCenterLon.GetRows();
    int tot_tgt_size = m_dTargetCenterLon.GetRows();
    int tot_vsrc_size = dSourceVertexLon.GetRows()*dSourceVertexLon.GetColumns();
    int tot_vtgt_size = m_dTargetVertexLon.GetRows()*m_dTargetVertexLon.GetColumns();

    const int weightMatNNZ = m_weightMatrix.nonZeros();
    moab::Tag tagMapMetaData, tagMapIndexRow, tagMapIndexCol, tagMapValues, srcEleIDs, tgtEleIDs;
    rval = m_interface->tag_get_handle("SMAT_DATA", 13, moab::MB_TYPE_INTEGER, tagMapMetaData, moab::MB_TAG_CREAT|moab::MB_TAG_SPARSE);MB_CHK_SET_ERR(rval, "Retrieving tag handles failed");
    rval = m_interface->tag_get_handle("SMAT_ROWS", weightMatNNZ, moab::MB_TYPE_INTEGER, tagMapIndexRow, moab::MB_TAG_CREAT|moab::MB_TAG_SPARSE|moab::MB_TAG_VARLEN);MB_CHK_SET_ERR(rval, "Retrieving tag handles failed");
    rval = m_interface->tag_get_handle("SMAT_COLS", weightMatNNZ, moab::MB_TYPE_INTEGER, tagMapIndexCol, moab::MB_TAG_CREAT|moab::MB_TAG_SPARSE|moab::MB_TAG_VARLEN);MB_CHK_SET_ERR(rval, "Retrieving tag handles failed");
    rval = m_interface->tag_get_handle("SMAT_VALS", weightMatNNZ, moab::MB_TYPE_DOUBLE, tagMapValues, moab::MB_TAG_CREAT|moab::MB_TAG_SPARSE|moab::MB_TAG_VARLEN);MB_CHK_SET_ERR(rval, "Retrieving tag handles failed");
    rval = m_interface->tag_get_handle("SourceGIDS", tot_src_size, moab::MB_TYPE_INTEGER, srcEleIDs, moab::MB_TAG_CREAT|moab::MB_TAG_SPARSE|moab::MB_TAG_VARLEN);MB_CHK_SET_ERR(rval, "Retrieving tag handles failed");
    rval = m_interface->tag_get_handle("TargetGIDS", tot_tgt_size, moab::MB_TYPE_INTEGER, tgtEleIDs, moab::MB_TAG_CREAT|moab::MB_TAG_SPARSE|moab::MB_TAG_VARLEN);MB_CHK_SET_ERR(rval, "Retrieving tag handles failed");
    moab::Tag srcAreaValues, tgtAreaValues;
    rval = m_interface->tag_get_handle("SourceAreas", tot_src_size, moab::MB_TYPE_DOUBLE, srcAreaValues, moab::MB_TAG_CREAT|moab::MB_TAG_SPARSE|moab::MB_TAG_VARLEN);MB_CHK_SET_ERR(rval, "Retrieving tag handles failed");
    rval = m_interface->tag_get_handle("TargetAreas", tot_tgt_size, moab::MB_TYPE_DOUBLE, tgtAreaValues, moab::MB_TAG_CREAT|moab::MB_TAG_SPARSE|moab::MB_TAG_VARLEN);MB_CHK_SET_ERR(rval, "Retrieving tag handles failed");
    moab::Tag tagSrcCoordsCLon, tagSrcCoordsCLat, tagTgtCoordsCLon, tagTgtCoordsCLat;
    rval = m_interface->tag_get_handle("SourceCoordCenterLon", tot_src_size, moab::MB_TYPE_DOUBLE, tagSrcCoordsCLon, moab::MB_TAG_CREAT|moab::MB_TAG_SPARSE|moab::MB_TAG_VARLEN);MB_CHK_SET_ERR(rval, "Retrieving tag handles failed");
    rval = m_interface->tag_get_handle("SourceCoordCenterLat", tot_src_size, moab::MB_TYPE_DOUBLE, tagSrcCoordsCLat, moab::MB_TAG_CREAT|moab::MB_TAG_SPARSE|moab::MB_TAG_VARLEN);MB_CHK_SET_ERR(rval, "Retrieving tag handles failed");
    rval = m_interface->tag_get_handle("TargetCoordCenterLon", tot_tgt_size, moab::MB_TYPE_DOUBLE, tagTgtCoordsCLon, moab::MB_TAG_CREAT|moab::MB_TAG_SPARSE|moab::MB_TAG_VARLEN);MB_CHK_SET_ERR(rval, "Retrieving tag handles failed");
    rval = m_interface->tag_get_handle("TargetCoordCenterLat", tot_tgt_size, moab::MB_TYPE_DOUBLE, tagTgtCoordsCLat, moab::MB_TAG_CREAT|moab::MB_TAG_SPARSE|moab::MB_TAG_VARLEN);MB_CHK_SET_ERR(rval, "Retrieving tag handles failed");
    moab::Tag tagSrcCoordsVLon, tagSrcCoordsVLat, tagTgtCoordsVLon, tagTgtCoordsVLat;
    rval = m_interface->tag_get_handle("SourceCoordVertexLon", tot_vsrc_size, moab::MB_TYPE_DOUBLE, tagSrcCoordsVLon, moab::MB_TAG_CREAT|moab::MB_TAG_SPARSE|moab::MB_TAG_VARLEN);MB_CHK_SET_ERR(rval, "Retrieving tag handles failed");
    rval = m_interface->tag_get_handle("SourceCoordVertexLat", tot_vsrc_size, moab::MB_TYPE_DOUBLE, tagSrcCoordsVLat, moab::MB_TAG_CREAT|moab::MB_TAG_SPARSE|moab::MB_TAG_VARLEN);MB_CHK_SET_ERR(rval, "Retrieving tag handles failed");
    rval = m_interface->tag_get_handle("TargetCoordVertexLon", tot_vtgt_size, moab::MB_TYPE_DOUBLE, tagTgtCoordsVLon, moab::MB_TAG_CREAT|moab::MB_TAG_SPARSE|moab::MB_TAG_VARLEN);MB_CHK_SET_ERR(rval, "Retrieving tag handles failed");
    rval = m_interface->tag_get_handle("TargetCoordVertexLat", tot_vtgt_size, moab::MB_TYPE_DOUBLE, tagTgtCoordsVLat, moab::MB_TAG_CREAT|moab::MB_TAG_SPARSE|moab::MB_TAG_VARLEN);MB_CHK_SET_ERR(rval, "Retrieving tag handles failed");
    moab::Tag srcMaskValues, tgtMaskValues;
    if (m_iSourceMask.IsAttached()) {
        rval = m_interface->tag_get_handle("SourceMask", m_iSourceMask.GetRows(), moab::MB_TYPE_INTEGER, srcMaskValues, moab::MB_TAG_CREAT|moab::MB_TAG_SPARSE|moab::MB_TAG_VARLEN);MB_CHK_SET_ERR(rval, "Retrieving tag handles failed");
    }
    if (m_iTargetMask.IsAttached()) {
        rval = m_interface->tag_get_handle("TargetMask", m_iTargetMask.GetRows(), moab::MB_TYPE_INTEGER, tgtMaskValues, moab::MB_TAG_CREAT|moab::MB_TAG_SPARSE|moab::MB_TAG_VARLEN);MB_CHK_SET_ERR(rval, "Retrieving tag handles failed");
    }

    std::vector<int> smatrowvals(weightMatNNZ), smatcolvals(weightMatNNZ);
    std::vector<double> smatvals(weightMatNNZ);
    // const double* smatvals = m_weightMatrix.valuePtr();
    int maxrow=0, maxcol=0, offset=0;

    // Loop over the matrix entries and find the max global ID for rows and columns
    for (int k=0; k < m_weightMatrix.outerSize(); ++k)
    {
        for (moab::TempestOnlineMap::WeightMatrix::InnerIterator it(m_weightMatrix,k); it; ++it)
        {
            smatrowvals[offset] = this->GetRowGlobalDoF ( it.row() );
            smatcolvals[offset] = this->GetColGlobalDoF ( it.col() );
            smatvals[offset] = it.value();
            maxrow = (smatrowvals[offset] > maxrow) ? smatrowvals[offset] : maxrow;
            maxcol = (smatcolvals[offset] > maxcol) ? smatcolvals[offset] : maxcol;
            ++offset;
        }
    }

    ///////////////////////////////////////////////////////////////////////////
    // The metadata in H5M file contains the following data:
    //
    //   1. n_a: Total source entities: (number of elements in source mesh)
    //   2. n_b: Total target entities: (number of elements in target mesh)
    //   3. nv_a: Max edge size of elements in source mesh
    //   4. nv_b: Max edge size of elements in target mesh
    //   5. maxrows: Number of rows in remap weight matrix
    //   6. maxcols: Number of cols in remap weight matrix
    //   7. nnz: Number of total nnz in sparse remap weight matrix
    //   8. np_a: The order of the field description on the source mesh: >= 1 
    //   9. np_b: The order of the field description on the target mesh: >= 1
    //   10. method_a: The type of discretization for field on source mesh: [0 = FV, 1 = cGLL, 2 = dGLL]
    //   11. method_b: The type of discretization for field on target mesh: [0 = FV, 1 = cGLL, 2 = dGLL]
    //   12. conserved: Flag to specify whether the remap operator has conservation constraints: [0, 1]
    //   13. monotonicity: Flags to specify whether the remap operator has monotonicity constraints: [0, 1, 2]
    //
    ///////////////////////////////////////////////////////////////////////////
    int map_disc_details[6];
    map_disc_details[0] = m_nDofsPEl_Src;
    map_disc_details[1] = m_nDofsPEl_Dest;
    map_disc_details[2] = (m_srcDiscType == DiscretizationType_FV || m_srcDiscType == DiscretizationType_PCLOUD ? 0 : (m_srcDiscType == DiscretizationType_CGLL ? 1 : 2));
    map_disc_details[3] = (m_destDiscType == DiscretizationType_FV || m_destDiscType == DiscretizationType_PCLOUD ? 0 : (m_destDiscType == DiscretizationType_CGLL ? 1 : 2));
    map_disc_details[4] = (m_bConserved ? 1 : 0);
    map_disc_details[5] = m_iMonotonicity;

#ifdef MOAB_HAVE_MPI
    int loc_smatmetadata[13] = {tot_src_ents, tot_tgt_ents, m_remapper->max_source_edges, m_remapper->max_target_edges, maxrow+1, maxcol+1, weightMatNNZ,
                                map_disc_details[0], map_disc_details[1], map_disc_details[2], map_disc_details[3], map_disc_details[4], map_disc_details[5]};
    rval = m_interface->tag_set_data(tagMapMetaData, &m_meshOverlapSet, 1, &loc_smatmetadata[0]);MB_CHK_SET_ERR(rval, "Setting local tag data failed");
    int glb_smatmetadata[13] = {0, 0, 0, 0, 0, 0, 0,
                                map_disc_details[0], map_disc_details[1], map_disc_details[2], map_disc_details[3], map_disc_details[4], map_disc_details[5]};
    int loc_buf[7] = {tot_src_ents, tot_tgt_ents, weightMatNNZ, m_remapper->max_source_edges, m_remapper->max_target_edges, maxrow, maxcol};
    int glb_buf[4] = {0,0,0,0};
    MPI_Reduce(&loc_buf[0], &glb_buf[0], 3, MPI_INT, MPI_SUM, 0, m_pcomm->comm());
    glb_smatmetadata[0] = glb_buf[0];
    glb_smatmetadata[1] = glb_buf[1];
    glb_smatmetadata[6] = glb_buf[2];
    MPI_Reduce(&loc_buf[3], &glb_buf[0], 4, MPI_INT, MPI_MAX, 0, m_pcomm->comm());
    glb_smatmetadata[2] = glb_buf[0];
    glb_smatmetadata[3] = glb_buf[1];
    glb_smatmetadata[4] = glb_buf[2];
    glb_smatmetadata[5] = glb_buf[3];
#else
    int glb_smatmetadata[13] = {tot_src_ents, tot_tgt_ents, m_remapper->max_source_edges, m_remapper->max_target_edges, maxrow, maxcol, weightMatNNZ,
                                map_disc_details[0], map_disc_details[1], map_disc_details[2], map_disc_details[3], map_disc_details[4], map_disc_details[5]};
#endif
    // These values represent number of rows and columns. So should be 1-based.
    glb_smatmetadata[4]++;
    glb_smatmetadata[5]++;

    if (this->is_root)
    {
        // std::cout << "Global data = " << glb_smatmetadata[0] << " " << glb_smatmetadata[1] << " " << glb_smatmetadata[2] << " " << glb_smatmetadata[3] << " " << glb_smatmetadata[4] << " " << glb_smatmetadata[5] << " " << glb_smatmetadata[6] << "\n"; 
        std::cout << "  " << this->rank << "  Writing remap weights with size [" << glb_smatmetadata[4] << " X " << glb_smatmetadata[5] << "] and NNZ = " << glb_smatmetadata[6] << std::endl;
        EntityHandle root_set = 0;
        rval = m_interface->tag_set_data(tagMapMetaData, &root_set, 1, &glb_smatmetadata[0]);MB_CHK_SET_ERR(rval, "Setting local tag data failed");
    }

    int dsize;
    const int numval = weightMatNNZ;
    const void* smatrowvals_d = smatrowvals.data();
    const void* smatcolvals_d = smatcolvals.data();
    const void* smatvals_d = smatvals.data();
    rval = m_interface->tag_set_by_ptr(tagMapIndexRow, &m_meshOverlapSet, 1, &smatrowvals_d, &numval);MB_CHK_SET_ERR(rval, "Setting local tag data failed");
    rval = m_interface->tag_set_by_ptr(tagMapIndexCol, &m_meshOverlapSet, 1, &smatcolvals_d, &numval);MB_CHK_SET_ERR(rval, "Setting local tag data failed");
    rval = m_interface->tag_set_by_ptr(tagMapValues, &m_meshOverlapSet, 1, &smatvals_d, &numval);MB_CHK_SET_ERR(rval, "Setting local tag data failed");

    /* Set the global IDs for the DoFs */
    ////
    // col_gdofmap [ col_ldofmap [ 0 : local_ndofs ] ] = GDOF
    // row_gdofmap [ row_ldofmap [ 0 : local_ndofs ] ] = GDOF
    ////
    std::vector<int> src_global_dofs(tot_src_size), tgt_global_dofs(tot_tgt_size);
    for (int i=0; i < tot_src_size; ++i)
        src_global_dofs[i] = srccol_gdofmap [ i ]; // this->GetColGlobalDoF ( i ); //     col_gdofmap [ localColID ];
    for (int i=0; i < tot_tgt_size; ++i)
        tgt_global_dofs[i] = row_gdofmap [ i ]; // this->GetRowGlobalDoF ( i ); // row_gdofmap [ row_ldofmap [ i ] ];
    const void* srceleidvals_d = src_global_dofs.data(); //this->col_gdofmap.data();
    const void* tgteleidvals_d = tgt_global_dofs.data(); //this->row_gdofmap.data();
    dsize = src_global_dofs.size();
    rval = m_interface->tag_set_by_ptr(srcEleIDs, &m_meshOverlapSet, 1, &srceleidvals_d, &dsize);MB_CHK_SET_ERR(rval, "Setting local tag data failed");
    dsize = tgt_global_dofs.size();
    rval = m_interface->tag_set_by_ptr(tgtEleIDs, &m_meshOverlapSet, 1, &tgteleidvals_d, &dsize);MB_CHK_SET_ERR(rval, "Setting local tag data failed");

    /* Set the source and target areas */
    const void* srcareavals_d = vecSourceFaceArea;
    const void* tgtareavals_d = vecTargetFaceArea;
    dsize = tot_src_size;
    rval = m_interface->tag_set_by_ptr(srcAreaValues, &m_meshOverlapSet, 1, &srcareavals_d, &dsize);MB_CHK_SET_ERR(rval, "Setting local tag data failed");
    dsize = tot_tgt_size;
    rval = m_interface->tag_set_by_ptr(tgtAreaValues, &m_meshOverlapSet, 1, &tgtareavals_d, &dsize);MB_CHK_SET_ERR(rval, "Setting local tag data failed");

    /* Set the coordinates for source and target center vertices */
    const void* srccoordsclonvals_d = &dSourceCenterLon[0];
    const void* srccoordsclatvals_d = &dSourceCenterLat[0];
    dsize = dSourceCenterLon.GetRows();
    rval = m_interface->tag_set_by_ptr(tagSrcCoordsCLon, &m_meshOverlapSet, 1, &srccoordsclonvals_d, &dsize);MB_CHK_SET_ERR(rval, "Setting local tag data failed");
    rval = m_interface->tag_set_by_ptr(tagSrcCoordsCLat, &m_meshOverlapSet, 1, &srccoordsclatvals_d, &dsize);MB_CHK_SET_ERR(rval, "Setting local tag data failed");
    const void* tgtcoordsclonvals_d = &m_dTargetCenterLon[0];
    const void* tgtcoordsclatvals_d = &m_dTargetCenterLat[0];
    dsize = vecTargetFaceArea.GetRows();
    rval = m_interface->tag_set_by_ptr(tagTgtCoordsCLon, &m_meshOverlapSet, 1, &tgtcoordsclonvals_d, &dsize);MB_CHK_SET_ERR(rval, "Setting local tag data failed");
    rval = m_interface->tag_set_by_ptr(tagTgtCoordsCLat, &m_meshOverlapSet, 1, &tgtcoordsclatvals_d, &dsize);MB_CHK_SET_ERR(rval, "Setting local tag data failed");

    /* Set the coordinates for source and target element vertices */
    const void* srccoordsvlonvals_d = &(dSourceVertexLon[0][0]);
    const void* srccoordsvlatvals_d = &(dSourceVertexLat[0][0]);
    dsize = dSourceVertexLon.GetRows()*dSourceVertexLon.GetColumns();
    rval = m_interface->tag_set_by_ptr(tagSrcCoordsVLon, &m_meshOverlapSet, 1, &srccoordsvlonvals_d, &dsize);MB_CHK_SET_ERR(rval, "Setting local tag data failed");
    rval = m_interface->tag_set_by_ptr(tagSrcCoordsVLat, &m_meshOverlapSet, 1, &srccoordsvlatvals_d, &dsize);MB_CHK_SET_ERR(rval, "Setting local tag data failed");
    const void* tgtcoordsvlonvals_d = &(m_dTargetVertexLon[0][0]);
    const void* tgtcoordsvlatvals_d = &(m_dTargetVertexLat[0][0]);
    dsize = m_dTargetVertexLon.GetRows()*m_dTargetVertexLon.GetColumns();
    rval = m_interface->tag_set_by_ptr(tagTgtCoordsVLon, &m_meshOverlapSet, 1, &tgtcoordsvlonvals_d, &dsize);MB_CHK_SET_ERR(rval, "Setting local tag data failed");
    rval = m_interface->tag_set_by_ptr(tagTgtCoordsVLat, &m_meshOverlapSet, 1, &tgtcoordsvlatvals_d, &dsize);MB_CHK_SET_ERR(rval, "Setting local tag data failed");

    /* Set the masks for source and target meshes if available */
    if (m_iSourceMask.IsAttached()) {
        const void* srcmaskvals_d = m_iSourceMask;
        dsize = m_iSourceMask.GetRows();
        rval = m_interface->tag_set_by_ptr(srcMaskValues, &m_meshOverlapSet, 1, &srcmaskvals_d, &dsize);MB_CHK_SET_ERR(rval, "Setting local tag data failed");
    }

    if (m_iTargetMask.IsAttached()) {
        const void* tgtmaskvals_d = m_iTargetMask;
        dsize = m_iTargetMask.GetRows();
        rval = m_interface->tag_set_by_ptr(tgtMaskValues, &m_meshOverlapSet, 1, &tgtmaskvals_d, &dsize);MB_CHK_SET_ERR(rval, "Setting local tag data failed");
    }

#ifdef MOAB_HAVE_MPI
    const char *writeOptions = (this->size > 1 ? "PARALLEL=WRITE_PART" : "");
#else
    const char *writeOptions = "";
#endif

    // EntityHandle sets[3] = {m_remapper->m_source_set, m_remapper->m_target_set, m_remapper->m_overlap_set};
    EntityHandle sets[1] = {m_remapper->m_overlap_set};
    rval = m_interface->write_file ( strOutputFile.c_str(), NULL, writeOptions, sets, 1 ); MB_CHK_ERR ( rval );

#ifdef WRITE_SCRIP_FILE
    sstr.str("");
    sstr << ctx.outFilename.substr(0, lastindex) << "_" << proc_id << ".nc";
    std::map<std::string, std::string> mapAttributes;
    mapAttributes["Creator"] = "MOAB mbtempest workflow";
    if (!ctx.proc_id) std::cout << "Writing offline map to file: " << sstr.str() << std::endl;
    this->Write(strOutputFile.c_str(), mapAttributes, NcFile::Netcdf4);
    sstr.str("");
#endif

    return moab::MB_SUCCESS;
}

///////////////////////////////////////////////////////////////////////////////

moab::ErrorCode moab::TempestOnlineMap::ApplyWeights (  moab::Tag srcSolutionTag, moab::Tag tgtSolutionTag, bool transpose )
{
    moab::ErrorCode rval;

    std::vector<double> solSTagVals;
    std::vector<double> solTTagVals;

    moab::Range sents, tents;
    if (m_remapper->point_cloud_source || m_remapper->point_cloud_target)
    {
        if (m_remapper->point_cloud_source)
        {
            moab::Range& covSrcEnts = m_remapper->GetMeshVertices(moab::Remapper::CoveringMesh);
            solSTagVals.resize(covSrcEnts.size(), -1.0);
            sents = covSrcEnts;
        }
        else
        {
            moab::Range& covSrcEnts = m_remapper->GetMeshEntities(moab::Remapper::CoveringMesh);
            solSTagVals.resize(covSrcEnts.size()*this->GetSourceNDofsPerElement()*this->GetSourceNDofsPerElement(), -1.0);
            sents = covSrcEnts;
        }
        if (m_remapper->point_cloud_target)
        {
            moab::Range& tgtEnts = m_remapper->GetMeshVertices(moab::Remapper::TargetMesh);
            solTTagVals.resize(tgtEnts.size(), -1.0);
            tents = tgtEnts;
        }
        else
        {
            moab::Range& tgtEnts = m_remapper->GetMeshEntities(moab::Remapper::TargetMesh);
            solTTagVals.resize(tgtEnts.size()*this->GetDestinationNDofsPerElement()*this->GetDestinationNDofsPerElement(), -1.0);
            tents = tgtEnts;
        }
    }
    else
    {
        moab::Range& covSrcEnts = m_remapper->GetMeshEntities(moab::Remapper::CoveringMesh);
        moab::Range& tgtEnts = m_remapper->GetMeshEntities(moab::Remapper::TargetMesh);
        solSTagVals.resize(covSrcEnts.size()*this->GetSourceNDofsPerElement()*this->GetSourceNDofsPerElement(), -1.0);
        solTTagVals.resize(tgtEnts.size()*this->GetDestinationNDofsPerElement()*this->GetDestinationNDofsPerElement(), -1.0);

        sents = covSrcEnts;
        tents = tgtEnts;
    }
    
    // The tag data is np*np*n_el_src
    rval = m_interface->tag_get_data (srcSolutionTag, sents, &solSTagVals[0] );MB_CHK_SET_ERR(rval, "Getting local tag data failed");

    // Compute the application of weights on the suorce solution data and store it in the destination solution vector data
    // Optionally, can also perform the transpose application of the weight matrix. Set the 3rd argument to true if this is needed
    rval = this->ApplyWeights(solSTagVals, solTTagVals, transpose);MB_CHK_SET_ERR(rval, "Applying remap operator onto source vector data failed");

    // The tag data is np*np*n_el_dest
    rval = m_interface->tag_set_data (tgtSolutionTag , tents, &solTTagVals[0] );MB_CHK_SET_ERR(rval, "Setting local tag data failed");

    return moab::MB_SUCCESS;
}


moab::ErrorCode moab::TempestOnlineMap::DefineAnalyticalSolution ( moab::Tag& solnTag, const std::string& solnName,
                                                moab::Remapper::IntersectionContext ctx,
                                                sample_function testFunction,
                                                moab::Tag* clonedSolnTag,
                                                std::string cloneSolnName)
{
  moab::ErrorCode rval;
  const bool outputEnabled = ( is_root );
  int discOrder;
  DiscretizationType discMethod;
  moab::EntityHandle meshset;
  moab::Range entities;
  Mesh* trmesh;
  switch(ctx)
  {
    case Remapper::SourceMesh:
      meshset = m_remapper->m_covering_source_set;
      trmesh = m_remapper->m_covering_source;
      entities = (m_remapper->point_cloud_source ? m_remapper->m_covering_source_vertices : m_remapper->m_covering_source_entities);
      discOrder = m_nDofsPEl_Src;
      discMethod = m_eInputType;
      break;

    case Remapper::TargetMesh:
      meshset = m_remapper->m_target_set;
      trmesh = m_remapper->m_target;
      entities = (m_remapper->point_cloud_target ? m_remapper->m_target_vertices : m_remapper->m_target_entities);
      discOrder = m_nDofsPEl_Dest;
      discMethod = m_eOutputType;
      break;

    default:
      if (outputEnabled) std::cout << "Invalid context specified for defining an analytical solution tag" << std::endl;
      return moab::MB_FAILURE;
  }

  // Let us create teh solution tag with appropriate information for name, discretization order (DoF space)
  rval = m_interface->tag_get_handle ( solnName.c_str(), discOrder*discOrder, MB_TYPE_DOUBLE, solnTag, MB_TAG_DENSE | MB_TAG_CREAT ); MB_CHK_ERR ( rval );
  if (clonedSolnTag != NULL)
  {
    if (cloneSolnName.size() == 0)
    {
      cloneSolnName = solnName + std::string("Cloned");
    }
    rval = m_interface->tag_get_handle ( cloneSolnName.c_str(), discOrder*discOrder, MB_TYPE_DOUBLE, *clonedSolnTag, MB_TAG_DENSE | MB_TAG_CREAT ); MB_CHK_ERR ( rval );
  }

  // Triangular quadrature rule
  const int TriQuadratureOrder = 10;

  if (outputEnabled) std::cout << "Using triangular quadrature of order " <<  TriQuadratureOrder << std::endl;

  TriangularQuadratureRule triquadrule(TriQuadratureOrder);

  const int TriQuadraturePoints = triquadrule.GetPoints();

  const DataArray2D<double> & TriQuadratureG = triquadrule.GetG();
  const DataArray1D<double> & TriQuadratureW = triquadrule.GetW();

  // Output data
  DataArray1D<double> dVar;
  DataArray1D<double> dVarMB; // re-arranged local MOAB vector

  // Nodal geometric area
  DataArray1D<double> dNodeArea;

  // Calculate element areas
  // trmesh->CalculateFaceAreas(fContainsConcaveFaces);

  if ( discMethod == DiscretizationType_CGLL || discMethod == DiscretizationType_DGLL )
  {
    /* Get the spectral points and sample the functionals accordingly */
    const bool fGLL = true;
    const bool fGLLIntegrate = false;

    // Generate grid metadata
    DataArray3D<int> dataGLLNodes;
    DataArray3D<double> dataGLLJacobian;

    GenerateMetaData(*trmesh, discOrder, false, dataGLLNodes, dataGLLJacobian);

    // Number of elements
    int nElements = trmesh->faces.size();

    // Verify all elements are quadrilaterals
    for (int k = 0; k < nElements; k++) {
      const Face & face = trmesh->faces[k];

      if (face.edges.size() != 4) {
        _EXCEPTIONT("Non-quadrilateral face detected; "
          "incompatible with --gll");
      }
    }

    // Number of unique nodes
    int iMaxNode = 0;
    for (int i = 0; i < discOrder; i++) {
      for (int j = 0; j < discOrder; j++) {
        for (int k = 0; k < nElements; k++) {
          if (dataGLLNodes[i][j][k] > iMaxNode) {
            iMaxNode = dataGLLNodes[i][j][k];
          }
        }
      }
    }

    // Get Gauss-Lobatto quadrature nodes
    DataArray1D<double> dG;
    DataArray1D<double> dW;

    GaussLobattoQuadrature::GetPoints(discOrder, 0.0, 1.0, dG, dW);

    // Get Gauss quadrature nodes
    const int nGaussP = 10;

    DataArray1D<double> dGaussG;
    DataArray1D<double> dGaussW;

    GaussQuadrature::GetPoints(nGaussP, 0.0, 1.0, dGaussG, dGaussW);

    // Allocate data
    dVar.Allocate(iMaxNode);
    dVarMB.Allocate(discOrder*discOrder*nElements);
    dNodeArea.Allocate(iMaxNode);

    // Sample data
    for (int k = 0; k < nElements; k++) {

      const Face & face = trmesh->faces[k];

      // Sample data at GLL nodes
      if (fGLL) {
		for (int i = 0; i < discOrder; i++)
        {
          for (int j = 0; j < discOrder; j++)
          {

            // Apply local map
            Node node;
            Node dDx1G;
            Node dDx2G;

            ApplyLocalMap(
              face,
              trmesh->nodes,
              dG[i],
              dG[j],
              node,
              dDx1G,
              dDx2G);

            // Sample data at this point
            double dNodeLon = atan2(node.y, node.x);
            if (dNodeLon < 0.0) {
              dNodeLon += 2.0 * M_PI;
            }
            double dNodeLat = asin(node.z);

            double dSample = (*testFunction)(dNodeLon, dNodeLat);

            dVar[dataGLLNodes[j][i][k]-1] = dSample;
          }
        }
        // High-order Gaussian integration over basis function
      }
      else {
        DataArray2D<double> dCoeff(discOrder, discOrder);

        for (int p = 0; p < nGaussP; p++) {
          for (int q = 0; q < nGaussP; q++) {

            // Apply local map
            Node node;
            Node dDx1G;
            Node dDx2G;

            ApplyLocalMap(
              face,
              trmesh->nodes,
              dGaussG[p],
              dGaussG[q],
              node,
              dDx1G,
              dDx2G);

            // Cross product gives local Jacobian
            Node nodeCross = CrossProduct(dDx1G, dDx2G);

            double dJacobian = sqrt(
                nodeCross.x * nodeCross.x
              + nodeCross.y * nodeCross.y
              + nodeCross.z * nodeCross.z);

            // Find components of quadrature point in basis
            // of the first Face
            SampleGLLFiniteElement(
              0,
              discOrder,
              dGaussG[p],
              dGaussG[q],
              dCoeff);

            // Sample data at this point
            double dNodeLon = atan2(node.y, node.x);
            if (dNodeLon < 0.0) {
              dNodeLon += 2.0 * M_PI;
            }
            double dNodeLat = asin(node.z);

            double dSample = (*testFunction)(dNodeLon, dNodeLat);

            // Integrate
            for (int i = 0; i < discOrder; i++) {
              for (int j = 0; j < discOrder; j++) {

                double dNodalArea =
                  dCoeff[i][j]
                  * dGaussW[p]
                  * dGaussW[q]
                  * dJacobian;

                dVar[dataGLLNodes[i][j][k]-1] += dSample * dNodalArea;

                dNodeArea[dataGLLNodes[i][j][k]-1] += dNodalArea;
              }
            }

          }
        }
      }
    }
	
    // Divide by area
    if (fGLLIntegrate) {
      for (size_t i = 0; i < dVar.GetRows(); i++) {
        dVar[i] /= dNodeArea[i];
      }
    }

    // Let us rearrange the data based on DoF ID specification
    if (ctx == Remapper::SourceMesh)
    {
        for ( unsigned j = 0; j < entities.size(); j++ )
            for ( int p = 0; p < discOrder; p++ )
                for ( int q = 0; q < discOrder; q++ )
                {
<<<<<<< HEAD
                    const int offsetDOF = j * discOrder * discOrder + p * discOrder + q;
                    dVarMB [ offsetDOF ] = dVar[ offsetDOF ];
=======
                    const int idof = j * discOrder * discOrder + p * discOrder + q;
                    dVarMB [ idof ] = dVar[ col_dofmap[ idof ] ];
>>>>>>> 8b174600
                }
    }
    else
    {
        for ( unsigned j = 0; j < entities.size(); j++ )
            for ( int p = 0; p < discOrder; p++ )
                for ( int q = 0; q < discOrder; q++ )
                {
<<<<<<< HEAD
                    const int offsetDOF = j * discOrder * discOrder + p * discOrder + q;
                    dVarMB [ offsetDOF ] = dVar[ offsetDOF ];
=======
                    const int idof = j * discOrder * discOrder + p * discOrder + q;
                    dVarMB [ idof ] = dVar[ row_dofmap[ idof ] ];
>>>>>>> 8b174600
                }
    }
    
    // Set the tag data
    rval = m_interface->tag_set_data ( solnTag, entities, &dVarMB[0] );MB_CHK_ERR ( rval );
  }
  else
  {
    assert(discOrder == 1);
    if ( discMethod == DiscretizationType_FV )
    {
      /* Compute an element-wise integral to store the sampled solution based on Quadrature rules */
      // Resize the array
      dVar.Allocate(trmesh->faces.size());

      std::vector<Node>& nodes = trmesh->nodes;

      // Loop through all Faces
      for (size_t i = 0; i < trmesh->faces.size(); i++) {

        const Face & face = trmesh->faces[i];

        // Loop through all sub-triangles
        for (size_t j = 0; j < face.edges.size()-2; j++) {

          const Node & node0 = nodes[face[0]];
          const Node & node1 = nodes[face[j+1]];
          const Node & node2 = nodes[face[j+2]];

          // Triangle area
          Face faceTri(3);
          faceTri.SetNode(0, face[0]);
          faceTri.SetNode(1, face[j+1]);
          faceTri.SetNode(2, face[j+2]);

          double dTriangleArea = CalculateFaceArea(faceTri, nodes);

          // Calculate the element average
          double dTotalSample = 0.0;

          // Loop through all quadrature points
          for (int k = 0; k < TriQuadraturePoints; k++) {
            Node node(
                TriQuadratureG[k][0] * node0.x
              + TriQuadratureG[k][1] * node1.x
              + TriQuadratureG[k][2] * node2.x,
                TriQuadratureG[k][0] * node0.y
              + TriQuadratureG[k][1] * node1.y
              + TriQuadratureG[k][2] * node2.y,
                TriQuadratureG[k][0] * node0.z
              + TriQuadratureG[k][1] * node1.z
              + TriQuadratureG[k][2] * node2.z);

            double dMagnitude = node.Magnitude();
            node.x /= dMagnitude;
            node.y /= dMagnitude;
            node.z /= dMagnitude;

            double dLon = atan2(node.y, node.x);
            if (dLon < 0.0) {
              dLon += 2.0 * M_PI;
            }
            double dLat = asin(node.z);

            double dSample = (*testFunction)(dLon, dLat);

            dTotalSample += dSample * TriQuadratureW[k] * dTriangleArea;
          }

          dVar[i] += dTotalSample / trmesh->vecFaceArea[i];
        }
      }
      rval = m_interface->tag_set_data ( solnTag, entities, &dVar[0] );MB_CHK_ERR ( rval );
    }
    else /* discMethod == DiscretizationType_PCLOUD */
    {
      /* Get the coordinates of the vertices and sample the functionals accordingly */
      std::vector<Node>& nodes = trmesh->nodes;

      // Resize the array
      dVar.Allocate(nodes.size());

      for (size_t j = 0; j < nodes.size(); j++) {
        Node& node = nodes[j];
        double dMagnitude = node.Magnitude();
        node.x /= dMagnitude;
        node.y /= dMagnitude;
        node.z /= dMagnitude;
        double dLon = atan2(node.y, node.x);
        if (dLon < 0.0) {
          dLon += 2.0 * M_PI;
        }
        double dLat = asin(node.z);

        double dSample = (*testFunction)(dLon, dLat);
        dVar[j] = dSample;
      }

      rval = m_interface->tag_set_data ( solnTag, entities, &dVar[0] );MB_CHK_ERR ( rval );
    }
  }

  return moab::MB_SUCCESS;
}

moab::ErrorCode moab::TempestOnlineMap::ComputeMetrics ( moab::Remapper::IntersectionContext ctx, moab::Tag& exactTag, moab::Tag& approxTag, 
                                                            std::map<std::string, double>& metrics, bool verbose )
{
    moab::ErrorCode rval;
    const bool outputEnabled = ( is_root );
    int discOrder;
    DiscretizationType discMethod;
    moab::EntityHandle meshset;
    moab::Range entities;
    Mesh* trmesh;
    switch(ctx)
    {
        case Remapper::SourceMesh:
            meshset = m_remapper->m_covering_source_set;
            trmesh = m_remapper->m_covering_source;
            entities = (m_remapper->point_cloud_source ? m_remapper->m_covering_source_vertices : m_remapper->m_covering_source_entities);
            discOrder = m_nDofsPEl_Src;
            discMethod = m_eInputType;
            break;

        case Remapper::TargetMesh:
            meshset = m_remapper->m_target_set;
            trmesh = m_remapper->m_target;
            entities = (m_remapper->point_cloud_target ? m_remapper->m_target_vertices : m_remapper->m_target_entities);
            discOrder = m_nDofsPEl_Dest;
            discMethod = m_eOutputType;
            break;

        default:
            if (outputEnabled) std::cout << "Invalid context specified for defining an analytical solution tag" << std::endl;
            return moab::MB_FAILURE;
    }

    // Let us create teh solution tag with appropriate information for name, discretization order (DoF space)
    std::string exactTagName, projTagName;
    const int ntotsize = entities.size() * discOrder * discOrder;
    int ntotsize_glob = 0;
    std::vector<double> exactSolution(ntotsize, 0.0), projSolution(ntotsize, 0.0);
    rval = m_interface->tag_get_name ( exactTag, exactTagName );MB_CHK_ERR ( rval );
    rval = m_interface->tag_get_data ( exactTag, entities, &exactSolution[0] );MB_CHK_ERR ( rval );
    rval = m_interface->tag_get_name ( approxTag, projTagName );MB_CHK_ERR ( rval );
    rval = m_interface->tag_get_data ( approxTag, entities, &projSolution[0] );MB_CHK_ERR ( rval );

    std::vector<double> errnorms(3, 0.0), globerrnorms(3, 0.0); //  L1Err, L2Err, LinfErr
    for (int i = 0; i < ntotsize; ++i)
    {
        const double error = fabs( exactSolution[i] - projSolution[i] );
        errnorms[0]  += error;
        errnorms[1]  += error * error;
        errnorms[2] = (error > errnorms[2] ? error : errnorms[2]);
    }
#ifdef MOAB_HAVE_MPI
    if (m_pcomm)
    {
        MPI_Reduce ( &ntotsize, &ntotsize_glob, 1, MPI_INTEGER, MPI_SUM, 0, m_pcomm->comm() );
        MPI_Reduce ( &errnorms[0], &globerrnorms[0], 2, MPI_DOUBLE, MPI_SUM, 0, m_pcomm->comm() );
        MPI_Reduce ( &errnorms[2], &globerrnorms[2], 1, MPI_DOUBLE, MPI_MAX, 0, m_pcomm->comm() );
    }
#else
    ntotsize_glob = ntotsize;
    globerrnorms = errnorms;
#endif
    globerrnorms[0] = (globerrnorms[0]/ntotsize_glob);
    globerrnorms[1] = std::sqrt(globerrnorms[1]/ntotsize_glob);

    metrics.clear();
    metrics["L1Error"] = globerrnorms[0];
    metrics["L2Error"] = globerrnorms[1];
    metrics["LinfError"] = globerrnorms[2];

    if (verbose && is_root)
    {
        std::cout << "Error metrics when comparing " << projTagName << " against " << exactTagName << std::endl;
        std::cout << "\t L_1 error   = " << globerrnorms[0] << std::endl;
        std::cout << "\t L_2 error   = " << globerrnorms[1] << std::endl;
        std::cout << "\t L_inf error = " << globerrnorms[2] << std::endl;
    }

    return moab::MB_SUCCESS;
}<|MERGE_RESOLUTION|>--- conflicted
+++ resolved
@@ -2224,13 +2224,8 @@
             for ( int p = 0; p < discOrder; p++ )
                 for ( int q = 0; q < discOrder; q++ )
                 {
-<<<<<<< HEAD
                     const int offsetDOF = j * discOrder * discOrder + p * discOrder + q;
-                    dVarMB [ offsetDOF ] = dVar[ offsetDOF ];
-=======
-                    const int idof = j * discOrder * discOrder + p * discOrder + q;
-                    dVarMB [ idof ] = dVar[ col_dofmap[ idof ] ];
->>>>>>> 8b174600
+                    dVarMB [ offsetDOF ] = dVar[ col_dtoc_dofmap[ offsetDOF ] ];
                 }
     }
     else
@@ -2239,13 +2234,8 @@
             for ( int p = 0; p < discOrder; p++ )
                 for ( int q = 0; q < discOrder; q++ )
                 {
-<<<<<<< HEAD
                     const int offsetDOF = j * discOrder * discOrder + p * discOrder + q;
-                    dVarMB [ offsetDOF ] = dVar[ offsetDOF ];
-=======
-                    const int idof = j * discOrder * discOrder + p * discOrder + q;
-                    dVarMB [ idof ] = dVar[ row_dofmap[ idof ] ];
->>>>>>> 8b174600
+                    dVarMB [ offsetDOF ] = dVar[ row_dtoc_dofmap[ offsetDOF ] ];
                 }
     }
     
