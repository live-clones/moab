--- conflicted
+++ resolved
@@ -717,11 +717,7 @@
 
     // get the global id tag handle
   Tag gid = mbImpl->globalId_tag();
-<<<<<<< HEAD
-
-=======
-  
->>>>>>> 1e310168
+
   for (Range::iterator rit = elems.begin(); rit != elems.end(); ++rit) {
 
 
@@ -1586,11 +1582,7 @@
 
   // RCB parameters:
 
-<<<<<<< HEAD
-  myZZ->Set_Param("RCB_OUTPUT_LEVEL", "2");
-=======
   myZZ->Set_Param("RCB_OUTPUT_LEVEL", "1");
->>>>>>> 1e310168
   //myZZ->Set_Param("KEEP_CUTS", "1");              // save decomposition
   //myZZ->Set_Param("RCB_RECTILINEAR_BLOCKS", "1"); // don't split point on boundary
 }
