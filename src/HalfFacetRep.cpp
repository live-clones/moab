/**
 * MOAB, a Mesh-Oriented datABase, is a software component for creating,
 * storing and accessing finite element mesh data.
 * 
 * Copyright 2004 Sandia Corporation.  Under the terms of Contract
 * DE-AC04-94AL85000 with Sandia Coroporation, the U.S. Government
 * retains certain rights in this software.
 * 
 * This library is free software; you can redistribute it and/or
 * modify it under the terms of the GNU Lesser General Public
 * License as published by the Free Software Foundation; either
 * version 2.1 of the License, or (at your option) any later version.
 * 
 */


#include "moab/HalfFacetRep.hpp"
#include <iostream>
#include <assert.h>
#include <vector>
#include "moab/Core.hpp"
#include "moab/Range.hpp"
#include "moab/CN.hpp"

namespace moab {

  HalfFacetRep::HalfFacetRep(Core *impl)
  {
    assert(NULL != impl);
    mb = impl;
    mInitAHFmaps = false;
    chk_mixed = false;
    is_mixed = false;
  }

  HalfFacetRep::~HalfFacetRep() {}


  MESHTYPE HalfFacetRep::get_mesh_type(int nverts, int nedges, int nfaces, int ncells)
  {
    MESHTYPE mesh_type = CURVE;

    if (nverts && nedges && (!nfaces) && (!ncells))
      mesh_type = CURVE;
    else if (nverts && !nedges && nfaces && !ncells)
      mesh_type = SURFACE;
    else if (nverts && nedges && nfaces && !ncells)
      mesh_type = SURFACE_MIXED;
    else if (nverts && !nedges && !nfaces && ncells)
      mesh_type = VOLUME;
    else if (nverts && nedges && !nfaces && ncells)
      mesh_type = VOLUME_MIXED_1;
    else if (nverts && !nedges && nfaces && ncells)
      mesh_type = VOLUME_MIXED_2;
    else if (nverts && nedges && nfaces && ncells)
      mesh_type = VOLUME_MIXED;

    return mesh_type;
  }

  const HalfFacetRep::adj_matrix HalfFacetRep::adjMatrix[7] =
  {
      // Stores the adjacency matrix for each mesh type.
      //CURVE
      {{{0,1,0,0},{1,1,0,0},{0,0,0,0},{0,0,0,0}}},

      //SURFACE
      {{{0,0,1,0},{0,0,0,0},{1,0,1,0},{0,0,0,0}}},

      //SURFACE_MIXED
      {{{0,1,1,0},{1,1,1,0},{1,1,1,0},{0,0,0,0}}},

      //VOLUME
      {{{0,0,0,1},{0,0,0,0},{0,0,0,0},{1,0,0,1}}},

      //VOLUME_MIXED_1
      {{{0,1,0,1},{1,1,0,1},{0,0,0,0},{1,1,0,1}}},

      //VOLUME_MIXED_2
      {{{0,0,1,1},{0,0,0,0},{1,0,1,1},{1,0,1,1}}},

      //VOLUME_MIXED
      {{{0,1,1,1},{1,1,1,1},{1,1,1,1},{1,1,1,1}}}
  };

  int HalfFacetRep::get_index_for_meshtype(MESHTYPE mesh_type)
  {
      int index = 0;
      if (mesh_type == CURVE) index = 0;
      else if (mesh_type == SURFACE) index = 1;
      else if (mesh_type == SURFACE_MIXED) index = 2;
      else if (mesh_type == VOLUME)  index = 3;
      else if (mesh_type == VOLUME_MIXED_1) index = 4;
      else if (mesh_type == VOLUME_MIXED_2) index = 5;
      else if (mesh_type == VOLUME_MIXED) index = 6;
      return index;
  }

  bool HalfFacetRep::check_mixed_entity_type()
  {
      if (!chk_mixed)
      {
          chk_mixed = true;

          ErrorCode error;
          Range felems, celems;

          error = mb->get_entities_by_dimension( 0, 2, felems );
          if (MB_SUCCESS != error) return error;

          if (felems.size()){
              Range tris, quad, poly;
              tris = felems.subset_by_type(MBTRI);
              quad = felems.subset_by_type(MBQUAD);
              poly = felems.subset_by_type(MBPOLYGON);
              if ((tris.size()&&quad.size())||(tris.size()&&poly.size())||(quad.size()&&poly.size()))
                  is_mixed = true;
              if (poly.size())
                  is_mixed = true;

              return is_mixed;
          }

          error = mb->get_entities_by_dimension( 0, 3, celems);
          if (MB_SUCCESS != error) return error;
          if (celems.size()){
              Range tet, pyr, prism, hex, polyhed;
              tet = celems.subset_by_type(MBTET);
              pyr = celems.subset_by_type(MBPYRAMID);
              prism = celems.subset_by_type(MBPRISM);
              hex = celems.subset_by_type(MBHEX);
              polyhed = celems.subset_by_type(MBPOLYHEDRON);
              if ((tet.size() && pyr.size())||(tet.size() && prism.size())||(tet.size() && hex.size())||(tet.size()&&polyhed.size())||(pyr.size() && prism.size())||(pyr.size() && hex.size()) ||(pyr.size()&&polyhed.size())|| (prism.size() && hex.size())||(prism.size()&&polyhed.size())||(hex.size()&&polyhed.size()))
                  is_mixed = true;

              if (polyhed.size())
                  is_mixed = true;
              return is_mixed;
          }
      }
      return is_mixed;
  }

  /*******************************************************
   * initialize                                          *
   ******************************************************/

  ErrorCode HalfFacetRep::initialize()
  {
    mInitAHFmaps = true;

    ErrorCode error;

    error = mb->get_entities_by_dimension( 0, 0, _verts);
    if (MB_SUCCESS != error) return error;

    error = mb->get_entities_by_dimension( 0, 1, _edges);
    if (MB_SUCCESS != error) return error;

    error = mb->get_entities_by_dimension( 0, 2, _faces);
    if (MB_SUCCESS != error) return error;
    
    error = mb->get_entities_by_dimension( 0, 3, _cells);
    if (MB_SUCCESS != error) return error;
    
    int nverts = _verts.size();
    int nedges = _edges.size();
    int nfaces = _faces.size();
    int ncells = _cells.size();

    MESHTYPE mesh_type = get_mesh_type(nverts, nedges, nfaces, ncells);
    thismeshtype = mesh_type;
  
    //Initialize mesh type specific maps
    if (thismeshtype == CURVE){
        error = init_curve();
        if (MB_SUCCESS != error) return error;
      }
    
    else if (thismeshtype == SURFACE){
      error = init_surface();
      if (MB_SUCCESS != error) return error;
      }

    else if (thismeshtype == SURFACE_MIXED){
        error = init_curve();
        if (MB_SUCCESS != error) return error;
        error = init_surface();
        if (MB_SUCCESS != error) return error;
      }
    else if (thismeshtype == VOLUME){
        error = init_volume();
        if (MB_SUCCESS != error) return error;
      }

    else if (thismeshtype == VOLUME_MIXED_1){
        error = init_curve();
        if (MB_SUCCESS != error) return error;
        error = init_volume();
        if (MB_SUCCESS != error) return error;
    }

    else if (thismeshtype == VOLUME_MIXED_2){
        error = init_surface();
        if (MB_SUCCESS != error) return error;
        error = init_volume();
        if (MB_SUCCESS != error) return error;
      }

    else if (thismeshtype == VOLUME_MIXED){
        error = init_curve();
        if (MB_SUCCESS != error) return error;
        error = init_surface();
        if (MB_SUCCESS != error) return error;
        error = init_volume();
        if (MB_SUCCESS != error) return error;
      }

    return MB_SUCCESS;
  }

  ErrorCode HalfFacetRep::init_curve()
  {
    ErrorCode error;

    EntityHandle sdefval[2] = {0,0};  int sval[2] = {0,0};
    EntityHandle idefval = 0; int ival = 0;

    error = mb->tag_get_handle("__SIBHVS_EID", 2, MB_TYPE_HANDLE, sibhvs_eid, MB_TAG_DENSE | MB_TAG_CREAT, sdefval);
    if (MB_SUCCESS != error) return error;
    error = mb->tag_get_handle("__SIBHVS_LVID", 2, MB_TYPE_INTEGER, sibhvs_lvid, MB_TAG_DENSE | MB_TAG_CREAT, sval);
    if (MB_SUCCESS != error) return error;
    error = mb->tag_get_handle("__V2HV_EID", 1, MB_TYPE_HANDLE, v2hv_eid, MB_TAG_DENSE | MB_TAG_CREAT, &idefval);
    if (MB_SUCCESS != error) return error;
    error = mb->tag_get_handle("__V2HV_LVID", 1, MB_TYPE_INTEGER, v2hv_lvid, MB_TAG_DENSE | MB_TAG_CREAT, &ival);
    if (MB_SUCCESS != error) return error;

    error = determine_sibling_halfverts(_edges);
    if (MB_SUCCESS != error) return error;
    error = determine_incident_halfverts(_edges);
    if (MB_SUCCESS != error) return error;

    return MB_SUCCESS;
  }

  ErrorCode HalfFacetRep::init_surface()
  {
    ErrorCode error;

    int nepf = local_maps_2d(*_faces.begin());
    EntityHandle * sdefval = new EntityHandle[nepf];
    int * sval = new int[nepf];
    EntityHandle  idefval = 0;
    int ival = 0;
    for (int i=0; i<nepf; i++){
        sdefval[i]=0;
        sval[i]=0;
      }

    // Create tag handles
    error = mb->tag_get_handle("__SIBHES_FID", nepf, MB_TYPE_HANDLE, sibhes_fid, MB_TAG_DENSE | MB_TAG_CREAT, sdefval);
    if (MB_SUCCESS != error) return error;
    error = mb->tag_get_handle("__SIBHES_LEID", nepf, MB_TYPE_INTEGER, sibhes_leid, MB_TAG_DENSE | MB_TAG_CREAT, sval);
    if (MB_SUCCESS != error) return error;
    error = mb->tag_get_handle("__V2HE_FID", 1, MB_TYPE_HANDLE, v2he_fid, MB_TAG_DENSE | MB_TAG_CREAT, &idefval);
    if (MB_SUCCESS != error) return error;
    error = mb->tag_get_handle("__V2HE_LEID", 1, MB_TYPE_INTEGER, v2he_leid, MB_TAG_DENSE | MB_TAG_CREAT, &ival);
    if (MB_SUCCESS != error) return error;

    // Construct ahf maps
    error = determine_sibling_halfedges(_faces);
    if (MB_SUCCESS != error) return error;
    error = determine_incident_halfedges(_faces);
    if (MB_SUCCESS != error) return error;

    //Initialize queues for storing face and local id's during local search
    for (int i = 0; i< MAXSIZE; i++)
      {
        queue_fid[i] = 0;
        queue_lid[i] = 0;
        trackfaces[i] = 0;
      }

    delete [] sdefval;
    delete [] sval;

    return MB_SUCCESS;
  }

  ErrorCode HalfFacetRep::init_volume()
  {
    ErrorCode error;

    int index = get_index_from_type(*_cells.begin());
    int nfpc = lConnMap3D[index].num_faces_in_cell;
    EntityHandle * sdefval = new EntityHandle[nfpc];
    int * sval = new int[nfpc];
    EntityHandle idefval = 0;
    int ival = 0;
    for (int i = 0; i < nfpc; i++){
        sdefval[i] = 0;
        sval[i] = 0;
      }

    //Create tags to store ahf maps for volume
    error = mb->tag_get_handle("__SIBHFS_CID", nfpc, MB_TYPE_HANDLE, sibhfs_cid, MB_TAG_DENSE | MB_TAG_CREAT, sdefval);
    if (MB_SUCCESS != error) return error;
    error = mb->tag_get_handle("__SIBHFS_LFID", nfpc, MB_TYPE_INTEGER, sibhfs_lfid, MB_TAG_DENSE | MB_TAG_CREAT, sval);
    if (MB_SUCCESS != error) return error;
    error = mb->tag_get_handle("__V2HF_CID", 1, MB_TYPE_HANDLE, v2hf_cid, MB_TAG_DENSE | MB_TAG_CREAT, &idefval);
    if (MB_SUCCESS != error) return error;
    error = mb->tag_get_handle("__V2HF_LFID", 1, MB_TYPE_INTEGER, v2hf_lfid, MB_TAG_DENSE | MB_TAG_CREAT, &ival);
    if (MB_SUCCESS != error) return error;

    //Construct the maps
    error = determine_sibling_halffaces(_cells);
    if (MB_SUCCESS != error) return error;
    error = determine_incident_halffaces(_cells);
    if (MB_SUCCESS != error) return error;

    //Initialize queues for storing face and local id's during local search
    for (int i = 0; i< MAXSIZE; i++)
      {
        Stkcells[i] = 0;
        cellq[i] = 0;
        trackcells[i] = 0;
      }

    delete [] sdefval;
    delete [] sval;

    return MB_SUCCESS;
  }

  /*******************************************************
   * deinitialize                                        *
   ******************************************************/
   ErrorCode HalfFacetRep::deinitialize()
   {
     ErrorCode error;

     if (thismeshtype == CURVE){
         error = deinit_curve();
         if (MB_SUCCESS != error) return error;
       }
     else if (thismeshtype == SURFACE){
         error = deinit_surface();
         if (MB_SUCCESS != error) return error;
       }
     else if (thismeshtype == SURFACE_MIXED){
         error = deinit_curve();
         if (MB_SUCCESS != error) return error;
         error = deinit_surface();
         if (MB_SUCCESS != error) return error;
       }
     else if (thismeshtype == VOLUME){
         error = deinit_volume();
         if (MB_SUCCESS != error) return error;
       }
     else if (thismeshtype == VOLUME_MIXED_1){
         error = deinit_curve();
         if (MB_SUCCESS != error) return error;
         error = deinit_volume();
         if (MB_SUCCESS != error) return error;
       }
     else if (thismeshtype == VOLUME_MIXED_2){
         error = deinit_surface();
         if (MB_SUCCESS != error) return error;
         error = deinit_volume();
         if (MB_SUCCESS != error) return error;
       }
     else if (thismeshtype == VOLUME_MIXED){
         error = deinit_curve();
         if (MB_SUCCESS != error) return error;
         error = deinit_surface();
         if (MB_SUCCESS != error) return error;
         error = deinit_volume();
         if (MB_SUCCESS != error) return error;
       }

     return MB_SUCCESS;
   }

   ErrorCode HalfFacetRep::deinit_curve(){
     ErrorCode error;
     error = mb->tag_delete(sibhvs_eid);
     if (MB_SUCCESS != error) return error;
     error = mb->tag_delete(sibhvs_lvid);
     if (MB_SUCCESS != error) return error;
     error = mb->tag_delete(v2hv_eid);
     if (MB_SUCCESS != error) return error;
     error = mb->tag_delete(v2hv_lvid);
     if (MB_SUCCESS != error) return error;

     return MB_SUCCESS;
   }

   ErrorCode HalfFacetRep::deinit_surface(){
     ErrorCode error;
     error = mb->tag_delete(sibhes_fid);
     if (MB_SUCCESS != error) return error;
     error = mb->tag_delete(sibhes_leid);
     if (MB_SUCCESS != error) return error;
     error = mb->tag_delete(v2he_fid);
     if (MB_SUCCESS != error) return error;
     error = mb->tag_delete(v2he_leid);
     if (MB_SUCCESS != error) return error;

     return MB_SUCCESS;
   }

   ErrorCode HalfFacetRep::deinit_volume(){
     ErrorCode error;
     error = mb->tag_delete(sibhfs_cid);
     if (MB_SUCCESS != error) return error;
     error = mb->tag_delete(sibhfs_lfid);
     if (MB_SUCCESS != error) return error;
     error = mb->tag_delete(v2hf_cid);
     if (MB_SUCCESS != error) return error;
     error = mb->tag_delete(v2hf_lfid);
     if (MB_SUCCESS != error) return error;

     return MB_SUCCESS;
   }

   //////////////////////////////////////////////////
   ErrorCode HalfFacetRep::print_tags()
   {
     ErrorCode error;
     int nepf = local_maps_2d(*_faces.begin());
     int index = get_index_from_type(*_cells.begin());
     int nfpc = lConnMap3D[index].num_faces_in_cell;

     //////////////////////////
     // Print out the tags
     EntityHandle start_edge = *_edges.begin();
     EntityHandle start_face = *_faces.begin();
     EntityHandle start_cell = *_cells.begin();
     std::cout<<"start_edge = "<<start_edge<<std::endl;
     std::cout<<"<SIBHVS_EID,SIBHVS_LVID>"<<std::endl;

     for (Range::iterator i = _edges.begin(); i != _edges.end(); ++i){
       EntityHandle eid[2];  int lvid[2];
       error = mb->tag_get_data(sibhvs_eid, &*i, 1, eid);
       if (MB_SUCCESS != error) return error;
       error = mb->tag_get_data(sibhvs_lvid, &*i, 1, lvid);
       if (MB_SUCCESS != error) return error;

       if ((eid[0] == 0)&&(eid[1] != 0))
         std::cout<<"<"<<eid[0]<<","<<lvid[0]<<">"<<"      "<<"<"<<(eid[1]-start_edge)<<","<<lvid[1]<<">"<<std::endl;
       else if ((eid[1] == 0)&&(eid[0] != 0))
         std::cout<<"<"<<(eid[0]-start_edge)<<","<<lvid[0]<<">"<<"      "<<"<"<<eid[1]<<","<<lvid[1]<<">"<<std::endl;
     }

     std::cout<<"<V2HV_EID, V2HV_LVID>"<<std::endl;

     for (Range::iterator i = _verts.begin(); i != _verts.end(); ++i){
       EntityHandle eid; int lvid;
       error = mb->tag_get_data(v2hv_eid, &*i, 1, &eid);
       if (MB_SUCCESS != error) return error;
       error = mb->tag_get_data(v2hv_lvid, &*i, 1, &lvid);
       if (MB_SUCCESS != error) return error;

       if (eid != 0)
         std::cout<<"For vertex = "<<*i<<"::Incident halfvertex "<<(eid-start_edge+1)<<"  "<<lvid<<std::endl;
       else
         std::cout<<"For vertex = "<<*i<<"::Incident halfvertex "<<eid<<"  "<<lvid<<std::endl;
     }

     std::cout<<"start_face = "<<start_face<<std::endl;
     std::cout<<"<SIBHES_FID,SIBHES_LEID>"<<std::endl;

     for (Range::iterator i = _faces.begin(); i != _faces.end(); ++i){
       std::vector<EntityHandle> fid(nepf);
       std::vector<int> leid(nepf);
       error = mb->tag_get_data(sibhes_fid, &*i, 1, &fid[0]);
       if (MB_SUCCESS != error) return error;
       error = mb->tag_get_data(sibhes_leid, &*i, 1, &leid[0]);
       if (MB_SUCCESS != error) return error;

       for (int j=0; j<nepf; j++){
         if (fid[j] == 0)
           std::cout<<"<"<<fid[j]<<","<<leid[j]<<">"<<" ";
         else
           std::cout<<"<"<<(fid[j]-start_face+1)<<","<<leid[j]<<">"<<" ";
       }
       std::cout<<std::endl;
     }

     std::cout<<"<V2HE_FID, V2HE_LEID>"<<std::endl;

     for (Range::iterator i = _verts.begin(); i != _verts.end(); ++i){
       EntityHandle fid; int lid;
       error = mb->tag_get_data(v2he_fid, &*i, 1, &fid);
       if (MB_SUCCESS != error) return error;
       error = mb->tag_get_data(v2he_leid, &*i, 1, &lid);
       if (MB_SUCCESS != error) return error;

       if (fid == 0)
         std::cout<<"For vertex = "<<*i<<"::Incident halfedge "<<fid<<"  "<<lid<<std::endl;
       else
         std::cout<<"For vertex = "<<*i<<"::Incident halfedge "<<(fid-start_face+1)<<"  "<<lid<<std::endl;
       }

     std::cout<<"start_cell = "<<start_cell<<std::endl;
     std::cout<<"<SIBHES_CID,SIBHES_LFID>"<<std::endl;

     for (Range::iterator i = _cells.begin(); i != _cells.end(); ++i){
       std::vector<EntityHandle> cid(nfpc);
       std::vector<int> lfid(nfpc);
       error = mb->tag_get_data(sibhfs_cid, &*i, 1, &cid[0]);
       if (MB_SUCCESS != error) return error;
       error = mb->tag_get_data(sibhfs_lfid, &*i, 1, &lfid[0]);
       if (MB_SUCCESS != error) return error;

       for(int j = 0; j < nfpc; j++)
         if (cid[j] == 0)
           std::cout<<"<"<<cid[j]<<","<<lfid[j]<<">"<<" ";
         else
           std::cout<<"<"<<(cid[j]-start_cell+1)<<","<<lfid[j]<<">"<<" ";
       std::cout<<std::endl;
     }
     std::cout<<" Finished printing AHF:sibhfs "<<std::endl;

     std::cout<<"<V2HF_CID, V2HF_LFID>"<<std::endl;

     for (Range::iterator i = _verts.begin(); i != _verts.end(); ++i){
       EntityHandle fid; int lid;
       error = mb->tag_get_data(v2hf_cid, &*i, 1, &fid);
       if (MB_SUCCESS != error) return error;
       error = mb->tag_get_data(v2hf_lfid, &*i, 1, &lid);
       if (MB_SUCCESS != error) return error;

       if (fid==0)
         std::cout<<"For vertex = "<<*i<<"::Incident halfface "<<fid<<"  "<<lid<<std::endl;
       else
         std::cout<<"For vertex = "<<*i<<"::Incident halfface "<<(fid-start_cell+1)<<"  "<<lid<<std::endl;
     }
     return MB_SUCCESS;
   }

   /**********************************************************
   *      User interface for adjacency functions            *
   ********************************************************/

  ErrorCode HalfFacetRep::get_adjacencies(const EntityHandle source_entity,
                                          const unsigned int target_dimension,
                                          std::vector<EntityHandle> &target_entities)
  {

      ErrorCode error;

      unsigned int source_dimension = mb->dimension_from_handle(source_entity);
      assert((source_dimension <= target_dimension) || (source_dimension > target_dimension));

      if (mInitAHFmaps == false)
      {
          error = initialize();
          if (MB_SUCCESS != error) return error;
      }

      int mindex = get_index_for_meshtype(thismeshtype);
      int adj_possible = adjMatrix[mindex].val[source_dimension][target_dimension];

      if (adj_possible)
      {
          if (source_dimension < target_dimension)
          {
              error = get_up_adjacencies(source_entity, target_dimension, target_entities);
              if (MB_SUCCESS != error) return error;
          }
          else if (source_dimension == target_dimension)
          {
              error = get_neighbor_adjacencies(source_entity, target_entities);
              if (MB_SUCCESS != error) return error;
          }
          else
          {           
              error = get_down_adjacencies(source_entity, target_dimension, target_entities);
              if (MB_SUCCESS != error) return error;
          }
      }
      else
          return MB_SUCCESS;

      return MB_SUCCESS;
  }


   ErrorCode HalfFacetRep::get_up_adjacencies(EntityHandle ent,
                                              int out_dim,
                                              std::vector<EntityHandle> &adjents,
                                              std::vector<int> * lids)
   {
    ErrorCode error;
    int in_dim = mb->dimension_from_handle(ent);
    assert((in_dim >=0 && in_dim <= 2) && (out_dim > in_dim));

    if (in_dim == 0)
      {
        if (out_dim == 1)
        {
            error = get_up_adjacencies_1d(ent, adjents, lids);
            if (MB_SUCCESS != error) return error;
        }
        else if (out_dim == 2)
        {
            error = get_up_adjacencies_vert_2d(ent, adjents);
            if (MB_SUCCESS != error) return error;
        }
        else if (out_dim == 3)
        {
            error = get_up_adjacencies_vert_3d(ent, adjents);
            if (MB_SUCCESS != error) return error;
        }
      }

    else if ((in_dim == 1) && (out_dim == 2))
      {
        error = get_up_adjacencies_2d(ent, adjents, lids);
        if (MB_SUCCESS != error) return error;
      }
    else if ((in_dim == 1) && (out_dim == 3))
      {
        error = get_up_adjacencies_edg_3d(ent, adjents, lids);
        if (MB_SUCCESS != error) return error;
      }
    else if ((in_dim == 2) && (out_dim ==3))
      {
        error = get_up_adjacencies_face_3d(ent, adjents, lids);
        if (MB_SUCCESS != error) return error;
      }
    return MB_SUCCESS;
   }

   ErrorCode HalfFacetRep::get_neighbor_adjacencies(EntityHandle ent,
                                                    std::vector<EntityHandle> &adjents)
   {
     ErrorCode error;
     int in_dim = mb->dimension_from_handle(ent);
     assert(in_dim >=1 && in_dim <= 3);

     if (in_dim == 1)
       {
         error = get_neighbor_adjacencies_1d(ent, adjents);
         if (MB_SUCCESS != error) return error;
       }

     else if (in_dim == 2)
       {
         error = get_neighbor_adjacencies_2d(ent, adjents);
         if (MB_SUCCESS != error) return error;
       }
     else if (in_dim == 3)
       {
         error = get_neighbor_adjacencies_3d(ent, adjents);
         if (MB_SUCCESS != error) return error;
       }
     return MB_SUCCESS;
   }

   ErrorCode HalfFacetRep::get_down_adjacencies(EntityHandle ent, int out_dim, std::vector<EntityHandle> &adjents)
   {
       ErrorCode error;
       int in_dim = mb->dimension_from_handle(ent);
       assert((in_dim >=2 && in_dim <= 3) && (out_dim < in_dim));

       if ((in_dim == 2)&&(out_dim == 1))
       {
           error = get_down_adjacencies_2d(ent, adjents);
           if (MB_SUCCESS != error) return error;
       }
       else if ((in_dim == 3)&&(out_dim == 1))
       {
           error = get_down_adjacencies_edg_3d(ent, adjents);
           if (MB_SUCCESS != error) return error;
       }
       else if ((in_dim == 3)&&(out_dim == 2))
       {
           error = get_down_adjacencies_face_3d(ent, adjents);
           if (MB_SUCCESS != error) return error;
       }
       return MB_SUCCESS;
   }

   ErrorCode HalfFacetRep::count_subentities(Range &edges, Range &faces, Range &cells, int *nedges, int *nfaces)
   {
     ErrorCode error;
     if (edges.size() && !faces.size() && !cells.size())
       {
         nedges[0] = edges.size();
         nfaces[0] = 0;
       }
     else if (faces.size() && !cells.size())
       {
         nedges[0] = find_total_edges_2d(faces);
         nfaces[0] = 0;
       }
     else if (cells.size())
       {
         error = find_total_edges_faces_3d(cells, nedges, nfaces);
         if (error != MB_SUCCESS) return error;
       }
     return MB_SUCCESS;
   }

  /******************************************************** 
  * 1D: sibhvs, v2hv, incident and neighborhood queries   *
  *********************************************************/
  ErrorCode HalfFacetRep::determine_sibling_halfverts( Range &edges)
  {
    ErrorCode error;

    //Step 1: Create an index list storing the starting position for each vertex
    int nv = _verts.size();
    int *is_index = new int[nv+1];
    for (int i =0; i<nv+1; i++)
      is_index[i] = 0;

    std::vector<EntityHandle> conn(2);
    for (Range::iterator eid = edges.begin(); eid != edges.end(); ++eid)
      {
        conn.clear();
        error = mb->get_connectivity(&*eid, 1, conn);
        if (MB_SUCCESS != error) return error;

        int index = _verts.index(conn[0]);
        is_index[index+1] += 1;
        index = _verts.index(conn[1]);
        is_index[index+1] += 1;
      }
    is_index[0] = 0;

    for (int i=0; i<nv; i++)
      is_index[i+1] = is_index[i] + is_index[i+1];

    //Step 2: Define two arrays v2hv_eid, v2hv_lvid storing every half-facet on a vertex
    EntityHandle * v2hv_map_eid = new EntityHandle[2*edges.size()];
    int * v2hv_map_lvid = new int[2*edges.size()];

    for (Range::iterator eid = edges.begin(); eid != edges.end(); ++eid)
      {
        conn.clear();
        error = mb->get_connectivity(&*eid, 1, conn);
        if (MB_SUCCESS != error) return error;

        for (int j = 0; j< 2; j++)
          {
            int v = _verts.index(conn[j]);
            v2hv_map_eid[is_index[v]] = *eid;
            v2hv_map_lvid[is_index[v]] = j;
            is_index[v] += 1;
          }
      }

    for (int i=nv-2; i>=0; i--)
      is_index[i+1] = is_index[i];
    is_index[0] = 0;

    //Step 3: Fill up sibling half-verts map
    for (Range::iterator eid = edges.begin(); eid != edges.end(); ++eid)
      {
        conn.clear();
        error = mb->get_connectivity(&*eid, 1, conn);
        if (MB_SUCCESS != error) return error;

        EntityHandle sibeid[2];
        int siblvid[2];

        error = mb->tag_get_data(sibhvs_eid, &*eid, 1, sibeid);
        if (MB_SUCCESS != error) return error;

        error = mb->tag_get_data(sibhvs_lvid, &*eid, 1, siblvid);
        if (MB_SUCCESS != error) return error;

        for (int k =0; k<2; k++)
          {

            if (sibeid[k] != 0)
              continue;

            int v = _verts.index(conn[k]);
            int last = is_index[v+1] - 1;
            if (last > is_index[v])
              {
                EntityHandle prev_eid = v2hv_map_eid[last];
                int prev_lvid = v2hv_map_lvid[last];

                EntityHandle seteid[2];
                int setlvid[2];
                error = mb->tag_get_data(sibhvs_eid, &prev_eid, 1, seteid);
                if (MB_SUCCESS != error) return error;

                error = mb->tag_get_data(sibhvs_lvid, &prev_eid, 1, setlvid);
                if (MB_SUCCESS != error) return error;

                for (int i=is_index[v]; i<=last; i++)
                  {
                    EntityHandle cur_eid = v2hv_map_eid[i];
                    int cur_lvid = v2hv_map_lvid[i];


                    seteid[prev_lvid] = cur_eid;
                    setlvid[prev_lvid] = cur_lvid;

                    error = mb->tag_set_data(sibhvs_eid, &prev_eid, 1, seteid);
                    if (MB_SUCCESS != error) return error;

                    error = mb->tag_set_data(sibhvs_lvid, &prev_eid, 1, setlvid);
                    if (MB_SUCCESS != error) return error;

                    prev_eid = cur_eid;
                    prev_lvid = cur_lvid;
                    error = mb->tag_get_data(sibhvs_eid, &prev_eid, 1, seteid);
                    if (MB_SUCCESS != error) return error;

                    error = mb->tag_get_data(sibhvs_lvid, &prev_eid, 1, setlvid);
                    if (MB_SUCCESS != error) return error;

                  }
              }
          }
      }


    delete [] is_index;
    delete [] v2hv_map_eid;
    delete [] v2hv_map_lvid;

    return MB_SUCCESS;
  }

  ///////////////////////////////////////////////////////////////////////////////////////////////////////////////////////////////////
  ErrorCode HalfFacetRep::determine_incident_halfverts( Range &edges){
    ErrorCode error;

    for (Range::iterator e_it = edges.begin(); e_it != edges.end(); ++e_it){      
      std::vector<EntityHandle> conn(2);
      error = mb->get_connectivity(&*e_it, 1, conn);
      if (MB_SUCCESS != error) return error;

      for(int i=0; i<2; ++i){
	EntityHandle v = conn[i], eid = 0;	 
	error = mb->tag_get_data(v2hv_eid, &v, 1, &eid); 
	if (MB_SUCCESS != error) return error;

	if (eid==0){
	  EntityHandle edg = *e_it;	  
	  int lvid = i;

	  error = mb->tag_set_data(v2hv_eid, &v, 1, &edg); 
	  if (MB_SUCCESS != error) return error;
	  error = mb->tag_set_data(v2hv_lvid, &v, 1, &lvid);
	  if (MB_SUCCESS != error) return error;
	}
      }      
    }  

    return MB_SUCCESS;
  }
  ////////////////////////////////////////////////////////////////////////////////////////////////////////////////////////////
  ErrorCode  HalfFacetRep::get_up_adjacencies_1d( EntityHandle vid,
                                                  std::vector< EntityHandle > &adjents,
                                                  std::vector<int> * lvids){
    ErrorCode error;

    bool local_id = false;
    if (lvids != NULL)
      local_id = true;

    EntityHandle start_eid, eid, sibeid[2];
    int start_lid, lid, siblid[2];
   
    error = mb->tag_get_data(v2hv_eid, &vid, 1, &start_eid);
    if (MB_SUCCESS != error) return error;
    error = mb->tag_get_data(v2hv_lvid, &vid, 1, &start_lid);    
    if (MB_SUCCESS != error) return error;

    eid = start_eid; lid = start_lid;

    if (eid != 0){
      adjents.push_back(eid);
      if (local_id)
        lvids->push_back(lid);

      while (eid !=0) {
          error = mb->tag_get_data(sibhvs_eid, &eid, 1, sibeid);
	  if (MB_SUCCESS != error) return error;
	  error = mb->tag_get_data(sibhvs_lvid, &eid, 1, siblid);
	  if (MB_SUCCESS != error) return error;

	  eid = sibeid[lid];
	  lid = siblid[lid];
	  if ((!eid)||(eid == start_eid))
	    break;
	  adjents.push_back(eid);
	  if (local_id)
	    lvids->push_back(lid);
      }
    }

    return MB_SUCCESS;
  }
  //////////////////////////////////////////////////////////////////////////////////////////////////////////////////////////
  ErrorCode  HalfFacetRep::get_neighbor_adjacencies_1d( EntityHandle eid,
                                                        std::vector<EntityHandle> &adjents){

    ErrorCode error;

    EntityHandle sib_eids[2], sibhv_eid;
    int sib_lids[2], sibhv_lid;

    error = mb->tag_get_data(sibhvs_eid, &eid, 1, sib_eids);
    if (MB_SUCCESS != error) return error;
    error = mb->tag_get_data(sibhvs_lvid, &eid, 1, sib_lids);
    if (MB_SUCCESS != error) return error;

    for (int lid = 0;lid < 2; ++lid){
      sibhv_eid = sib_eids[lid];
      sibhv_lid = sib_lids[lid];

      if (sibhv_eid != 0){
        adjents.push_back(sibhv_eid);
	
	EntityHandle next_eid[2], hv_eid;
	int next_lid[2], hv_lid;
	
	error = mb->tag_get_data(sibhvs_eid, &sibhv_eid, 1, next_eid);
	if (MB_SUCCESS != error) return error;
	error = mb->tag_get_data(sibhvs_lvid, &sibhv_eid, 1, next_lid);
	if (MB_SUCCESS != error) return error;
	
	hv_eid = next_eid[sibhv_lid];
	hv_lid = next_lid[sibhv_lid];
	
	while (hv_eid != 0){	    
	  if (hv_eid != eid)
	    adjents.push_back(hv_eid);
	  
	  error = mb->tag_get_data(sibhvs_eid, &hv_eid, 1, next_eid);
	  if (MB_SUCCESS != error) return error;
	  error = mb->tag_get_data(sibhvs_lvid, &hv_eid, 1, next_lid);
	  if (MB_SUCCESS != error) return error;

	  if (next_eid[hv_lid] == sibhv_eid)
	    break;
	  hv_eid = next_eid[hv_lid];
	  hv_lid = next_lid[hv_lid];      
	}
      }
    } 

    return MB_SUCCESS;   
  }
  
  /*******************************************************
  * 2D: sibhes, v2he, incident and neighborhood queries  *
  ********************************************************/
  int HalfFacetRep::local_maps_2d( EntityHandle face)
  {
    // nepf: Number of edges per face
    EntityType type = mb->type_from_handle(face);

    int nepf = 0;
    if (type == MBTRI)  nepf = 3;
    else if (type ==MBQUAD)   nepf = 4;

    return nepf;
  }
  /////////////////////////////////////////////////////////////////////////////////
  ErrorCode HalfFacetRep::local_maps_2d( int nepf, int *next, int *prev)
  {
    // nepf: Number of edges per face
    // next: Local ids of next edges
    // prev: Local ids of prev edges

    for (int k=0; k<nepf-1; k++)
       {
         next[k]=k+1;
         prev[k+1]=k;
       }
       next[nepf-1]=0;
       prev[0] = nepf-1;

    return MB_SUCCESS;
  }
  ///////////////////////////////////////////////////////////////////////////////////////////////////////////////
   ErrorCode HalfFacetRep::determine_sibling_halfedges( Range &faces)
  {
    ErrorCode error;
    EntityHandle start_face = *faces.begin();

    int nepf = local_maps_2d(start_face);
    int * next = new int[nepf];
    int * prev = new int[nepf];
    error = local_maps_2d(nepf, next, prev);
    if (MB_SUCCESS != error) return error;

    //Step 1: Create an index list storing the starting position for each vertex
    int nv = _verts.size();
    int *is_index = new int[nv+1];
    for (int i =0; i<nv+1; i++)
      is_index[i] = 0;

    int index;
    std::vector<EntityHandle> conn(nepf);
    for (Range::iterator fid = faces.begin(); fid != faces.end(); ++fid)
       {
        conn.clear();
         error = mb->get_connectivity(&*fid, 1, conn);
         if (MB_SUCCESS != error) return error;

         for (int i = 0; i<nepf; i++)
           {
             index = _verts.index(conn[i]);
             is_index[index+1] += 1;
           }
       }
     is_index[0] = 0;

     for (int i=0; i<nv; i++)
       is_index[i+1] = is_index[i] + is_index[i+1];

     //Step 2: Define two arrays v2hv_eid, v2hv_lvid storing every half-facet on a vertex
     EntityHandle * v2nv = new EntityHandle[nepf*faces.size()];
     EntityHandle * v2he_map_fid = new EntityHandle[nepf*faces.size()];
     int * v2he_map_leid = new int[nepf*faces.size()];

     for (Range::iterator fid = faces.begin(); fid != faces.end(); ++fid)
       {
         conn.clear();
         error = mb->get_connectivity(&*fid, 1, conn);
         if (MB_SUCCESS != error) return error;

         for (int j = 0; j< nepf; j++)
           {
             int v = _verts.index(conn[j]);
             v2nv[is_index[v]] = conn[next[j]];
             v2he_map_fid[is_index[v]] = *fid;
             v2he_map_leid[is_index[v]] = j;
             is_index[v] += 1;
           }
       }

     for (int i=nv-2; i>=0; i--)
       is_index[i+1] = is_index[i];
     is_index[0] = 0;


     //Step 3: Fill up sibling half-verts map
     for (Range::iterator fid = faces.begin(); fid != faces.end(); ++fid)
       {
         conn.clear();
         error = mb->get_connectivity(&*fid, 1, conn);
         if (MB_SUCCESS != error) return error;

         EntityHandle *sibfid = new EntityHandle[nepf];
         int *sibleid = new int[nepf];

         error = mb->tag_get_data(sibhes_fid, &*fid, 1, sibfid);
         if (MB_SUCCESS != error) return error;

         error = mb->tag_get_data(sibhes_leid, &*fid, 1, sibleid);
         if (MB_SUCCESS != error) return error;

         for (int k =0; k<nepf; k++)
           {
             if (sibfid[k] != 0)
               continue;

             int v = _verts.index(conn[k]);
             int vn = _verts.index(conn[next[k]]);

             EntityHandle first_fid = *fid;
             int first_leid = k;

             EntityHandle prev_fid = *fid;
             int prev_leid = k;

             EntityHandle *setfid = new EntityHandle[nepf];
             int *setleid = new int[nepf];

             for (index = is_index[vn]; index <= is_index[vn+1]-1; index++)
               {
                 if (v2nv[index] == conn[k])
                   {
                     EntityHandle cur_fid = v2he_map_fid[index];
                     int cur_leid = v2he_map_leid[index];

                     error = mb->tag_get_data(sibhes_fid, &prev_fid, 1, setfid);
                     if (MB_SUCCESS != error) return error;

                     error = mb->tag_get_data(sibhes_leid, &prev_fid, 1, setleid);
                     if (MB_SUCCESS != error) return error;

                     setfid[prev_leid] = cur_fid;
                     setleid[prev_leid] = cur_leid;

                     error = mb->tag_set_data(sibhes_fid, &prev_fid, 1, setfid);
                     if (MB_SUCCESS != error) return error;

                     error = mb->tag_set_data(sibhes_leid, &prev_fid, 1, setleid);
                     if (MB_SUCCESS != error) return error;

                     prev_fid = cur_fid;
                     prev_leid = cur_leid;

                   }
               }

             for (index = is_index[v]; index <= is_index[v+1]-1; index++)
               {
                 if ((v2nv[index] == conn[next[k]])&&(v2he_map_fid[index] != *fid))
                   {

                     EntityHandle cur_fid = v2he_map_fid[index];
                     int cur_leid = v2he_map_leid[index];

                     error = mb->tag_get_data(sibhes_fid, &prev_fid, 1, setfid);
                     if (MB_SUCCESS != error) return error;

                     error = mb->tag_get_data(sibhes_leid, &prev_fid, 1, setleid);
                     if (MB_SUCCESS != error) return error;

                     setfid[prev_leid] = cur_fid;
                     setleid[prev_leid] = cur_leid;

                     error = mb->tag_set_data(sibhes_fid, &prev_fid, 1, setfid);
                     if (MB_SUCCESS != error) return error;

                     error = mb->tag_set_data(sibhes_leid, &prev_fid, 1, setleid);
                     if (MB_SUCCESS != error) return error;

                     prev_fid = cur_fid;
                     prev_leid = cur_leid;
                   }
               }

             if (prev_fid != first_fid){
                 error = mb->tag_get_data(sibhes_fid, &prev_fid, 1, setfid);
                 if (MB_SUCCESS != error) return error;

                 error = mb->tag_get_data(sibhes_leid, &prev_fid, 1, setleid);
                 if (MB_SUCCESS != error) return error;

                 setfid[prev_leid] = first_fid;
                 setleid[prev_leid] = first_leid;

                 error = mb->tag_set_data(sibhes_fid, &prev_fid, 1, setfid);
                 if (MB_SUCCESS != error) return error;

                 error = mb->tag_set_data(sibhes_leid, &prev_fid, 1, setleid);
                 if (MB_SUCCESS != error) return error;

             }
             delete [] setfid;
             delete [] setleid;
           }
         delete [] sibfid;
         delete [] sibleid;
       }

     delete [] next;
     delete [] prev;
     delete [] is_index;
     delete [] v2nv;
     delete [] v2he_map_fid;
     delete [] v2he_map_leid;

     return MB_SUCCESS;

  }
  ////////////////////////////////////////////////////////////////////////////////////////////////////////////////////////////////////
  ErrorCode HalfFacetRep::determine_incident_halfedges( Range &faces)
  {
    ErrorCode error;    

    int nepf = local_maps_2d(*faces.begin());

    std::vector<EntityHandle> conn(nepf);
    std::vector<EntityHandle> sibfid(nepf);

    for (Range::iterator it = faces.begin(); it != faces.end(); ++it){      
      conn.clear();
      error = mb->get_connectivity(&*it, 1, conn); 
      if (MB_SUCCESS != error) return error;

      sibfid.clear();
      error = mb->tag_get_data(sibhes_fid, &*it, 1, &sibfid[0]);
      if (MB_SUCCESS != error) return error;

      for(int i=0; i<nepf; ++i){
	EntityHandle v = conn[i],  vfid = 0;
	error = mb->tag_get_data(v2he_fid, &v, 1, &vfid);
	if (MB_SUCCESS != error) return error;

	if ((vfid==0)||((vfid!=0) && (sibfid[i]==0))){
	  EntityHandle fid = *it;	  
	  int lid = i;
	  error = mb->tag_set_data(v2he_fid, &v, 1, &fid);
	  if (MB_SUCCESS != error) return error;
	  error = mb->tag_set_data(v2he_leid, &v, 1, &lid);
	  if (MB_SUCCESS != error) return error;
    }
      }
    }     

    
    return MB_SUCCESS;
  }
  ///////////////////////////////////////////////////////////////////
  ErrorCode HalfFacetRep::get_up_adjacencies_vert_2d(EntityHandle vid, std::vector<EntityHandle> &adjents)
  {
    ErrorCode error;

    EntityHandle fid = 0; int lid = 0;
    error = mb->tag_get_data(v2he_fid, &vid, 1, &fid);
    if (MB_SUCCESS != error) return error;
    error = mb->tag_get_data(v2he_leid, &vid, 1, &lid);
    if (MB_SUCCESS != error) return error;

    if (!fid)
      return MB_SUCCESS;

    adjents.push_back(fid);

    int qsize = 0, count = -1;
    int num_qvals = 0;

    error = gather_halfedges(vid, fid, lid, &qsize, &count);
    if (MB_SUCCESS != error) return error;

    while (num_qvals < qsize)
      {

        EntityHandle curfid = queue_fid[num_qvals];
        int curlid = queue_lid[num_qvals];
        num_qvals += 1;

        EntityHandle he2_fid = 0; int he2_lid = 0;
        error = another_halfedge(vid, curfid, curlid, &he2_fid, &he2_lid);
        if (MB_SUCCESS != error) return error;

        bool val = find_match_in_array(he2_fid, trackfaces, count);

        if (val)
          continue;

        count += 1;
        trackfaces[count] = he2_fid;

        error = get_up_adjacencies_2d(he2_fid, he2_lid, &qsize, &count);
        if (MB_SUCCESS != error) return error;

        adjents.push_back(he2_fid);
      }

    //Change the visited faces to false, also empty the queue
    for (int i = 0; i<=qsize; i++)
      {
        queue_fid[i] = 0;
        queue_lid[i] = 0;
      }

    for (int i = 0; i<=count; i++)
      trackfaces[i] = 0;

    return MB_SUCCESS;
  }

  //////////////////////////////////////////////////////////////////////////////////////////////////////////////////////////
  ErrorCode  HalfFacetRep::get_up_adjacencies_2d( EntityHandle eid,
                                                  std::vector<EntityHandle> &adjents,
                                                  std::vector<int>  * leids)
{

  // Given an explicit edge eid, find the incident faces.
    ErrorCode error;
    EntityHandle he_fid=0; int he_lid=0;

    // Step 1: Given an explicit edge, find a corresponding half-edge from the surface mesh.
    bool found = find_matching_halfedge(eid, &he_fid, &he_lid);

    // Step 2: If there is a corresponding half-edge, collect all sibling half-edges and store the incident faces.
    if (found)
      { 
        error = get_up_adjacencies_2d(he_fid, he_lid, true, adjents, leids);
        if (MB_SUCCESS != error) return error;
      }

    return MB_SUCCESS;
  }

  /////////////////////////////////////////////////////////////////////////////////////////////////////////////////////////////////
  ErrorCode HalfFacetRep::get_up_adjacencies_2d(EntityHandle fid,
                                                 int leid,
                                                 bool add_inent,
                                                 std::vector<EntityHandle> &adj_ents,
                                                 std::vector<int> *adj_leids, std::vector<int> *adj_orients)
  {
    // Given an implicit half-edge <fid, leid>, find the incident half-edges.
    ErrorCode error;
    int nepf = local_maps_2d(fid);

    if (!fid)
      return MB_FAILURE;

    bool local_id =false;
    bool orient = false;
    if (adj_leids != NULL)
        local_id = true;
    if (adj_orients != NULL)
      orient = true;

    if (add_inent)
      {
        adj_ents.push_back(fid);
        if (local_id)
          adj_leids->push_back(leid);
      }

<<<<<<< HEAD
    EntityHandle fedge[2];
=======
    EntityHandle fedge[2] = {0,0};
>>>>>>> 04754c58
    int * next = new int[nepf];
    int  * prev = new int[nepf];
    error = local_maps_2d(nepf, next, prev);

    if (orient)
      {
        //get connectivity and match their directions
        std::vector<EntityHandle> fid_conn(nepf);
        error = mb->get_connectivity(&fid, 1, fid_conn);
        if (MB_SUCCESS != error) return error;

        fedge[0] = fid_conn[leid];
        fedge[1] = fid_conn[next[leid]];
      }

    std::vector<EntityHandle> sib_fids(nepf);
    std::vector<int> sib_lids(nepf);
    error = mb->tag_get_data(sibhes_fid, &fid, 1, &sib_fids[0]);
    if (MB_SUCCESS != error) return error;
    error = mb->tag_get_data(sibhes_leid, &fid, 1, &sib_lids[0]);
    if (MB_SUCCESS != error) return error;

    EntityHandle curfid = sib_fids[leid];
    int curlid = sib_lids[leid];
    
    while ((curfid != fid)&&(curfid != 0)){//Should not go into the loop when no sibling exists
        adj_ents.push_back(curfid);

        if (local_id)
          adj_leids->push_back(curlid);

        if (orient)
          {
            //get connectivity and match their directions
            std::vector<EntityHandle> conn(nepf);
            error = mb->get_connectivity(&curfid, 1, conn);
            if (MB_SUCCESS != error) return error;

            if ((fedge[0] == conn[curlid])&&(fedge[1] == conn[next[curlid]]))
              adj_orients->push_back(1);
            else if ((fedge[1] == conn[curlid])&&(fedge[0] == conn[next[curlid]]))
              adj_orients->push_back(0);
          }

      sib_fids.clear();
      sib_lids.clear();
      error = mb->tag_get_data(sibhes_fid, &curfid, 1, &sib_fids[0]);
      if (MB_SUCCESS != error) return error;
      error = mb->tag_get_data(sibhes_leid, &curfid, 1, &sib_lids[0]);
      if (MB_SUCCESS != error) return error;
      
      curfid = sib_fids[curlid];
      curlid = sib_lids[curlid];

    }

    delete [] next;
    delete [] prev;

    return MB_SUCCESS;
  }

  /////////////////////////////////////////////////////////////////////////////////////////////////////////////////////////////////
   ErrorCode HalfFacetRep::get_up_adjacencies_2d(EntityHandle fid,
                                                 int lid,
                                                 int *qsize,
                                                 int *count
                                                )
  {

    ErrorCode error; 
    int nepf = local_maps_2d(fid);
    
    std::vector<EntityHandle> sib_fids(nepf);
    std::vector<int> sib_lids(nepf);
    error = mb->tag_get_data(sibhes_fid, &fid, 1, &sib_fids[0]);
    if (MB_SUCCESS != error) return error;
    error = mb->tag_get_data(sibhes_leid, &fid, 1, &sib_lids[0]);
    if (MB_SUCCESS != error) return error;
    EntityHandle curfid = sib_fids[lid];
    int curlid = sib_lids[lid];

    if (curfid == 0){
        int index = 0;
        bool found_ent = find_match_in_array(fid, queue_fid, qsize[0]-1, true, &index);

        if ((!found_ent)||((found_ent) && (queue_lid[index] != lid)))
          {
            queue_fid[qsize[0]] = fid;
            queue_lid[qsize[0]] = lid;
            qsize[0] += 1;
          }
      }

    while ((curfid != fid)&&(curfid != 0)) {
        bool val = find_match_in_array(curfid, trackfaces, count[0]);

        if (!val){
            queue_fid[qsize[0]] = curfid;
            queue_lid[qsize[0]] = curlid;
            qsize[0] += 1;
          }

        sib_fids.clear();
        sib_lids.clear();
        error = mb->tag_get_data(sibhes_fid, &curfid, 1, &sib_fids[0]);
        if (MB_SUCCESS != error) return error;
        error = mb->tag_get_data(sibhes_leid, &curfid, 1, &sib_lids[0]);
        if (MB_SUCCESS != error) return error;

        curfid = sib_fids[curlid];
        curlid = sib_lids[curlid];
      }

    return MB_SUCCESS;
   }

  /////////////////////////////////////////////////////////////////////////////////////////////////////////////////////////////////
  bool HalfFacetRep::find_matching_halfedge( EntityHandle eid,
                                             EntityHandle *hefid,
                                             int *helid){
    ErrorCode error;
    std::vector<EntityHandle> conn(2);
    error = mb->get_connectivity(&eid, 1, conn);
    if (MB_SUCCESS != error) return error;

    EntityHandle fid; int lid;
    error = mb->tag_get_data(v2he_fid, &conn[0], 1, &fid);
    if (MB_SUCCESS != error) return error;
    error = mb->tag_get_data(v2he_leid, &conn[0], 1, &lid);
    if (MB_SUCCESS != error) return error;

    bool found = false;

    if (fid!=0){

        int qsize = 0, count = -1;

        EntityHandle vid = conn[0];

        error = gather_halfedges(vid, fid, lid, &qsize, &count);
        if (MB_SUCCESS != error) return error;

        found =  collect_and_compare(conn, &qsize, &count, hefid, helid);

        //Change the visited faces to false
        for (int i = 0; i<qsize; i++)
        {
            queue_fid[i] = 0;
            queue_lid[i] = 0;
        }

        for (int i = 0; i<= count; i++)
            trackfaces[i] = 0;
      }

    return found;
  }
  /////////////////////////////////////////////////////////////////////////////////////////////////////////////////////////////////
   ErrorCode HalfFacetRep::gather_halfedges( EntityHandle vid,
                                             EntityHandle he_fid,
                                             int he_lid,
                                             int *qsize,
                                             int *count
                                            )
  {  
    ErrorCode error;
    EntityHandle he2_fid = 0; int he2_lid = 0;

    error = another_halfedge(vid, he_fid, he_lid, &he2_fid, &he2_lid);
    if (MB_SUCCESS != error) return error;

    queue_fid[*qsize] = he_fid;
    queue_lid[*qsize] = he_lid;
    *qsize += 1;

    queue_fid[*qsize] = he2_fid;
    queue_lid[*qsize] = he2_lid;
    *qsize += 1;

    *count += 1;
    trackfaces[*count] = he_fid;

    error = get_up_adjacencies_2d(he_fid, he_lid, qsize, count);
    if (MB_SUCCESS != error) return error;
    error = get_up_adjacencies_2d(he2_fid, he2_lid, qsize, count);
    if (MB_SUCCESS != error) return error;

    return MB_SUCCESS;
  }

  ////////////////////////////////////////////////////////////////////////////////////////////////////////////////////////////////////////////
  ErrorCode HalfFacetRep::another_halfedge( EntityHandle vid,
                                            EntityHandle he_fid,
                                            int he_lid,
                                            EntityHandle *he2_fid,
                                            int *he2_lid)
  {    
    ErrorCode error;
    int nepf;
    nepf = local_maps_2d(he_fid);
    int * next = new int[nepf];
    int * prev = new int[nepf];
    error = local_maps_2d(nepf, next, prev);
    if (MB_SUCCESS != error) return error;
    
    std::vector<EntityHandle> conn(nepf);
    error = mb->get_connectivity(&he_fid, 1, conn);
    if (MB_SUCCESS != error) return error;

    *he2_fid = he_fid;
    if (conn[he_lid] == vid)
      *he2_lid = prev[he_lid];
    else
      *he2_lid = next[he_lid];

    delete [] next;
    delete [] prev;
    return MB_SUCCESS;
  }
  
  /////////////////////////////////////////////////////////////////////////////////////////////////////////////////////////////////
  bool HalfFacetRep::collect_and_compare(std::vector<EntityHandle> &edg_vert,
                                         int *qsize,
                                         int *count,
                                         EntityHandle *he_fid,
                                         int *he_lid)
  {
    ErrorCode error;
    int nepf = local_maps_2d(*_faces.begin());
    int *next = new int[nepf];
    int *prev = new int[nepf];
    error = local_maps_2d(nepf, next, prev);
    if (MB_SUCCESS != error) return error;

    bool found = false;
    int num_qvals = 0, counter = 0;

    while (num_qvals < *qsize && counter <MAXSIZE )
      {
        EntityHandle curfid = queue_fid[num_qvals];
        int curlid = queue_lid[num_qvals];
        num_qvals += 1;       

        std::vector<EntityHandle> conn(nepf);
        error = mb->get_connectivity(&curfid, 1, conn);
        if (MB_SUCCESS != error) return error;

        int id = next[curlid];
        if (((conn[curlid]==edg_vert[0])&&(conn[id]==edg_vert[1]))||((conn[curlid]==edg_vert[1])&&(conn[id]==edg_vert[0]))){
            *he_fid = curfid;
            *he_lid = curlid;
            found = true;
            break;
        }

        bool val = find_match_in_array(curfid, trackfaces, count[0]);

        if (val)
            continue;

        count[0] += 1;
        trackfaces[*count] = curfid;

        EntityHandle he2_fid; int he2_lid;
        error = another_halfedge(edg_vert[0], curfid, curlid, &he2_fid, &he2_lid);

        if (MB_SUCCESS != error) return error;
        error = get_up_adjacencies_2d(he2_fid, he2_lid, qsize, count);
        if (MB_SUCCESS != error) return error;

        counter += 1;
    }

    delete [] next;
    delete [] prev;
    return found;
  }
  
  ///////////////////////////////////////////////////////////////////////////////////////////////////
  ErrorCode  HalfFacetRep::get_neighbor_adjacencies_2d( EntityHandle fid,
                                                        std::vector<EntityHandle> &adjents)
  {
    ErrorCode error; 
    if (fid != 0){
      
      int nepf = local_maps_2d(fid);
      for (int lid = 0; lid < nepf; ++lid){
        error = get_up_adjacencies_2d(fid, lid, false, adjents);
	if (MB_SUCCESS != error) return error;
      }
    }
    
    return MB_SUCCESS;
  }


  /////////////////////////////////////////////////////////////////////////////////////////////////
  ErrorCode HalfFacetRep::get_down_adjacencies_2d(EntityHandle fid, std::vector<EntityHandle> &adjents)
  {
      //Returns explicit edges, if any, of the face
      ErrorCode error;
      int nepf = local_maps_2d(fid);
      std::vector<EntityHandle> conn(nepf);
      error = mb->get_connectivity(&fid, 1, conn);
      if (error != MB_SUCCESS) return error;

      //Gather all the incident edges on each vertex of the face
      std::vector< std::vector<EntityHandle> > temp(nepf);
      for (int i=0; i<nepf; i++)
      {
          error = get_up_adjacencies_1d(conn[i], temp[i]);
          if (error != MB_SUCCESS) return error;
          std::sort(temp[i].begin(), temp[i].end());
      }

      //Loop over all the local edges and find the intersection.
      for (int i = 0; i < nepf; ++i)
      {
          std::vector<EntityHandle> common(10);
          //std::vector<EntityHandle>::iterator it;
          if (i == nepf-1){
              std::set_intersection(temp[i].begin(), temp[i].end(), temp[0].begin(), temp[0].end(), common.begin());
              if (*common.begin() == 0)
                  continue;

              adjents.push_back(*common.begin());
          }
          else
          {
              std::set_intersection(temp[i].begin(), temp[i].end(), temp[i+1].begin(), temp[i+1].end(), common.begin());
              if (*common.begin() == 0)
                  continue;

              adjents.push_back(*common.begin());
          }
      }
      return MB_SUCCESS;
  }

  ////////////////////////////////////////////////////////////////////////////////////////////////
  int HalfFacetRep::find_total_edges_2d(Range &faces)
  {
    ErrorCode error;
    EntityHandle firstF = *faces.begin();
    int nepf = local_maps_2d(firstF);
    int nfaces = faces.size();

    int total_edges = nepf*nfaces;
    
    std::vector<int> trackF(total_edges,0);
    std::vector<EntityHandle> adj_fids;
    std::vector<int> adj_lids;

    for (Range::iterator f = faces.begin(); f != faces.end(); f++){
      for (int l = 0; l < nepf; l++){

	adj_fids.clear();
	adj_lids.clear();

	int id = nepf*(faces.index(*f))+l;
	if (!trackF[id])
	  {
	    error = get_up_adjacencies_2d(*f, l, false, adj_fids, &adj_lids);
	    if (MB_SUCCESS != error) return error;

	    total_edges -= adj_fids.size();

	    for (int i = 0; i < (int)adj_fids.size(); i++)
	      trackF[nepf*(faces.index(adj_fids[i]))+adj_lids[i]] = 1;
	  };
      };
   };
    
 //   delete [] trackF;
    return total_edges;
  }

  /*******************************************************
  * 3D: sibhfs, v2hf, incident and neighborhood queries  *
  ********************************************************/

  int HalfFacetRep::get_index_from_type(EntityHandle cid)
  {
    int index = 0;
    EntityType type = mb->type_from_handle(cid);
    if (type == MBTET)
      index = 0;
    else if (type == MBPYRAMID)
      index = 1;
    else if (type == MBPRISM)
      index = 2;
    else if (type == MBHEX)
      index = 3;

    return index;   
  }

  /////////////////////////////////////////////
   const HalfFacetRep::LocalMaps3D HalfFacetRep::lConnMap3D[4] =
    {
      // Tet
      {4, 6, 4, {3,3,3,3}, {{0,1,3},{1,2,3},{2,0,3},{0,2,1}},   {3,3,3,3},   {{0,2,3},{0,1,3},{1,2,3},{0,1,2}},   {{0,1},{1,2},{2,0},{0,3},{1,3},{2,3}},   {{3,0},{3,1},{3,2},{0,2},{0,1},{1,2}},   {{0,4,3},{1,5,4},{2,3,5},{2,1,0}},     {{-1,0,2,3},{0,-1,1,4},{2,1,-1,5},{3,4,5,-1}}},

      // Pyramid: Note: In MOAB pyramid follows the CGNS convention. Look up src/MBCNArrays.hpp
      {5, 8, 5, {4,3,3,3,3}, {{0,3,2,1},{0,1,4},{1,2,4},{2,3,4},{3,0,4}},  {3,3,3,3,4},   {{0,1,4},{0,1,2},{0,2,3},{0,3,4},{1,2,3,4}},   {{0,1},{1,2},{2,3},{3,0},{0,4},{1,4},{2,4},{3,4}},   {{0,1},{0,2},{0,3},{0,4},{1,4},{1,2},{2,3},{3,4}},    {{3,2,1,0},{0,5,4},{1,6,5},{2,7,6},{3,4,7}},    {{-1,0,-1,3,4},{0,-1,1,-1,5},{-1,1,-1,2,6},{3,-1,2,-1,7},{4,5,6,7,-1}}},

      // Prism
      {6, 9, 5, {4,4,4,3,3}, {{0,1,4,3},{1,2,5,4},{0,3,5,2},{0,2,1},{3,4,5}},  {3,3,3,3,3,3}, {{0,2,3},{0,1,3},{1,2,3},{0,2,4},{0,1,4},{1,4,2}},    {{0,1},{1,2},{2,0},{0,3},{1,4},{2,5},{3,4},{4,5},{5,3}},    {{0,3},{1,3},{2,3},{0,2},{0,1},{1,2},{0,4},{1,4},{2,4}},     {{0,4,6,3},{1,5,7,4},{2,3,8,5},{2,1,0},{6,7,8}},    {{-1,0,2,3,-1,-1},{0,-1,1,-1,4,-1},{2,1,-1,-1,-1,5},{3,-1,-1,-1,6,8},{-1,4,-1,6,-1,7},{-1,-1,5,8,7,-1}}},

      // Hex
      {8, 12, 6, {4,4,4,4,4,4}, {{0,1,5,4},{1,2,6,5},{2,3,7,6},{3,0,4,7},{0,3,2,1},{4,5,6,7}},   {3,3,3,3,3,3,3,3},   {{0,3,4},{0,1,4},{1,2,4},{2,3,4},{0,3,5},{0,1,5},{1,2,5},{2,3,5}},    {{0,1},{1,2},{2,3},{3,0},{0,4},{1,5},{2,6},{3,7},{4,5},{5,6},{6,7},{7,4}},     {{0,4},{1,4},{2,4},{3,4},{0,3},{0,1},{1,2},{2,3},{0,5},{1,5},{2,5},{3,5}},     {{0,5,8,4},{1,6,9,5},{2,7,10,6},{3,4,11,7},{3,2,1,0},{8,9,10,11}},     {{-1,0,-1,3,4,-1,-1,-1},{0,-1,1,-1,-1,5,-1,-1},{-1,1,-1,2,-1,-1,6,-1},{3,-1,2,-1,-1,-1,-1,7},{4,-1,-1,-1,-1,8,-1,11},{-1,5,-1,-1,8,-1,9,-1},{-1,-1,6,-1,-1,9,-1,10},{-1,-1,-1,7,11,-1,10,-1}}}
      
    };

  
  ///////////////////////////////////////////////////////////////////////////////////////////////////////////////////////////////////////////////////
   ErrorCode HalfFacetRep::determine_sibling_halffaces( Range &cells)
  {
    ErrorCode error;
    EntityHandle start_cell = *cells.begin();
    int index = get_index_from_type(start_cell);
    int nvpc = lConnMap3D[index].num_verts_in_cell;
    int nfpc = lConnMap3D[index].num_faces_in_cell;

    //Step 1: Create an index list storing the starting position for each vertex
    int nv = _verts.size();
    int *is_index = new int[nv+1];
    for (int i =0; i<nv+1; i++)
      is_index[i] = 0;

    int vindex;
    std::vector<EntityHandle> conn(nvpc);
    for (Range::iterator cid = cells.begin(); cid != cells.end(); ++cid)
       {
        conn.clear();
        error = mb->get_connectivity(&*cid, 1, conn);
        if (MB_SUCCESS != error) return error;

        for (int i = 0; i<nfpc; ++i)
          {
            int nvF = lConnMap3D[index].hf2v_num[i];
            EntityHandle v = 0;
            for (int k = 0; k<nvF; k++)
              {
                int id = lConnMap3D[index].hf2v[i][k];
                if (v <= conn[id])
                  v = conn[id];
              }
            vindex = _verts.index(v);
            is_index[vindex+1] += 1;
          }
      }
     is_index[0] = 0;

     for (int i=0; i<nv; i++)
       is_index[i+1] = is_index[i] + is_index[i+1];

     //Step 2: Define four arrays v2hv_eid, v2hv_lvid storing every half-facet on a vertex
     EntityHandle * v2oe_v1 = new EntityHandle[is_index[nv]];
     EntityHandle * v2oe_v2 = new EntityHandle[is_index[nv]];
     EntityHandle * v2hf_map_cid = new EntityHandle[is_index[nv]];
     int * v2hf_map_lfid = new int[is_index[nv]];

     for (Range::iterator cid = cells.begin(); cid != cells.end(); ++cid)
       {
         conn.clear();
         error = mb->get_connectivity(&*cid, 1, conn);
         if (MB_SUCCESS != error) return error;

         for (int i = 0; i< nfpc; i++)
           {
             int nvF = lConnMap3D[index].hf2v_num[i];
             EntityHandle *vs = new EntityHandle[nvF];
             EntityHandle vmax = 0;
             int lv = -1;
             for (int k = 0; k<nvF; k++)
               {
                 int id = lConnMap3D[index].hf2v[i][k];
                 vs[k] = conn[id];
                 if (vmax <= conn[id])
                   {
                     vmax = conn[id];
                     lv = k;
                   }
               }

             int * next = new int[nvF];
             int * prev = new int[nvF];
             error = local_maps_2d(nvF, next, prev);
             if (MB_SUCCESS != error) return error;

             int v = _verts.index(vmax);
             v2oe_v1[is_index[v]] = vs[next[lv]];
             v2oe_v2[is_index[v]] = vs[prev[lv]];
             v2hf_map_cid[is_index[v]] = *cid;
             v2hf_map_lfid[is_index[v]] = i;
             is_index[v] += 1;

             delete [] next;
             delete [] prev;
             delete [] vs;
           }
       }

     for (int i=nv-2; i>=0; i--)
       is_index[i+1] = is_index[i];
     is_index[0] = 0;

     //Step 3: Fill up sibling half-verts map
     for (Range::iterator cid = cells.begin(); cid != cells.end(); ++cid)
       {
         conn.clear();
         error = mb->get_connectivity(&*cid, 1, conn);
         if (MB_SUCCESS != error) return error;

         EntityHandle *sibcid = new EntityHandle[nfpc];
         int *siblfid = new int[nfpc];

         error = mb->tag_get_data(sibhfs_cid, &*cid, 1, sibcid);
         if (MB_SUCCESS != error) return error;

         error = mb->tag_get_data(sibhfs_lfid, &*cid, 1, siblfid);
         if (MB_SUCCESS != error) return error;

         for (int i =0; i<nfpc; i++)
           {
             if (sibcid[i] != 0)
               continue;


             int nvF = lConnMap3D[index].hf2v_num[i];
             EntityHandle *vs = new EntityHandle[nvF];
             EntityHandle vmax = 0;
             int lv = -1;
             for (int k = 0; k<nvF; k++)
               {
                 int id = lConnMap3D[index].hf2v[i][k];
                 vs[k] = conn[id];
                 if (vmax <= conn[id])
                   {
                     vmax = conn[id];
                     lv = k;
                   }
               }

             int * next = new int[nvF];
             int * prev = new int[nvF];
             error = local_maps_2d(nvF, next, prev);
             if (MB_SUCCESS != error) return error;

             int v = _verts.index(vmax);
             EntityHandle v1 = vs[prev[lv]];
             EntityHandle v2 = vs[next[lv]];

             EntityHandle *setcid = new EntityHandle[nfpc];
             int *setlfid = new int[nfpc];

             for (int ind = is_index[v]; ind <= is_index[v+1]-1; ind++)
               {
                 if ((v2oe_v1[ind] == v1)&&(v2oe_v2[ind] == v2))
                   {
                     // Map to opposite hf
                     EntityHandle cur_cid = v2hf_map_cid[ind];
                     int cur_lfid = v2hf_map_lfid[ind];

                     error = mb->tag_get_data(sibhfs_cid, &*cid, 1, setcid);
                     if (MB_SUCCESS != error) return error;

                     error = mb->tag_get_data(sibhfs_lfid, &*cid, 1, setlfid);
                     if (MB_SUCCESS != error) return error;

                     setcid[i] = cur_cid;
                     setlfid[i] = cur_lfid;

                     error = mb->tag_set_data(sibhfs_cid, &*cid, 1, setcid);
                     if (MB_SUCCESS != error) return error;
                     error = mb->tag_set_data(sibhfs_lfid, &*cid, 1, setlfid);
                     if (MB_SUCCESS != error) return error;

                     //Map opposite hf to current cell
                     error = mb->tag_get_data(sibhfs_cid, &cur_cid, 1, setcid);
                     if (MB_SUCCESS != error) return error;

                     error = mb->tag_get_data(sibhfs_lfid, &cur_cid, 1, setlfid);
                     if (MB_SUCCESS != error) return error;

                     setcid[cur_lfid] = *cid;
                     setlfid[cur_lfid] = i;

                     error = mb->tag_set_data(sibhfs_cid, &cur_cid, 1, setcid);
                     if (MB_SUCCESS != error) return error;
                     error = mb->tag_set_data(sibhfs_lfid, &cur_cid, 1, setlfid);
                     if (MB_SUCCESS != error) return error;
                   }
               }

             delete [] next;
             delete [] prev;
             delete [] vs;
             delete [] setcid;
             delete [] setlfid;
           }
         delete [] sibcid;
         delete [] siblfid;
       }


     delete [] is_index;
     delete [] v2oe_v1;
     delete [] v2oe_v2;
     delete [] v2hf_map_cid;
     delete [] v2hf_map_lfid;


     return MB_SUCCESS;

  }

  ////////////////////////////////////////////////////////////////////////////////////////////////////////////////////////////////////
  ErrorCode HalfFacetRep::determine_incident_halffaces( Range &cells)
  {
    ErrorCode error;

    int index = get_index_from_type(*cells.begin());
    int nvpc = lConnMap3D[index].num_verts_in_cell;
    int nfpc = lConnMap3D[index].num_faces_in_cell;
  
    std::vector<EntityHandle> conn(nvpc);
    std::vector<EntityHandle> sib_cids(nfpc);

    for (Range::iterator t_it = cells.begin(); t_it != cells.end(); ++t_it){      
      EntityHandle tet = *t_it;
      conn.clear();
      error = mb->get_connectivity(&tet, 1, conn);     
      if (MB_SUCCESS != error) return error;

      sib_cids.clear(); 
      error = mb->tag_get_data(sibhfs_cid, &tet, 1, &sib_cids[0]);
      if (MB_SUCCESS != error) return error;
      
      for(int i=0; i<nvpc; ++i){
	EntityHandle v = conn[i], vcid;	
	error = mb->tag_get_data(v2hf_cid, &v, 1, &vcid);
	if (MB_SUCCESS != error) return error;

	int nhf_pv = lConnMap3D[index].v2hf_num[i];

	for (int j=0; j < nhf_pv; ++j){
	  int ind = lConnMap3D[index].v2hf[i][j];
	  if (vcid==0){
	    error = mb->tag_set_data(v2hf_cid, &v, 1, &tet);
	    if (MB_SUCCESS != error) return error;
	    error = mb->tag_set_data(v2hf_lfid, &v, 1, &ind);
	    if (MB_SUCCESS != error) return error;
	    break;
	  }
	  else if ((vcid!=0) && (sib_cids[ind]==0)){
	    error = mb->tag_set_data(v2hf_cid, &v, 1, &tet);
	    if (MB_SUCCESS != error) return error;
	    error = mb->tag_set_data(v2hf_lfid, &v, 1, &ind);
	    if (MB_SUCCESS != error) return error;
	  }
	}
      }
    }
    
    return MB_SUCCESS;
  }
  ///////////////////////////////////////////////////////////////////////////////////////////////////////////////////////////////////////
  ErrorCode  HalfFacetRep::determine_border_vertices( Range &cells, Tag isborder)
  {
    ErrorCode error;
    EntityHandle start_cell = *cells.begin();
    
    int index = get_index_from_type(start_cell);
    int nvpc = lConnMap3D[index].num_verts_in_cell;
    int nfpc = lConnMap3D[index].num_faces_in_cell;

    int val= 1;
    std::vector<EntityHandle> conn(nvpc);
    std::vector<EntityHandle> sib_cids(nfpc);

    for(Range::iterator t= cells.begin(); t !=cells.end(); ++t){
      conn.clear();     
      error = mb->get_connectivity(&*t, 1, conn);
      if (MB_SUCCESS != error) return error;

      sib_cids.clear();
      error = mb->tag_get_data(sibhfs_cid, &*t, 1, &sib_cids[0]);   
      if (MB_SUCCESS != error) return error;
      
      for (int i = 0; i < nfpc; ++i){	
	if (sib_cids[i]==0){
	  int nvF = lConnMap3D[index].hf2v_num[i];
	  
	  for (int j = 0; j < nvF; ++j){
	    int ind = lConnMap3D[index].hf2v[i][j];
	    error = mb->tag_set_data(isborder, &conn[ind], 1, &val);	    
	    if (MB_SUCCESS != error) return error;
	  }
	}	
      }
    }    

    return MB_SUCCESS;
  }
  ////////////////////////////////////////////////////////////////////////
  ErrorCode HalfFacetRep::get_up_adjacencies_vert_3d(EntityHandle vid, std::vector<EntityHandle> &adjents)
  {
      ErrorCode error;

      // Obtain a half-face incident on v
      EntityHandle cur_cid = 0;
      error = mb->tag_get_data(v2hf_cid, &vid, 1, &cur_cid);
      if (MB_SUCCESS != error) return error;

      int index = get_index_from_type(cur_cid);
      int nvpc = lConnMap3D[index].num_verts_in_cell;
      int nfpc = lConnMap3D[index].num_faces_in_cell;

      // Collect all incident cells
      if (cur_cid != 0){
          int Stksize = 0, count = -1;
          Stkcells[0] = cur_cid;

          while (Stksize >= 0 ){
              cur_cid = Stkcells[Stksize];
              Stksize -= 1 ;

              bool found = find_match_in_array(cur_cid, trackcells, count);
              if (!found){
                  count += 1;
                  trackcells[count] = cur_cid;

                  // Add the current cell
                  adjents.push_back(cur_cid);
              }

              // Connectivity of the cell
              std::vector<EntityHandle> conn;
              error = mb->get_connectivity(&cur_cid, 1, conn);
              if (MB_SUCCESS != error) return error;

              // Local id of vid in the cell and the half-faces incident on it
              int lv = -1;
              for (int i = 0; i< nvpc; ++i){
                  if (conn[i] == vid)
                      lv = i;
              };

              int nhf_thisv = lConnMap3D[index].v2hf_num[lv];

              // Add other cells that are incident on vid to the stack
              std::vector<EntityHandle> sib_cids(nfpc);
              error = mb->tag_get_data(sibhfs_cid, &cur_cid, 1, &sib_cids[0]);
              if (MB_SUCCESS != error) return error;

              // Add new cells into the stack
              EntityHandle ngb;
              for (int i = 0; i < nhf_thisv; ++i){
                  int ind = lConnMap3D[index].v2hf[lv][i];
                  ngb = sib_cids[ind];

                  if (ngb) {
                      bool found_ent = find_match_in_array(ngb, trackcells, count);

                      if (!found_ent){
                          Stksize += 1;
                          Stkcells[Stksize] = ngb;
                      }
                  }
              }
          }


          //Change the visited faces to false
          for (int i = 0; i<Stksize; i++)          
              Stkcells[i] = 0;         

          for (int i = 0; i <= count; i++)
              trackcells[i] = 0;
      }

      return MB_SUCCESS;
  }

 //////////////////////////////////////////////////////////////////////////////////////////////
  ErrorCode HalfFacetRep::get_up_adjacencies_edg_3d( EntityHandle eid,
                                                     std::vector<EntityHandle> &adjents,
                                                     std::vector<int> * leids)
  {
    ErrorCode error; 
    
    EntityHandle cid=0;
    int leid=0;
    //Find one incident cell
    bool found = find_matching_implicit_edge_in_cell(eid, &cid, &leid);

    //Find all incident cells     
    if (found)
      {
        error =get_up_adjacencies_edg_3d(cid, leid, adjents, leids);
        if (MB_SUCCESS != error) return error;
      }

    return MB_SUCCESS;
  }

  //////////////////////////////////////////////////////////////
  ErrorCode HalfFacetRep::get_up_adjacencies_edg_3d( EntityHandle cid,
                                                     int leid,
                                                     std::vector<EntityHandle> &adjents,
                                                     std::vector<int> * leids,
                                                     std::vector<int> *adj_orients)
  {
    ErrorCode error;

    int index = get_index_from_type(cid);
    int nfpc = lConnMap3D[index].num_faces_in_cell;

    bool local_id = false;
    bool orient = false;
    if (leids != NULL)
      local_id = true;
    if (adj_orients != NULL)
      orient = true;

    adjents.push_back(cid);
    if (local_id)
      leids->push_back(leid);
    if (orient)
      adj_orients->push_back(1);

    std::vector<EntityHandle> conn;
    error =mb->get_connectivity(&cid, 1, conn);
    if (MB_SUCCESS != error) return error;

    // Get the end vertices of the edge <cid,leid>
    int id = lConnMap3D[index].e2v[leid][0];
    EntityHandle vert0 = conn[id];
    id = lConnMap3D[index].e2v[leid][1];
    EntityHandle vert1 = conn[id];

    //Loop over the two incident half-faces on this edge
    for(int i=0; i<2; i++)
      {
        EntityHandle cur_cell = cid;
        int cur_leid = leid;

        int lface = i;

	while(true){
	  int lfid = lConnMap3D[index].e2hf[cur_leid][lface];
	  
	  std::vector<EntityHandle> sibcids(nfpc);
	  std::vector<int> siblfids(nfpc);
	  error = mb->tag_get_data(sibhfs_cid, &cur_cell,1, &sibcids[0]);
	  if (MB_SUCCESS != error) return error;
	  error = mb->tag_get_data(sibhfs_lfid, &cur_cell, 1, &siblfids[0]);
	  if (MB_SUCCESS != error) return error;
	  
	  cur_cell = sibcids[lfid];
	  lfid = siblfids[lfid];
	  
	  //Check if loop reached starting cell or a boundary
	  if ((cur_cell == cid) || ( cur_cell==0))
	    break;
	  
	  std::vector<EntityHandle> sib_conn;
	  error =mb->get_connectivity(&cur_cell, 1, sib_conn);
	  if (MB_SUCCESS != error) return error;

	  //Find the local edge id wrt to sibhf
	  int nv_curF = lConnMap3D[index].hf2v_num[lfid];
	  int lv0 = -1, lv1 = -1, idx = -1 ;
	  for (int j = 0; j<nv_curF; j++)
	    {
	      idx = lConnMap3D[index].hf2v[lfid][j];
	      if (vert0 == sib_conn[idx])
		lv0 = idx;
	      if (vert1 == sib_conn[idx])
		lv1 = idx;
	    }

          assert((lv0 >= 0) && (lv1 >= 0));
          cur_leid = lConnMap3D[index].lookup_leids[lv0][lv1];

          int chk_lfid = lConnMap3D[index].e2hf[cur_leid][0];

	  if (lfid == chk_lfid)
	    lface = 1;
	  else
	    lface = 0;

	  //Memory allocation
	  if (adjents.capacity()<=adjents.size()){
	    if (100<adjents.size()){
		std::cout<<"Too many incident cells"<<std::endl;
		return MB_FAILURE;
	    }
	    adjents.reserve(20+adjents.size());
	    if (local_id)
	      leids->reserve(20+leids->size());
	  }

	  //insert new incident cell and local edge ids
	  adjents.push_back(cur_cell);

	  if (local_id)
	    leids->push_back(cur_leid);

	  if (orient)
	    {
	      int id1 =  lConnMap3D[index].e2v[cur_leid][0];
	      int id2 =  lConnMap3D[index].e2v[cur_leid][1];
	      if ((vert0 == sib_conn[id1]) && (vert1 == sib_conn[id2]))
		adj_orients->push_back(1);
	      else if ((vert0 == sib_conn[id2]) && (vert1 == sib_conn[id1]))
		adj_orients->push_back(0);
	    }
	}

	//Loop back
	if (cur_cell != 0)
	  break;
      }
    return MB_SUCCESS;
  }
 
  ////////////////////////////////////////////////////////////////////////////////////////////////////////
  ErrorCode  HalfFacetRep::get_up_adjacencies_face_3d( EntityHandle fid,
                                                       std::vector<EntityHandle> &adjents,
                                                       std::vector<int> * lfids)
  {
    ErrorCode error;

    EntityHandle cid = 0;
    int lid = 0;
    bool found = find_matching_halfface(fid, &cid, &lid);

    if (found){
      error = get_up_adjacencies_face_3d(cid, lid, adjents,  lfids);
      if (MB_SUCCESS != error) return error;
      }

    return MB_SUCCESS;
  }
  ///////////////////////////////////////////
  ErrorCode HalfFacetRep::get_up_adjacencies_face_3d( EntityHandle cid,
                                                      int lfid,
                                                      std::vector<EntityHandle> &adjents,
                                                      std::vector<int> * lfids)
  {
    ErrorCode error;

    EntityHandle start_cell = *_cells.begin();
    int index = get_index_from_type(start_cell);
    int nfpc = lConnMap3D[index].num_faces_in_cell;
    bool local_id = false;
    if (lfids != NULL)
      local_id = true;

    std::vector<EntityHandle> sibcids(nfpc);
    std::vector<int> siblids(nfpc);
    error = mb->tag_get_data(sibhfs_cid, &cid, 1, &sibcids[0]);
    if (MB_SUCCESS != error) return error;
    error = mb->tag_get_data(sibhfs_lfid, &cid, 1, &siblids[0]);
    if (MB_SUCCESS != error) return error;

    EntityHandle sibcid = sibcids[lfid];
    int siblid = siblids[lfid];
    if (sibcid > 0)
      {
        adjents.push_back(cid);
        adjents.push_back(sibcid);
        if (local_id)
          {
            lfids->push_back(lfid);
            lfids->push_back(siblid);
          }
      }
    else if (sibcid == 0)
      {
        adjents.push_back(cid);
        if (local_id)
          lfids->push_back(lfid);
      }

    return MB_SUCCESS;
  }
  /////////////////////////////////////////////////////////////////
 bool HalfFacetRep::find_matching_implicit_edge_in_cell( EntityHandle eid,
                                                         EntityHandle *cid,
                                                         int *leid)
  {
    ErrorCode error;

    // Find the edge vertices
    std::vector<EntityHandle> econn;
    error = mb->get_connectivity(&eid, 1, econn);
    if (MB_SUCCESS != error) return error;

    EntityHandle v_start = econn[0], v_end = econn[1];
    
    // Find an incident cell to v_start
    EntityHandle cell2origin, cell2end;
    error =mb->tag_get_data(v2hf_cid, &v_start, 1, &cell2origin);
    if (MB_SUCCESS != error) return error;
    error =mb->tag_get_data(v2hf_cid, &v_end, 1, &cell2end);
    if (MB_SUCCESS != error) return error;
    
    bool found = false;
    if (cell2origin == 0|| cell2end == 0){
      return found;
    }
    
    EntityHandle start_cell = *_cells.begin();
    int index = get_index_from_type(start_cell);
    int nvpc = lConnMap3D[index].num_verts_in_cell;
    int nfpc = lConnMap3D[index].num_faces_in_cell;

    cellq[0] = cell2origin;
    cellq[1] = cell2end;

    int qsize = 2, num_qvals = 0;

    while (num_qvals < qsize){
        EntityHandle cell_id = cellq[num_qvals];
        num_qvals += 1;

        std::vector<EntityHandle> conn;
        error =mb->get_connectivity(&cell_id, 1, conn);
        if (MB_SUCCESS != error) return error;

        int lv0 = -1, lv1 = -1, lv = -1;

        //locate v_origin in poped out tet, check if v_end is in
        for (int i = 0; i<nvpc; i++){
            if (v_start == conn[i]){
                lv0 = i;
                lv = lv0;
              }
            else if (v_end == conn[i]){
                lv1 = i;
                lv = lv1;
              }
          }

        if ((lv0 >= 0) && (lv1 >= 0))
          {
            found = true;
            *cid = cell_id;
            *leid = lConnMap3D[index].lookup_leids[lv0][lv1];
            break;
          }

        //push back new found unchecked incident tets of v_start
        std::vector<EntityHandle> ngb_cids(nfpc);
        error =mb->tag_get_data(sibhfs_cid,&cell_id,1,&ngb_cids[0]);
        if (MB_SUCCESS != error) return error;

        int nhf_thisv = lConnMap3D[index].v2hf_num[lv];

        for (int i = 0; i < nhf_thisv; i++){
            int ind = lConnMap3D[index].v2hf[lv][i];
            EntityHandle ngb = ngb_cids[ind];

            if (ngb){
                bool found_ent = find_match_in_array(ngb, &cellq[0], qsize-1);

                if (!found_ent)
                  {
                    cellq[qsize] = ngb;
                    qsize += 1;
                  }
              }
          }
      }

    for (int i = 0; i<qsize; i++)
        cellq[i] = 0;

    
    return found;
 }
  ////////////////////////////////////////////////////////////////////////////////////////////////////////////////////////
  bool HalfFacetRep::find_matching_halfface(EntityHandle fid, EntityHandle *cid, int *lid)
  {
    ErrorCode error;
    EntityHandle start_cell = *_cells.begin();
    int index = get_index_from_type(start_cell);
    int nvpc = lConnMap3D[index].num_verts_in_cell;
    int nfpc = lConnMap3D[index].num_faces_in_cell;
    int nvF = local_maps_2d(fid);

    std::vector<EntityHandle> fid_verts;
    error = mb->get_connectivity(&fid, 1, fid_verts);
    if (MB_SUCCESS != error) return error;

    EntityHandle cur_cid;
    error = mb->tag_get_data(v2hf_cid, &fid_verts[0], 1, &cur_cid);
    if (MB_SUCCESS != error) return error;

    bool found = false;

    if (cur_cid != 0){
        int Stksize = 0, count = -1;
        Stkcells[0] = cur_cid;

        while (Stksize >= 0 ){
            cur_cid = Stkcells[Stksize];
            Stksize -= 1 ;
            count += 1;
            trackcells[count] = cur_cid;

            std::vector<EntityHandle> conn;
            error = mb->get_connectivity(&cur_cid, 1, conn);
            if (MB_SUCCESS != error) return error;

            // Local id of fid_verts[0] in the cell
            int lv0 = -1;
            for (int i = 0; i< nvpc; ++i){
                if (conn[i] == fid_verts[0])
                {
                    lv0 = i;
                }
            };

            int nhf_thisv = lConnMap3D[index].v2hf_num[lv0];

            // Search each half-face to match input face
            for(int i = 0; i < nhf_thisv; ++i){
                int lfid = lConnMap3D[index].v2hf[lv0][i];
                int nv_curF = lConnMap3D[index].hf2v_num[lfid];
                if (nv_curF != nvF)
                    continue;

                // Connectivity of the current half-face

                std::vector<EntityHandle> vthisface(nvF);
                for(int l = 0; l < nvF; ++l){
                    int ind = lConnMap3D[index].hf2v[lfid][l];
                    vthisface[l] = conn[ind];
                };


                // Match this half-face with input fid
                int direct,offset;
                bool they_match = CN::ConnectivityMatch(&vthisface[0],&fid_verts[0],nvF,direct,offset);

                if (they_match){
                    found = true;
                    cid[0] = cur_cid;
                    lid[0] = lfid;

                    break;
                }
            }

            // Add other cells that are incident on fid_verts[0]
            std::vector<EntityHandle> sib_cids(nfpc);
            error = mb->tag_get_data(sibhfs_cid, &cur_cid, 1, &sib_cids[0]);
            if (MB_SUCCESS != error) return error;

            // Add new cells into the stack
            EntityHandle ngb;
            for (int i = 0; i < nhf_thisv; ++i){
                int ind = lConnMap3D[index].v2hf[lv0][i];
                ngb = sib_cids[ind];

                if (ngb) {

                    bool found_ent = find_match_in_array(ngb, trackcells, count);

                    if (!found_ent){
                        Stksize += 1;
                        Stkcells[Stksize] = ngb;
                    }
                }
            }
        }

        //Change the visited faces to false
        for (int i = 0; i<Stksize; i++)
            Stkcells[i] = 0;

        for (int i = 0; i <= count; i++)
            trackcells[i] = 0;


    }
    return found;
  }

  ///////////////////////////////////////////////////////////////////////////////////////////////////////////////////////////////
  ErrorCode HalfFacetRep::get_neighbor_adjacencies_3d( EntityHandle cid, std::vector<EntityHandle> &adjents)
  {
    ErrorCode error;
    int index = get_index_from_type(cid);
    int nfpc = lConnMap3D[index].num_faces_in_cell;
    
    if (cid != 0 ){

      std::vector<EntityHandle> sibcids(nfpc);
      std::vector<int> siblfids(nfpc);
      error = mb->tag_get_data(sibhfs_cid, &cid, 1, &sibcids[0]);
      if (MB_SUCCESS != error) return error;      
      error = mb->tag_get_data(sibhfs_lfid, &cid, 1, &siblfids[0]);
      if (MB_SUCCESS != error) return error;

      for (int lfid = 0; lfid < nfpc; ++lfid){      
	if (sibcids[lfid] != 0) 
	  adjents.push_back(sibcids[lfid]);
      }    
    }

    return MB_SUCCESS; 
  }

  /////////////////////////////////////////////////////////////////////////////////////////////////
  ErrorCode HalfFacetRep::get_down_adjacencies_edg_3d(EntityHandle cid, std::vector<EntityHandle> &adjents)
  {
      //Returns explicit edges, if any, of the face
      ErrorCode error;
      int index = get_index_from_type(cid);
      int nvpc = lConnMap3D[index].num_verts_in_cell;
      int nepc = lConnMap3D[index].num_edges_in_cell;

      std::vector<EntityHandle> conn;
      error = mb->get_connectivity(&cid, 1, conn);
      if (error != MB_SUCCESS) return error;

      //Gather all the incident edges on each vertex of the face
      std::vector< std::vector<EntityHandle> > temp(nvpc);
      for (int i=0; i<nvpc; i++)
      {
          error = get_up_adjacencies_1d(conn[i], temp[i]);
          if (error != MB_SUCCESS) return error;
          std::sort(temp[i].begin(), temp[i].end());
      }

      //Loop over all the local edges and find the intersection.
      for (int i = 0; i < nepc; ++i)
      {
          std::vector<EntityHandle> common(10);
          //std::vector<EntityHandle>::iterator it;

          int lv0 = lConnMap3D[index].e2v[i][0];
          int lv1 = lConnMap3D[index].e2v[i][1];

          std::set_intersection(temp[lv0].begin(), temp[lv0].end(), temp[lv1].begin(), temp[lv1].end(), common.begin());
          if (*common.begin() == 0)
              continue;

          adjents.push_back(*common.begin());
      }
      return MB_SUCCESS;
  }

  /////////////////////////////////////////////////////////////////////////////////////////////////
  ErrorCode HalfFacetRep::get_down_adjacencies_face_3d(EntityHandle cid, std::vector<EntityHandle> &adjents)
  {
      //Returns explicit edges, if any, of the face
      ErrorCode error;
      int index = get_index_from_type(cid);
      int nvpc = lConnMap3D[index].num_verts_in_cell;
      int nfpc = lConnMap3D[index].num_faces_in_cell;

      std::vector<EntityHandle> conn(nvpc);
      error = mb->get_connectivity(&cid, 1, conn);
      if (error != MB_SUCCESS) return error;

      std::vector<EntityHandle> temp(50);
      for (int i = 0; i < nfpc; i++)
      {
          // Obtain the incident faces on one of the vertices
          int lv0 = lConnMap3D[index].hf2v[i][0];
          temp.clear();
          error = get_up_adjacencies_vert_2d(conn[lv0], temp);
          if (error != MB_SUCCESS) return error;

          if (temp.size() == 0)
              continue;

          //Collect all the vertices of this face
          int nvF = lConnMap3D[index].hf2v_num[i];
          std::vector<EntityHandle> vthisface(nvF);
          for(int l = 0; l < nvF; ++l){
              int ind = lConnMap3D[index].hf2v[i][l];
              vthisface[l] = conn[ind];
          };

          //Match this face with all the incident faces
          std::vector<EntityHandle> fid_verts;
          for (int k = 0; k < (int)temp.size(); k++)
          {
              fid_verts.clear();
              error = mb->get_connectivity(&temp[k], 1, fid_verts);
              if (MB_SUCCESS != error) return error;

              int nvthisface = fid_verts.size();
              if (nvF != nvthisface)
                  continue;

              int direct,offset;
              bool they_match = CN::ConnectivityMatch(&vthisface[0],&fid_verts[0],nvF,direct,offset);
              if (they_match)
              {
                  adjents.push_back(temp[k]);
                  break;
              }
          }
      }

      return MB_SUCCESS;
  }
  ////////////////////////////////////////////////////////////////////////////////////////////
  ErrorCode HalfFacetRep::find_total_edges_faces_3d(Range cells, int *nedges, int *nfaces)
  {
    ErrorCode error;
    int index = get_index_from_type(*cells.begin());
    int nepc = lConnMap3D[index].num_edges_in_cell;
    int nfpc = lConnMap3D[index].num_faces_in_cell;
    int ncells = cells.size();
    int total_edges = nepc*ncells;
    int total_faces = nfpc*ncells;

    std::vector<int> trackE(total_edges, 0);
    std::vector<int> trackF(total_faces,0);

    std::vector<EntityHandle> inc_cids, sib_cids;
    std::vector<int> inc_leids, sib_lfids;

    for (Range::iterator it = cells.begin(); it != cells.end(); it++)
      {
        //Count edges
        for (int i=0; i<nepc; i++)
          {
            inc_cids.clear();
            inc_leids.clear();

            int id = nepc*(cells.index(*it))+i;
            if (!trackE[id])
              {
                error = get_up_adjacencies_edg_3d(*it, i, inc_cids, &inc_leids);
                if (error != MB_SUCCESS) return error;

                total_edges -= inc_cids.size() -1;
                for (int j=0; j < (int)inc_cids.size(); j++)
                  trackE[nepc*(cells.index(inc_cids[j]))+inc_leids[j]] = 1;
              }
          }

        //Count faces
        for (int i=0; i<nfpc; i++)
          {
            sib_cids.clear();
            sib_lfids.clear();

            int id = nfpc*(cells.index(*it))+i;
            if (!trackF[id])
              {
                error = get_up_adjacencies_face_3d(*it, i, sib_cids, &sib_lfids);
                if (error != MB_SUCCESS) return error;

                if (sib_cids.size() ==1)
                  continue;

                total_faces -= sib_cids.size() -1;
                trackF[nfpc*(cells.index(sib_cids[1]))+sib_lfids[1]] = 1;
              }
          }
      }

    nedges[0] = total_edges;
    nfaces[0] = total_faces;

    return MB_SUCCESS;

  }

  ///////////////////////////////////////////////////////////////////////////////////////////
  bool HalfFacetRep::find_match_in_array(EntityHandle ent, EntityHandle *ent_list, int count, bool get_index, int *index)
  {
    bool found = false;
    for (int i = 0; i<= count; i++)
      {
        if (!((int)(ent - ent_list[i])))
          {
            found = true;
            if (get_index)
              *index = i;
            break;
          }
      }

    return found;
  }


  ///////////////////////////////////////////////////////////////////////////////////////////
  ErrorCode HalfFacetRep::get_sibling_tag(EntityType type, EntityHandle ent,  EntityHandle *sib_entids, int *sib_lids)
  {
    ErrorCode error;

    if (type == MBEDGE)
      {
        error = mb->tag_get_data(sibhvs_eid, &ent, 1, &sib_entids[0]);
        if (MB_SUCCESS != error) return error;

        error = mb->tag_get_data(sibhvs_lvid, &ent, 1, &sib_lids[0]);
        if (MB_SUCCESS != error) return error;
      }
    else if (type == MBTRI || type == MBQUAD)
      {
        error = mb->tag_get_data(sibhes_fid, &ent, 1, &sib_entids[0]);
        if (MB_SUCCESS != error) return error;

        error = mb->tag_get_data(sibhes_leid, &ent, 1, &sib_lids[0]);
        if (MB_SUCCESS != error) return error;
      }
    else
      {
        error = mb->tag_get_data(sibhfs_cid, &ent, 1, &sib_entids[0]);
        if (MB_SUCCESS != error) return error;

        error = mb->tag_get_data(sibhfs_lfid, &ent, 1, &sib_lids[0]);
        if (MB_SUCCESS != error) return error;
      }
    return MB_SUCCESS;
  }

  ErrorCode HalfFacetRep::set_sibling_tag(EntityType type, EntityHandle ent, EntityHandle *set_entids, int *set_lids)
  {
    ErrorCode error;
    if (type == MBEDGE)
      {
        error = mb->tag_set_data(sibhvs_eid, &ent, 1, &set_entids[0]);
        if (MB_SUCCESS != error) return error;

        error = mb->tag_set_data(sibhvs_lvid, &ent, 1, &set_lids[0]);
        if (MB_SUCCESS != error) return error;
      }
    else if (type == MBTRI || type == MBQUAD)
      {
        error = mb->tag_set_data(sibhes_fid, &ent, 1, &set_entids[0]);
        if (MB_SUCCESS != error) return error;

        error = mb->tag_set_data(sibhes_leid, &ent, 1, &set_lids[0]);
        if (MB_SUCCESS != error) return error;
      }
    else
      {
        error = mb->tag_set_data(sibhfs_cid, &ent, 1, &set_entids[0]);
        if (MB_SUCCESS != error) return error;

        error = mb->tag_set_data(sibhfs_lfid, &ent, 1, &set_lids[0]);
        if (MB_SUCCESS != error) return error;
      }
    return MB_SUCCESS;
  }

  ErrorCode HalfFacetRep::get_incident_tag(EntityType type, EntityHandle vid, EntityHandle *inci_entid, int  *inci_lid)
  {
    ErrorCode error;

    if (type == MBEDGE)
      {
        EntityHandle entid= 0;
        int lid = 0;
        error = mb->tag_get_data(v2hv_eid, &vid, 1, &entid);
        if (MB_SUCCESS != error) return error;

        error = mb->tag_get_data(v2hv_lvid, &vid, 1, &lid);
        if (MB_SUCCESS != error) return error;
        inci_entid[0] = entid;
        inci_lid[0] = lid;
      }
    else if (type == MBTRI || type == MBQUAD)
      {
        error = mb->tag_get_data(v2he_fid, &vid, 1, inci_entid);
        if (MB_SUCCESS != error) return error;

        error = mb->tag_get_data(v2he_leid, &vid, 1, inci_lid);
        if (MB_SUCCESS != error) return error;
      }
    else
      {
        error = mb->tag_get_data(v2hf_cid, &vid, 1, inci_entid);
        if (MB_SUCCESS != error) return error;

        error = mb->tag_get_data(v2hf_lfid, &vid, 1, inci_lid);
        if (MB_SUCCESS != error) return error;
      }
    return MB_SUCCESS;
  }

  ErrorCode HalfFacetRep::set_incident_tag(EntityType type, EntityHandle vid, EntityHandle *set_entid, int *set_lid)
  {
    ErrorCode error;
    if (type == MBEDGE)
      {
        error = mb->tag_set_data(v2hv_eid, &vid, 1, set_entid);
        if (MB_SUCCESS != error) return error;

        error = mb->tag_set_data(v2hv_lvid, &vid, 1, set_lid);
        if (MB_SUCCESS != error) return error;
      }
    else if (type == MBTRI || type == MBQUAD)
      {
        error = mb->tag_set_data(v2he_fid, &vid, 1, set_entid);
        if (MB_SUCCESS != error) return error;

        error = mb->tag_set_data(v2he_leid, &vid, 1, set_lid);
        if (MB_SUCCESS != error) return error;
      }
    else
      {
        error = mb->tag_set_data(v2hf_cid, &vid, 1, set_entid);
        if (MB_SUCCESS != error) return error;

        error = mb->tag_set_data(v2hf_lfid, &vid, 1, set_lid);
        if (MB_SUCCESS != error) return error;
      }
    return MB_SUCCESS;
  }

  ErrorCode HalfFacetRep::get_entity_ranges(Range &verts, Range &edges, Range &faces, Range &cells)
  {
    verts = _verts;
    edges = _edges;
    faces = _faces;
    cells = _cells;
    return MB_SUCCESS;
  }


} // namespace moab
<|MERGE_RESOLUTION|>--- conflicted
+++ resolved
@@ -1319,11 +1319,7 @@
           adj_leids->push_back(leid);
       }
 
-<<<<<<< HEAD
-    EntityHandle fedge[2];
-=======
     EntityHandle fedge[2] = {0,0};
->>>>>>> 04754c58
     int * next = new int[nepf];
     int  * prev = new int[nepf];
     error = local_maps_2d(nepf, next, prev);
