--- conflicted
+++ resolved
@@ -5,12 +5,8 @@
                     io io/mhdf
                     ${MOAB_BINARY_DIR}/src/parallel )
 
-<<<<<<< HEAD
+add_subdirectory(verdict)
 if(MOAB_HAVE_MPI AND MPI_FOUND)
-=======
-add_subdirectory(verdict)
-if(MOAB_USE_MPI AND MPI_FOUND)
->>>>>>> 525b7afe
   add_subdirectory(parallel)
   set( MOAB_MPI moabpar )
   set( MOABPAR_OBJECTS $<TARGET_OBJECTS:moabpar> )
