--- conflicted
+++ resolved
@@ -25,25 +25,12 @@
 // Creation Date : 04/01/04
 //-------------------------------------------------------------------------
 
-<<<<<<< HEAD
-#include <assert.h>
-=======
 #include <cassert>
->>>>>>> f3296267
 #if defined(_MSC_VER)
   typedef int id_t;
 #elif defined(__MINGW32__)
   #include <sys/time.h>
 #else
-<<<<<<< HEAD
-  #include <time.h>
-#endif
-
-#include <time.h>
-#include <stdlib.h>
-#include <string.h>
-#include <stdarg.h>
-=======
   #include <ctime>
 #endif
 
@@ -51,7 +38,6 @@
 #include <cstdlib>
 #include <cstring>
 #include <cstdarg>
->>>>>>> f3296267
 #include <limits>
 #include <cstdio>
 #include <iostream>
