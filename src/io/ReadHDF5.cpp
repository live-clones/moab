/**
 * MOAB, a Mesh-Oriented datABase, is a software component for creating,
 * storing and accessing finite element mesh data.
 * 
 * Copyright 2004 Sandia Corporation.  Under the terms of Contract
 * DE-AC04-94AL85000 with Sandia Corporation, the U.S. Government
 * retains certain rights in this software.
 * 
 * This library is free software; you can redistribute it and/or
 * modify it under the terms of the GNU Lesser General Public
 * License as published by the Free Software Foundation; either
 * version 2.1 of the License, or (at your option) any later version.
 * 
 */

//-------------------------------------------------------------------------
// Filename      : ReadHDF5.cpp
//
// Purpose       : HDF5 Writer 
//
// Creator       : Jason Kraftcheck
//
// Creation Date : 04/18/04
//-------------------------------------------------------------------------

#include <assert.h>
#include "moab/MOABConfig.h"
/* Include our MPI header before any HDF5 because otherwise
   it will get included indirectly by HDF5 */
#ifdef MOAB_HAVE_MPI
#  include "moab_mpi.h"
#  include "moab/ParallelComm.hpp"
#endif 
#include <H5Tpublic.h>
#include <H5Ppublic.h>
#include <H5Epublic.h>
#include "moab/Interface.hpp"
#include "Internals.hpp"
#include "MBTagConventions.hpp"
#include "ReadHDF5.hpp"
#include "moab/CN.hpp"
#include "moab/FileOptions.hpp"
#include "moab/CpuTimer.hpp"
#ifdef MOAB_HAVE_HDF5_PARALLEL
#include <H5FDmpi.h>
#include <H5FDmpio.h>
#endif
//#include "WriteHDF5.hpp"

#include <stdlib.h>
#include <string.h>
#include <limits>
#include <functional>
#include <iostream>

#include "IODebugTrack.hpp"
#include "ReadHDF5Dataset.hpp"
#include "ReadHDF5VarLen.hpp"
#include "moab_mpe.h"

size_t g_hyperslabSelectionLimit;
htri_t mhdf_ds1Ddt_array;

namespace moab {


// Selection of hyperslabs appears to be superlinear.  Don't try to select
// more than a few thousand at a time or things start to get real slow.
const size_t DEFAULT_HYPERSLAB_SELECTION_LIMIT = 100;
const size_t DEFAULT_HYPERSLAB_SELECTION_UNLIMIT = 1e7;
size_t ReadHDF5Dataset::hyperslabSelectionLimit = DEFAULT_HYPERSLAB_SELECTION_LIMIT;
void ReadHDF5Dataset::default_hyperslab_selection_limit()
  { hyperslabSelectionLimit = DEFAULT_HYPERSLAB_SELECTION_LIMIT; }

/* If true, coordinates are read in blocked format (all X values before
 * Y values before Z values.) If undefined, then all coordinates for a
 * given vertex are read at the same time.
 */
const bool DEFAULT_BLOCKED_COORDINATE_IO = false;

/* If true, file is opened first by root node only to read summary,
 * file is the closed and the summary is broadcast to all nodes, after
 * which all nodes open file in parallel to read data. If undefined,
 * file is opened once in parallel and all nodes read summary data.
 */
const bool DEFAULT_BCAST_SUMMARY = true;

/* If true and all processors are to read the same block of data,
 * read it on one and broadcast to others rather than using collective
 * io
 */
const bool DEFAULT_BCAST_DUPLICATE_READS = true;

#define READ_HDF5_BUFFER_SIZE (128 * 1024 * 1024)

#define assert_range(PTR, CNT) \
  assert((PTR) >= (void*)dataBuffer); assert(((PTR) + (CNT)) <= (void*)(dataBuffer + bufferSize));

// Call \c error function during HDF5 library errors to make
// it easier to trap such errors in the debugger. This function
// gets registered with the HDF5 library as a callback. It
// works the same as the default (H5Eprint), except that it
// also calls the \c error function as a no-op.
#if defined(H5E_auto_t_vers) && H5E_auto_t_vers > 1
static herr_t handle_hdf5_error(hid_t stack, void* data)
{
  ReadHDF5::HDF5ErrorHandler* h = reinterpret_cast<ReadHDF5::HDF5ErrorHandler*>(data);
  herr_t result = 0;
  if (h->func)
    result = (*h->func)(stack, h->data);
  MB_CHK_ERR_CONT(MB_FAILURE);
  return result;
}
#else
static herr_t handle_hdf5_error(void* data)
{
  ReadHDF5::HDF5ErrorHandler* h = reinterpret_cast<ReadHDF5::HDF5ErrorHandler*>(data);
  herr_t result = 0;
  if (h->func)
    result = (*h->func)(h->data);
  MB_CHK_ERR_CONT(MB_FAILURE);
  return result;
}
#endif

static void copy_sorted_file_ids(const EntityHandle* sorted_ids,
                                 long num_ids,
                                 Range& results)
{
  Range::iterator hint = results.begin();
  long i = 0;
  while (i < num_ids) {
    EntityHandle start = sorted_ids[i];
    for (++i; i < num_ids && sorted_ids[i] == 1 + sorted_ids[i - 1]; ++i);
    hint = results.insert(hint, start, sorted_ids[i - 1]);
  }
}

static void intersect(const mhdf_EntDesc& group, const Range& range, Range& result)
{
  Range::const_iterator s, e;
  s = Range::lower_bound(range.begin(), range.end(), group.start_id);
  e = Range::lower_bound(s, range.end(), group.start_id + group.count);
  result.merge(s, e);
}

#define debug_barrier() debug_barrier_line(__LINE__)
void ReadHDF5::debug_barrier_line(int lineno)
{
#ifdef MOAB_HAVE_MPI
  if (mpiComm) {
    const unsigned threshold = 2;
    static unsigned long count = 0;
    if (dbgOut.get_verbosity() >= threshold) {
      dbgOut.printf(threshold, "*********** Debug Barrier %lu (@%d)***********\n", ++count, lineno);
      MPI_Barrier(*mpiComm);
    }
  }
#else
  if (lineno) {}
#endif
}

class CheckOpenReadHDF5Handles
{
  int fileline;
  mhdf_FileHandle handle;
  int enter_count;
public:
  CheckOpenReadHDF5Handles(mhdf_FileHandle file, int line)
    : fileline(line), handle(file),
      enter_count(mhdf_countOpenHandles(file))
  {}
  ~CheckOpenReadHDF5Handles()
  {
    int new_count = mhdf_countOpenHandles(handle);
    if (new_count != enter_count) {
      std::cout << "Leaked HDF5 object handle in function at "
                << __FILE__ << ":" << fileline << std::endl
                << "Open at entrance: " << enter_count << std::endl
                << "Open at exit:     " << new_count << std::endl;
    }
  }
};

#ifdef NDEBUG
#define CHECK_OPEN_HANDLES
#else
#define CHECK_OPEN_HANDLES \
  CheckOpenReadHDF5Handles check_open_handles_(filePtr, __LINE__)
#endif

ReaderIface* ReadHDF5::factory(Interface* iface)
{
  return new ReadHDF5(iface);
}

ReadHDF5::ReadHDF5(Interface* iface)
  : bufferSize(READ_HDF5_BUFFER_SIZE),
    dataBuffer(NULL),
    iFace(iface),
    filePtr(0),
    fileInfo(NULL),
    readUtil(NULL),
    handleType(0),
    indepIO(H5P_DEFAULT),
    collIO(H5P_DEFAULT),
    myPcomm(NULL),
    debugTrack(false),
    dbgOut(stderr),
    nativeParallel(false),
    mpiComm(NULL),    
    blockedCoordinateIO(DEFAULT_BLOCKED_COORDINATE_IO),
    bcastSummary(DEFAULT_BCAST_SUMMARY),
    bcastDuplicateReads(DEFAULT_BCAST_DUPLICATE_READS),
    setMeta(0),
    timer(NULL),
    cputime(false)
{
}

ErrorCode ReadHDF5::init()
{
  ErrorCode rval;

  if (readUtil) 
    return MB_SUCCESS;

  indepIO = collIO = H5P_DEFAULT;
  //WriteHDF5::register_known_tag_types(iFace);

  handleType = H5Tcopy(H5T_NATIVE_ULONG);
  if (handleType < 0)
    MB_SET_ERR(MB_FAILURE, "ReadHDF5 Failure");

  if (H5Tset_size(handleType, sizeof(EntityHandle)) < 0) {
    H5Tclose(handleType);
    MB_SET_ERR(MB_FAILURE, "ReadHDF5 Failure");
  }

  rval = iFace->query_interface(readUtil);
  if (MB_SUCCESS != rval) {
    H5Tclose(handleType);
    MB_SET_ERR(rval, "ReadHDF5 Failure");
  }

  idMap.clear();
  fileInfo = 0;
  debugTrack = false;
  myPcomm = 0;
  mhdf_ds1Ddt_array = false;
  
  return MB_SUCCESS;
}

ReadHDF5::~ReadHDF5()
{
  if (!readUtil) // init() failed.
    return;

  delete [] setMeta;
  setMeta = 0;
  iFace->release_interface(readUtil);
  H5Tclose(handleType);
}

ErrorCode ReadHDF5::set_up_read(const char* filename,
                                const FileOptions& opts)
{
  ErrorCode rval;
  mhdf_Status status;
  indepIO = collIO = H5P_DEFAULT;
  mpiComm = 0;

  g_hyperslabSelectionLimit = DEFAULT_HYPERSLAB_SELECTION_LIMIT;

  if (MB_SUCCESS != init())
    MB_SET_ERR(MB_FAILURE, "ReadHDF5 Failure");

#if defined(H5Eget_auto_vers) && H5Eget_auto_vers > 1
  herr_t err = H5Eget_auto(H5E_DEFAULT, &errorHandler.func, &errorHandler.data);
#else
  herr_t err = H5Eget_auto(&errorHandler.func, &errorHandler.data);
#endif
  if (err < 0) {
    errorHandler.func = 0;
    errorHandler.data = 0;
  }
  else {
#if defined(H5Eset_auto_vers) && H5Eset_auto_vers > 1
    err = H5Eset_auto(H5E_DEFAULT, &handle_hdf5_error, &errorHandler);
#else
    err = H5Eset_auto(&handle_hdf5_error, &errorHandler);
#endif
    if (err < 0) {
      errorHandler.func = 0;
      errorHandler.data = 0;
    }
  }

  // Set up debug output
  int tmpval;
  if (MB_SUCCESS == opts.get_int_option("DEBUG_IO", 1, tmpval)) {
    dbgOut.set_verbosity(tmpval);
    dbgOut.set_prefix("H5M ");
  }
  dbgOut.limit_output_to_first_N_procs(32);

  // Enable some extra checks for reads. Note: amongst other things this
  // will print errors if the entire file is not read, so if doing a
  // partial read that is not a parallel read, this should be disabled.
  debugTrack = (MB_SUCCESS == opts.get_null_option("DEBUG_BINIO"));

  opts.get_toggle_option("BLOCKED_COORDINATE_IO", DEFAULT_BLOCKED_COORDINATE_IO, blockedCoordinateIO);
  opts.get_toggle_option("BCAST_SUMMARY",         DEFAULT_BCAST_SUMMARY,         bcastSummary);
  opts.get_toggle_option("BCAST_DUPLICATE_READS", DEFAULT_BCAST_DUPLICATE_READS, bcastDuplicateReads);

  // Handle parallel options
  bool use_mpio = (MB_SUCCESS == opts.get_null_option("USE_MPIO"));
  rval = opts.match_option("PARALLEL", "READ_PART");
  bool parallel = (rval != MB_ENTITY_NOT_FOUND);
  nativeParallel = (rval == MB_SUCCESS);
  if (use_mpio && !parallel) {
    MB_SET_ERR(MB_NOT_IMPLEMENTED, "'USE_MPIO' option specified w/out 'PARALLEL' option");
  }

  // This option is intended for testing purposes only, and thus
  // is not documented anywhere.  Decreasing the buffer size can
  // expose bugs that would otherwise only be seen when reading
  // very large files.
  rval = opts.get_int_option("BUFFER_SIZE", bufferSize);
  if (MB_SUCCESS != rval) {
    bufferSize = READ_HDF5_BUFFER_SIZE;
  }
  else if (bufferSize < (int)std::max(sizeof(EntityHandle), sizeof(void*))) {
    MB_CHK_ERR(MB_INVALID_SIZE);
  }

  dataBuffer = (char*)malloc(bufferSize);
  if (!dataBuffer)
    MB_CHK_ERR(MB_MEMORY_ALLOCATION_FAILED);

  if (use_mpio || nativeParallel) {

#ifndef MOAB_HAVE_HDF5_PARALLEL
    free(dataBuffer);
    dataBuffer = NULL;
    MB_SET_ERR(MB_NOT_IMPLEMENTED, "MOAB not configured with parallel HDF5 support");
#else
    MPI_Info info = MPI_INFO_NULL;
    std::string cb_size;
    rval = opts.get_str_option("CB_BUFFER_SIZE", cb_size);
    if (MB_SUCCESS == rval) {
      MPI_Info_create (&info);
      MPI_Info_set (info, const_cast<char*>("cb_buffer_size"), const_cast<char*>(cb_size.c_str()));
    }

    int pcomm_no = 0;
    rval = opts.get_int_option("PARALLEL_COMM", pcomm_no);
    if (rval == MB_TYPE_OUT_OF_RANGE) {
      MB_SET_ERR(rval, "Invalid value for PARALLEL_COMM option");
    }
    myPcomm = ParallelComm::get_pcomm(iFace, pcomm_no);
    if (0 == myPcomm) {
      myPcomm = new ParallelComm(iFace, MPI_COMM_WORLD);
    }
    const int rank = myPcomm->proc_config().proc_rank();
    dbgOut.set_rank(rank);
    dbgOut.limit_output_to_first_N_procs(32);
    mpiComm = new MPI_Comm(myPcomm->proc_config().proc_comm());

#ifndef H5_MPI_COMPLEX_DERIVED_DATATYPE_WORKS 
    dbgOut.print(1, "H5_MPI_COMPLEX_DERIVED_DATATYPE_WORKS is not defined\n");
#endif

    // Open the file in serial on root to read summary
    dbgOut.tprint(1, "Getting file summary\n");
    fileInfo = 0;

    hid_t file_prop;
    if (bcastSummary) {
      unsigned long size = 0;
      if (rank == 0) {
        file_prop = H5Pcreate(H5P_FILE_ACCESS);
        err = H5Pset_fapl_mpio(file_prop, MPI_COMM_SELF, MPI_INFO_NULL);
        assert(file_prop >= 0);
        assert(err >= 0);
        filePtr = mhdf_openFileWithOpt(filename, 0, NULL, handleType, file_prop, &status);
        H5Pclose(file_prop);

        if (filePtr) {
          fileInfo = mhdf_getFileSummary(filePtr, handleType, &status, 0); // no extra set info
          if (!is_error(status)) {
            size = fileInfo->total_size;
            fileInfo->offset = (unsigned char*)fileInfo;
          }
        }
        mhdf_closeFile(filePtr, &status);
        if (fileInfo && mhdf_isError(&status)) {
          free(fileInfo);
          fileInfo = NULL;
        }
      }

      dbgOut.tprint(1, "Communicating file summary\n");
      int mpi_err = MPI_Bcast(&size, 1, MPI_UNSIGNED_LONG, 0, myPcomm->proc_config().proc_comm());
      if (mpi_err || !size)
        return MB_FAILURE;

      if (rank != 0) 
        fileInfo = reinterpret_cast<mhdf_FileDesc*>(malloc(size));

      MPI_Bcast(fileInfo, size, MPI_BYTE, 0, myPcomm->proc_config().proc_comm());

      if (rank != 0)
        mhdf_fixFileDesc(fileInfo, reinterpret_cast<mhdf_FileDesc*>(fileInfo->offset));
    }

    file_prop = H5Pcreate(H5P_FILE_ACCESS);
    err = H5Pset_fapl_mpio(file_prop, myPcomm->proc_config().proc_comm(), info);
    assert(file_prop >= 0);
    assert(err >= 0);

    collIO = H5Pcreate(H5P_DATASET_XFER);
    assert(collIO > 0);
    err = H5Pset_dxpl_mpio(collIO, H5FD_MPIO_COLLECTIVE);
    assert(err >= 0);
    indepIO = nativeParallel ? H5P_DEFAULT : collIO;

    // Re-open file in parallel
    dbgOut.tprintf(1, "Opening \"%s\" for parallel IO\n", filename);
    filePtr = mhdf_openFileWithOpt(filename, 0, NULL, handleType, file_prop, &status);

    H5Pclose(file_prop);
    if (!filePtr) {
      free(dataBuffer);
      dataBuffer = NULL;
      H5Pclose(indepIO);
      if (collIO != indepIO)
        H5Pclose(collIO);
      collIO = indepIO = H5P_DEFAULT;
      MB_SET_ERR(MB_FAILURE, mhdf_message(&status));
    }

    if (!bcastSummary) {
      fileInfo = mhdf_getFileSummary(filePtr, handleType, &status, 0);
      if (is_error(status)) {
        free(dataBuffer);
        dataBuffer = NULL;
        mhdf_closeFile(filePtr, &status);
        MB_SET_ERR(MB_FAILURE, "ReadHDF5 Failure");
      }
    }
#endif // HDF5_PARALLEL
  }
  else {
    // Open the file
    filePtr = mhdf_openFile(filename, 0, NULL, handleType, &status);
    if (!filePtr) {
      free(dataBuffer);
      dataBuffer = NULL;
      MB_SET_ERR(MB_FAILURE, mhdf_message(&status));
    }

    // Get file info
    fileInfo = mhdf_getFileSummary(filePtr, handleType, &status, 0);
    if (is_error(status)) {
      free(dataBuffer);
      dataBuffer = NULL;
      mhdf_closeFile(filePtr, &status);
      MB_SET_ERR(MB_FAILURE, "ReadHDF5 Failure");
    }
  }

  ReadHDF5Dataset::default_hyperslab_selection_limit();
  int hslimit;
  rval = opts.get_int_option("HYPERSLAB_SELECT_LIMIT", hslimit);
  if (MB_SUCCESS == rval && hslimit > 0)
    ReadHDF5Dataset::set_hyperslab_selection_limit(hslimit);
  else
    ReadHDF5Dataset::default_hyperslab_selection_limit();
  if (MB_SUCCESS != opts.get_null_option("HYPERSLAB_OR") &&
     (MB_SUCCESS == opts.get_null_option("HYPERSLAB_APPEND")
      || HDF5_can_append_hyperslabs())) {
    ReadHDF5Dataset::append_hyperslabs();
    if (MB_SUCCESS != opts.get_int_option("HYPERSLAB_SELECT_LIMIT", hslimit))
      ReadHDF5Dataset::set_hyperslab_selection_limit(std::numeric_limits<int>::max());
    dbgOut.print(1, "Using H5S_APPEND for hyperslab selection\n");
  }

  return MB_SUCCESS;
}

ErrorCode ReadHDF5::clean_up_read(const FileOptions&)
{
  HDF5ErrorHandler handler;
#if defined(H5Eget_auto_vers) && H5Eget_auto_vers > 1
  herr_t err = H5Eget_auto(H5E_DEFAULT, &handler.func, &handler.data);
#else
  herr_t err = H5Eget_auto(&handler.func, &handler.data);
#endif
  if (err >= 0 && handler.func == &handle_hdf5_error) {
    assert(handler.data == &errorHandler);
#if defined(H5Eget_auto_vers) && H5Eget_auto_vers > 1
    H5Eset_auto(H5E_DEFAULT, errorHandler.func, errorHandler.data);
#else
    H5Eset_auto(errorHandler.func, errorHandler.data);
#endif
  }

  free(dataBuffer);
  dataBuffer = NULL;
  free(fileInfo);
  fileInfo = NULL;
  delete mpiComm;
  mpiComm = 0;

  if (indepIO != H5P_DEFAULT)
    H5Pclose(indepIO);
  if (collIO != indepIO)
    H5Pclose(collIO);
  collIO = indepIO = H5P_DEFAULT;

  delete [] setMeta;
  setMeta = 0;

  mhdf_Status status;
  mhdf_closeFile(filePtr, &status);
  filePtr = 0;
  return is_error(status) ? MB_FAILURE : MB_SUCCESS;
}

ErrorCode ReadHDF5::load_file(const char* filename,
                              const EntityHandle* file_set,
                              const FileOptions& opts,
                              const ReaderIface::SubsetList* subset_list,
                              const Tag* file_id_tag)
{
  ErrorCode rval;

  rval = set_up_read(filename, opts);
  if (MB_SUCCESS != rval) {
    clean_up_read(opts);
    return rval;
  }
  // See if we need to report times

  rval = opts.get_null_option("CPUTIME");
  if (MB_SUCCESS == rval)
  {
    cputime = true;
    timer = new CpuTimer;
    for (int i=0; i<NUM_TIMES; i++)
      _times[i]=0;
  }

  // We read the entire set description table regardless of partial
  // or complete reads or serial vs parallel reads
  rval = read_all_set_meta();

  if (cputime)
    _times[SET_META_TIME]=timer->time_elapsed();
  if (subset_list && MB_SUCCESS == rval)
    rval = load_file_partial(subset_list->tag_list,
                             subset_list->tag_list_length,
                             subset_list->num_parts,
                             subset_list->part_number,
                             opts);
  else
    rval = load_file_impl(opts);

  if (MB_SUCCESS == rval && file_id_tag) {
    dbgOut.tprint(1, "Storing file IDs in tag\n");
    rval = store_file_ids(*file_id_tag);
  }
  ErrorCode rval3 = opts.get_null_option("STORE_SETS_FILEIDS");
  if (MB_SUCCESS == rval3)
  {
    rval = store_sets_file_ids();
    if (MB_SUCCESS != rval) return rval;
  }

  if (cputime)
    _times[STORE_FILE_IDS_TIME]=timer->time_elapsed();

  if (MB_SUCCESS == rval && 0 != file_set) {
    dbgOut.tprint(1, "Reading QA records\n");
    rval = read_qa(*file_set);
  }

  if (cputime)
    _times[READ_QA_TIME]=timer->time_elapsed();
  dbgOut.tprint(1, "Cleaning up\n");
  ErrorCode rval2 = clean_up_read(opts);
  if (rval == MB_SUCCESS && rval2 != MB_SUCCESS)
    rval = rval2;

  if (MB_SUCCESS == rval)
    dbgOut.tprint(1, "Read finished.\n");
  else {
    std::string msg;
    iFace->get_last_error(msg);
    dbgOut.tprintf(1, "READ FAILED (ERROR CODE %s): %s\n", ErrorCodeStr[rval], msg.c_str());
  }

  if (cputime) {
    _times[TOTAL_TIME] = timer->time_since_birth();
    print_times();
    delete timer;
  }
  if (H5P_DEFAULT != collIO)
    H5Pclose(collIO);
  if (H5P_DEFAULT != indepIO)
    H5Pclose(indepIO);
  collIO = indepIO = H5P_DEFAULT;

  return rval;
}

ErrorCode ReadHDF5::load_file_impl(const FileOptions&)
{
  ErrorCode rval;
  mhdf_Status status;
  int i;

  CHECK_OPEN_HANDLES;

  dbgOut.tprint(1, "Reading all nodes...\n");
  Range ids;
  if (fileInfo->nodes.count) {
    ids.insert(fileInfo->nodes.start_id,
               fileInfo->nodes.start_id + fileInfo->nodes.count - 1);
    rval = read_nodes(ids);
    if (MB_SUCCESS != rval)
      MB_SET_ERR(rval, "ReadHDF5 Failure");
  }

  dbgOut.tprint(1, "Reading all element connectivity...\n");
  std::vector<int> polyhedra; // Need to do these last so that faces are loaded
  for (i = 0; i < fileInfo->num_elem_desc; ++i) {
    if (CN::EntityTypeFromName(fileInfo->elems[i].type) == MBPOLYHEDRON) {
      polyhedra.push_back(i);
      continue;
    }

    rval = read_elems(i);
    if (MB_SUCCESS != rval)
      MB_SET_ERR(rval, "ReadHDF5 Failure");
  }
  for (std::vector<int>::iterator it = polyhedra.begin();
       it != polyhedra.end(); ++it) {
    rval = read_elems(*it);
    if (MB_SUCCESS != rval)
      MB_SET_ERR(rval, "ReadHDF5 Failure");
  }

  dbgOut.tprint(1, "Reading all sets...\n");
  ids.clear();
  if (fileInfo->sets.count) {
    ids.insert(fileInfo->sets.start_id,
               fileInfo->sets.start_id + fileInfo->sets.count - 1);
    rval = read_sets(ids);
    if (rval != MB_SUCCESS) {
      MB_SET_ERR(rval, "ReadHDF5 Failure");
    }
  }

  dbgOut.tprint(1, "Reading all adjacencies...\n");
  for (i = 0; i < fileInfo->num_elem_desc; ++i) {
    if (!fileInfo->elems[i].have_adj)
      continue;

    long table_len;
    hid_t table = mhdf_openAdjacency(filePtr,
                                     fileInfo->elems[i].handle,
                                     &table_len,
                                     &status);
    if (is_error(status))
      MB_SET_ERR(MB_FAILURE, "ReadHDF5 Failure");

    rval = read_adjacencies(table, table_len);
    mhdf_closeData(filePtr, table, &status);
    if (MB_SUCCESS != rval)
      MB_SET_ERR(rval, "ReadHDF5 Failure");
    if (is_error(status))
      MB_SET_ERR(MB_FAILURE, "ReadHDF5 Failure");
  }

  dbgOut.tprint(1, "Reading all tags...\n");
  if( mhdf_ds1Ddt_array == true ) g_hyperslabSelectionLimit = DEFAULT_HYPERSLAB_SELECTION_UNLIMIT;
  for (i = 0; i < fileInfo->num_tag_desc; ++i) {
    rval = read_tag(i);
    if (MB_SUCCESS != rval)
      MB_SET_ERR(rval, "ReadHDF5 Failure");
  }

  g_hyperslabSelectionLimit = DEFAULT_HYPERSLAB_SELECTION_LIMIT;
  
  dbgOut.tprint(1, "Core read finished.  Cleaning up...\n");
  return MB_SUCCESS;
}

ErrorCode ReadHDF5::find_int_tag(const char* name, int& index)
{
  for (index = 0; index < fileInfo->num_tag_desc; ++index)
    if (!strcmp(name, fileInfo->tags[index].name))
      break;

  if (index == fileInfo->num_tag_desc) {
    MB_SET_ERR(MB_TAG_NOT_FOUND, "File does not contain subset tag '" << name << "'");
  }

  if (fileInfo->tags[index].type != mhdf_INTEGER ||
      fileInfo->tags[index].size != 1) {
    MB_SET_ERR(MB_TAG_NOT_FOUND, "Tag ' " << name << "' does not contain single integer value");
  }

  return MB_SUCCESS;
}

ErrorCode ReadHDF5::get_subset_ids(const ReaderIface::IDTag* subset_list,
                                   int subset_list_length,
                                   Range& file_ids)
{
  ErrorCode rval;

  for (int i = 0; i < subset_list_length; ++i) {
    int tag_index;
    rval = find_int_tag(subset_list[i].tag_name, tag_index);
    if (MB_SUCCESS != rval)
      MB_SET_ERR(rval, "ReadHDF5 Failure");

    Range tmp_file_ids;
    if (!subset_list[i].num_tag_values) {
      rval = get_tagged_entities(tag_index, tmp_file_ids);
    }
    else {
      std::vector<int> ids(subset_list[i].tag_values,
                           subset_list[i].tag_values + subset_list[i].num_tag_values);
      std::sort(ids.begin(), ids.end());
      rval = search_tag_values(tag_index, ids, tmp_file_ids);
      if (MB_SUCCESS != rval)
        MB_SET_ERR(rval, "ReadHDF5 Failure");
    }

    if (tmp_file_ids.empty())
      MB_CHK_ERR(MB_ENTITY_NOT_FOUND);

    if (i == 0) 
      file_ids.swap(tmp_file_ids);
    else 
      file_ids = intersect(tmp_file_ids, file_ids);
  }

  return MB_SUCCESS;
}

ErrorCode ReadHDF5::get_partition(Range& tmp_file_ids, int num_parts, int part_number)
{
  CHECK_OPEN_HANDLES;

   // Check that the tag only identified sets
   if ((unsigned long)fileInfo->sets.start_id > tmp_file_ids.front()) {
     dbgOut.print(2, "Ignoring non-set entities with partition set tag\n");
     tmp_file_ids.erase(tmp_file_ids.begin(),
                        tmp_file_ids.lower_bound(
                        (EntityHandle)fileInfo->sets.start_id));
   }
   unsigned long set_end = (unsigned long)fileInfo->sets.start_id + fileInfo->sets.count;
   if (tmp_file_ids.back() >= set_end) {
     dbgOut.print(2, "Ignoring non-set entities with partition set tag\n");
     tmp_file_ids.erase(tmp_file_ids.upper_bound((EntityHandle)set_end),
                        tmp_file_ids.end());
   }

  Range::iterator s = tmp_file_ids.begin();
  size_t num_per_proc = tmp_file_ids.size() / num_parts;
  size_t num_extra = tmp_file_ids.size() % num_parts;
  Range::iterator e;
  if (part_number < (long)num_extra) {
    s += (num_per_proc + 1) * part_number;
    e = s;
    e += (num_per_proc + 1);
  }
  else {
    s += num_per_proc * part_number + num_extra;
    e = s;
    e += num_per_proc;
  }
  tmp_file_ids.erase(e, tmp_file_ids.end());
  tmp_file_ids.erase(tmp_file_ids.begin(), s);

  return MB_SUCCESS;
}

ErrorCode ReadHDF5::load_file_partial(const ReaderIface::IDTag* subset_list,
                                      int subset_list_length,
                                      int num_parts,
                                      int part_number,
                                      const FileOptions& opts)
{
  mhdf_Status status;

  static MPEState mpe_event("ReadHDF5", "yellow");

  mpe_event.start("gather parts");

  CHECK_OPEN_HANDLES;

  for (int i = 0; i < subset_list_length; ++i) {
    dbgOut.printf(2, "Select by \"%s\" with num_tag_values = %d\n",
                  subset_list[i].tag_name, subset_list[i].num_tag_values);
    if (subset_list[i].num_tag_values) {
      assert(0 != subset_list[i].tag_values);
      dbgOut.printf(2, "  \"%s\" values = { %d",
        subset_list[i].tag_name, subset_list[i].tag_values[0]);
      for (int j = 1; j < subset_list[i].num_tag_values; ++j)
        dbgOut.printf(2, ", %d", subset_list[i].tag_values[j]);
      dbgOut.printf(2, " }\n");
    }
  }
  if (num_parts) 
    dbgOut.printf(2, "Partition with num_parts = %d and part_number = %d\n",
                  num_parts, part_number);

  dbgOut.tprint(1, "RETRIEVING TAGGED ENTITIES\n");

  Range file_ids;
  ErrorCode rval = get_subset_ids(subset_list, subset_list_length, file_ids);
  if (MB_SUCCESS != rval)
    MB_SET_ERR(rval, "ReadHDF5 Failure");

  if (cputime)
    _times[SUBSET_IDS_TIME] = timer->time_elapsed();

  if (num_parts) {
    if (num_parts>(int)file_ids.size())
    {
      MB_SET_ERR(MB_FAILURE, "Only " << file_ids.size() << " parts to distribute to " << num_parts << " processes.");
    }
    rval = get_partition(file_ids, num_parts, part_number);
    if (MB_SUCCESS != rval)
      MB_SET_ERR(rval, "ReadHDF5 Failure");
  }

  if (cputime)
    _times[GET_PARTITION_TIME] = timer->time_elapsed();

  dbgOut.print_ints(4, "Set file IDs for partial read: ", file_ids);
  mpe_event.end();
  mpe_event.start("gather related sets");
  dbgOut.tprint(1, "GATHERING ADDITIONAL ENTITIES\n");

  enum RecusiveSetMode {RSM_NONE, RSM_SETS, RSM_CONTENTS};
  const char* const set_opts[] = {"NONE", "SETS", "CONTENTS", NULL};
  int child_mode;
  rval = opts.match_option("CHILDREN", set_opts, child_mode);
  if (MB_ENTITY_NOT_FOUND == rval)
    child_mode = RSM_CONTENTS;
  else if (MB_SUCCESS != rval) {
    MB_SET_ERR(rval, "Invalid value for 'CHILDREN' option");
  }
  int content_mode;
  rval = opts.match_option("SETS", set_opts, content_mode);
  if (MB_ENTITY_NOT_FOUND == rval)
    content_mode = RSM_CONTENTS;
  else if (MB_SUCCESS != rval) {
    MB_SET_ERR(rval, "Invalid value for 'SETS' option");
  }

  // If we want the contents of contained/child sets,
  // search for them now (before gathering the non-set contents
  // of the sets.)
  Range sets;
  intersect(fileInfo->sets, file_ids, sets);
  if (content_mode == RSM_CONTENTS || child_mode == RSM_CONTENTS) {
    dbgOut.tprint(1, "  doing read_set_ids_recursive\n");
    rval = read_set_ids_recursive(sets, content_mode == RSM_CONTENTS, child_mode == RSM_CONTENTS);
    if (MB_SUCCESS != rval)
      MB_SET_ERR(rval, "ReadHDF5 Failure");
  }

  if (cputime)
    _times[GET_SET_IDS_TIME] = timer->time_elapsed();
  debug_barrier();

  // Get elements and vertices contained in sets
  dbgOut.tprint(1, "  doing get_set_contents\n");
  rval = get_set_contents(sets, file_ids);
  if (MB_SUCCESS != rval)
    MB_SET_ERR(rval, "ReadHDF5 Failure");

  if (cputime)
    _times[GET_SET_CONTENTS_TIME] = timer->time_elapsed();

  dbgOut.print_ints(5, "File IDs for partial read: ", file_ids);
  debug_barrier();
  mpe_event.end();
  dbgOut.tprint(1, "GATHERING NODE IDS\n");

  // Figure out the maximum dimension of entity to be read
  int max_dim = 0;
  for (int i = 0; i < fileInfo->num_elem_desc; ++i) {
    EntityType type = CN::EntityTypeFromName(fileInfo->elems[i].type);
    if (type <= MBVERTEX || type >= MBENTITYSET) {
      assert(false); // For debug code die for unknown element types
      continue; // For release code, skip unknown element types
    }
    int dim = CN::Dimension(type);
    if (dim > max_dim) {
      Range subset;
      intersect(fileInfo->elems[i].desc, file_ids, subset);
      if (!subset.empty())
        max_dim = dim;
    }
  }
#ifdef MOAB_HAVE_MPI
  if (nativeParallel) {
    int send = max_dim;
    MPI_Allreduce(&send, &max_dim, 1, MPI_INT, MPI_MAX, *mpiComm);
  }
#endif

  // If input contained any polyhedra, then need to get faces
  // of the polyhedra before the next loop because we need to
  // read said faces in that loop.
  for (int i = 0; i < fileInfo->num_elem_desc; ++i) {
    EntityType type = CN::EntityTypeFromName(fileInfo->elems[i].type);
    if (type != MBPOLYHEDRON)
      continue;

    debug_barrier();
    dbgOut.print(2, "    Getting polyhedra faces\n");
    mpe_event.start("reading connectivity for ", fileInfo->elems[i].handle);

    Range polyhedra;
    intersect(fileInfo->elems[i].desc, file_ids, polyhedra);
    rval = read_elems(i, polyhedra, &file_ids);
    mpe_event.end(rval);
    if (MB_SUCCESS != rval)
      MB_SET_ERR(rval, "ReadHDF5 Failure");
  }

  if (cputime)
    _times[GET_POLYHEDRA_TIME] = timer->time_elapsed();
  // Get node file ids for all elements
  Range nodes;
  intersect(fileInfo->nodes, file_ids, nodes);
  for (int i = 0; i < fileInfo->num_elem_desc; ++i) {
    EntityType type = CN::EntityTypeFromName(fileInfo->elems[i].type);
    if (type <= MBVERTEX || type >= MBENTITYSET) {
      assert(false); // For debug code die for unknown element types
      continue; // For release code, skip unknown element types
    }
    if (MBPOLYHEDRON == type)
      continue;

    debug_barrier();
    dbgOut.printf(2, "    Getting element node IDs for: %s\n", fileInfo->elems[i].handle);

    Range subset;
    intersect(fileInfo->elems[i].desc, file_ids, subset);
    mpe_event.start("reading connectivity for ", fileInfo->elems[i].handle);

    // If dimension is max_dim, then we can create the elements now
    // so we don't have to read the table again later (connectivity
    // will be fixed up after nodes are created when update_connectivity())
    // is called.  For elements of a smaller dimension, we just build
    // the node ID range now because a) we'll have to read the whole
    // connectivity table again later, and b) we don't want to worry
    // about accidentally creating multiple copies of the same element.
    if (CN::Dimension(type) == max_dim)
      rval = read_elems(i, subset, &nodes);
    else
      rval = read_elems(i, subset, nodes);
    mpe_event.end(rval);
    if (MB_SUCCESS != rval)
      MB_SET_ERR(rval, "ReadHDF5 Failure");
  }
  if (cputime)
    _times[GET_ELEMENTS_TIME] = timer->time_elapsed();
  debug_barrier();
  if( mhdf_ds1Ddt_array == true ) g_hyperslabSelectionLimit = DEFAULT_HYPERSLAB_SELECTION_UNLIMIT;
  mpe_event.start( "read coords" );
  dbgOut.tprintf( 1, "READING NODE COORDINATES (%lu nodes in %lu selects)\n", 
                     (unsigned long)nodes.size(), (unsigned long)nodes.psize() );
  
    // Read node coordinates and create vertices in MOAB
    // NOTE:  This populates the RangeMap with node file ids,
    //        which is expected by read_node_adj_elems.
  
  if( mhdf_ds1Ddt_array == true ) g_hyperslabSelectionLimit = DEFAULT_HYPERSLAB_SELECTION_UNLIMIT;
  rval = read_nodes( nodes );
  g_hyperslabSelectionLimit = DEFAULT_HYPERSLAB_SELECTION_LIMIT;
  
  mpe_event.end(rval);
  if (MB_SUCCESS != rval)
    MB_SET_ERR(rval, "ReadHDF5 Failure");

  if (cputime)
    _times[GET_NODES_TIME] = timer->time_elapsed();

  debug_barrier();
  dbgOut.tprint(1, "READING ELEMENTS\n");

  // Decide if we need to read additional elements
  enum SideMode {SM_EXPLICIT, SM_NODES, SM_SIDES};
  int side_mode;
  const char* const options[] = {"EXPLICIT", "NODES", "SIDES", 0};
  rval = opts.match_option("ELEMENTS", options, side_mode);
  if (MB_ENTITY_NOT_FOUND == rval) {
    // If only nodes were specified, then default to "NODES", otherwise
    // default to "SIDES".
    if (0 == max_dim)
      side_mode = SM_NODES;
    else
      side_mode = SM_SIDES;
  }
  else if (MB_SUCCESS != rval) {
    MB_SET_ERR(rval, "Invalid value for 'ELEMENTS' option");
  }

  if (side_mode == SM_SIDES /*ELEMENTS=SIDES*/ && max_dim == 0 /*node-based*/) {
    // Read elements until we find something. Once we find something,
    // read only elements of the same dimension. NOTE: loop termination
    // criterion changes on both sides (max_dim can be changed in loop
    // body).
    for (int dim = 3; dim >= max_dim; --dim) {
      for (int i = 0; i < fileInfo->num_elem_desc; ++i) {
        EntityType type = CN::EntityTypeFromName(fileInfo->elems[i].type);
        if (CN::Dimension(type) == dim) {
          debug_barrier();
          dbgOut.tprintf(2, "    Reading node-adjacent elements for: %s\n", fileInfo->elems[i].handle);
          mpe_event.start("reading connectivity for ", fileInfo->elems[i].handle);
          Range ents;
          rval = read_node_adj_elems(fileInfo->elems[i]);
          mpe_event.end(rval);
          if (MB_SUCCESS != rval)
            MB_SET_ERR(rval, "ReadHDF5 Failure");
          if (!ents.empty())
            max_dim = 3;
        }
      }
    }
  }

  if (cputime)
    _times[GET_NODEADJ_TIME] = timer->time_elapsed();
  Range side_entities;
  if (side_mode != SM_EXPLICIT /*ELEMENTS=NODES || ELEMENTS=SIDES*/) {
    if (0 == max_dim)
      max_dim = 4;
    // Now read any additional elements for which we've already read all
    // of the nodes.
    for (int dim = max_dim - 1; dim > 0; --dim) {
      for (int i = 0; i < fileInfo->num_elem_desc; ++i) {
        EntityType type = CN::EntityTypeFromName(fileInfo->elems[i].type);
        if (CN::Dimension(type) == dim) {
          debug_barrier();
          dbgOut.tprintf(2, "    Reading node-adjacent elements for: %s\n", fileInfo->elems[i].handle);
          mpe_event.start("reading connectivity for ", fileInfo->elems[i].handle);
          rval = read_node_adj_elems(fileInfo->elems[i], &side_entities);
          mpe_event.end(rval);
          if (MB_SUCCESS != rval)
            MB_SET_ERR(rval, "ReadHDF5 Failure");
        }
      }
    }
  }

  // We need to do this here for polyhedra to be handled correctly.
  // We have to wait until the faces are read in the above code block,
  // but need to create the connectivity before doing update_connectivity,
  // which might otherwise delete polyhedra faces.
  if (cputime)
   _times[GET_SIDEELEM_TIME] = timer->time_elapsed();

  debug_barrier();
  dbgOut.tprint(1, "UPDATING CONNECTIVITY ARRAYS FOR READ ELEMENTS\n");
  mpe_event.start("updating connectivity for elements read before vertices");
  rval = update_connectivity();
  mpe_event.end();
  if (MB_SUCCESS != rval)
    MB_SET_ERR(rval, "ReadHDF5 Failure");

  if (cputime)
   _times[UPDATECONN_TIME] = timer->time_elapsed();

  dbgOut.tprint(1, "READING ADJACENCIES\n");
  for (int i = 0; i < fileInfo->num_elem_desc; ++i) {
    if (fileInfo->elems[i].have_adj  /*&&
        idMap.intersects(fileInfo->elems[i].desc.start_id, fileInfo->elems[i].desc.count) */) {
      mpe_event.start("reading adjacencies for ", fileInfo->elems[i].handle);
      long len;
      hid_t th = mhdf_openAdjacency(filePtr, fileInfo->elems[i].handle, &len, &status);
      if (is_error(status))
        MB_SET_ERR(MB_FAILURE, "ReadHDF5 Failure");

      rval = read_adjacencies(th, len);
      mhdf_closeData(filePtr, th, &status);
      mpe_event.end(rval);
      if (MB_SUCCESS != rval)
        MB_SET_ERR(rval, "ReadHDF5 Failure");
    }
  }

  if (cputime)
   _times[ADJACENCY_TIME] = timer->time_elapsed();

  // If doing ELEMENTS=SIDES then we need to delete any entities
  // that we read that aren't actually sides (e.g. an interior face
  // that connects two disjoint portions of the part). Both
  // update_connectivity and reading of any explicit adjacencies must
  // happen before this.
  if (side_mode == SM_SIDES) {
    debug_barrier();
    mpe_event.start("cleaning up non-side lower-dim elements");
    dbgOut.tprint(1, "CHECKING FOR AND DELETING NON-SIDE ELEMENTS\n");
    rval = delete_non_side_elements(side_entities);
    mpe_event.end(rval);
    if (MB_SUCCESS != rval)
      MB_SET_ERR(rval, "ReadHDF5 Failure");
  }

  if (cputime)
   _times[DELETE_NON_SIDEELEM_TIME] = timer->time_elapsed();

  debug_barrier();
  dbgOut.tprint(1, "READING SETS\n");

  // If reading contained/child sets but not their contents then find
  // them now. If we were also reading their contents we would
  // have found them already.
  if (content_mode == RSM_SETS || child_mode == RSM_SETS) {
    dbgOut.tprint(1, "  doing read_set_ids_recursive\n");
    mpe_event.start("finding recursively contained sets");
    rval = read_set_ids_recursive(sets, content_mode == RSM_SETS, child_mode == RSM_SETS);
    mpe_event.end(rval);
    if (MB_SUCCESS != rval)
      MB_SET_ERR(rval, "ReadHDF5 Failure");
  }

  if (cputime)
   _times[READ_SET_IDS_RECURS_TIME] = timer->time_elapsed();

  dbgOut.tprint(1, "  doing find_sets_containing\n");
  mpe_event.start("finding sets containing any read entities");

  // Decide whether to read set-containing parents
  bool read_set_containing_parents = true;
  std::string tmp_opt;
  rval = opts.get_option("NO_SET_CONTAINING_PARENTS", tmp_opt);
  if (MB_SUCCESS == rval)
    read_set_containing_parents = false;

  // Append file IDs of sets containing any of the nodes or elements
  // we've read up to this point.
  rval = find_sets_containing(sets, read_set_containing_parents);
  mpe_event.end(rval);
  if (MB_SUCCESS != rval)
    MB_SET_ERR(rval, "ReadHDF5 Failure");

  if (cputime)
     _times[FIND_SETS_CONTAINING_TIME] = timer->time_elapsed();

  // Now actually read all set data and instantiate sets in MOAB.
  // Get any contained sets out of file_ids.
  mpe_event.start("reading set contents/parents/children");
  EntityHandle first_set = fileInfo->sets.start_id;
  sets.merge( file_ids.lower_bound( first_set ),
              file_ids.lower_bound( first_set + fileInfo->sets.count ) );
  dbgOut.tprint( 1, "  doing read_sets\n" );
  if( mhdf_ds1Ddt_array == true ) g_hyperslabSelectionLimit = DEFAULT_HYPERSLAB_SELECTION_UNLIMIT;
  rval = read_sets( sets );
  mpe_event.end(rval);
  if (MB_SUCCESS != rval)
    MB_SET_ERR(rval, "ReadHDF5 Failure");

  if (cputime)
   _times[READ_SETS_TIME] = timer->time_elapsed();

  dbgOut.tprint(1, "READING TAGS\n");

  for (int i = 0; i < fileInfo->num_tag_desc; ++i) {
    mpe_event.start("reading tag: ", fileInfo->tags[i].name);
    rval = read_tag(i);
    if (MB_SUCCESS != rval)
      MB_SET_ERR(rval, "ReadHDF5 Failure");
  }

<<<<<<< HEAD
  g_hyperslabSelectionLimit = DEFAULT_HYPERSLAB_SELECTION_LIMIT;
  dbgOut.tprint( 1, "PARTIAL READ COMPLETE.\n" );
  
=======
  if (cputime)
   _times[READ_TAGS_TIME] = timer->time_elapsed();

  dbgOut.tprint(1, "PARTIAL READ COMPLETE.\n");

>>>>>>> 05455f04
  return MB_SUCCESS;
}

ErrorCode ReadHDF5::search_tag_values(int tag_index,
                                      const std::vector<int>& sorted_values,
                                      Range& file_ids,
                                      bool sets_only)
{
  ErrorCode rval;
  mhdf_Status status;
  std::vector<EntityHandle>::iterator iter;
  const mhdf_TagDesc& tag = fileInfo->tags[tag_index];
  long size;
  long start_id;

  CHECK_OPEN_HANDLES;

  debug_barrier();

  // Do dense data

  hid_t table;
  const char* name;
  std::vector<EntityHandle> indices;
  // These are probably in order of dimension, so iterate
  // in reverse order to make Range insertions more efficient.
  std::vector<int> grp_indices(tag.dense_elem_indices, tag.dense_elem_indices + tag.num_dense_indices);
  for (std::vector<int>::reverse_iterator i = grp_indices.rbegin(); i != grp_indices.rend(); ++i) {
    int idx = *i;
    if (idx == -2) {
      name = mhdf_set_type_handle();
      start_id = fileInfo->sets.start_id;
    }
    else if (sets_only) {
      continue;
    }
    else if (idx == -1) {
      name = mhdf_node_type_handle();
     start_id = fileInfo->nodes.start_id;
    }
    else {
      if (idx < 0 || idx >= fileInfo->num_elem_desc) 
        MB_SET_ERR(MB_FAILURE, "ReadHDF5 Failure");
      name = fileInfo->elems[idx].handle;
      start_id = fileInfo->elems[idx].desc.start_id;
    }
    table = mhdf_openDenseTagData(filePtr, tag.name, name, &size, &status);
    if (is_error(status))
      MB_SET_ERR(MB_FAILURE, "ReadHDF5 Failure");
    rval = search_tag_values(table, size, sorted_values, indices);
    mhdf_closeData(filePtr, table, &status);
    if (MB_SUCCESS != rval || is_error(status))
      MB_SET_ERR(MB_FAILURE, "ReadHDF5 Failure");
    // Convert from table indices to file IDs and add to result list
    std::sort(indices.begin(), indices.end(), std::greater<EntityHandle>());
    std::transform(indices.begin(), indices.end(), range_inserter(file_ids),
                   std::bind1st(std::plus<long>(), start_id));
    indices.clear();
  }

  if (!tag.have_sparse)
    return MB_SUCCESS;

  // Do sparse data

  hid_t tables[2];
  long junk; // Redundant value for non-variable-length tags
  mhdf_openSparseTagData(filePtr, tag.name, &size, &junk, tables, &status);
  if (is_error(status))
    MB_SET_ERR(MB_FAILURE, "ReadHDF5 Failure");
  rval = search_tag_values(tables[1], size, sorted_values, indices);
  mhdf_closeData(filePtr, tables[1], &status);
  if (MB_SUCCESS != rval || is_error(status)) {
    mhdf_closeData(filePtr, tables[0], &status);
    MB_SET_ERR(MB_FAILURE, "ReadHDF5 Failure");
  }
  // Convert to ranges
  std::sort(indices.begin(), indices.end());
  std::vector<EntityHandle> ranges;
  iter = indices.begin();
  while (iter != indices.end()) {
    ranges.push_back(*iter);
    EntityHandle last = *iter;
    for (++iter; iter != indices.end() && (last + 1) == *iter; ++iter, ++last);
    ranges.push_back(last);
  }
  // Read file ids
  iter = ranges.begin();
  unsigned long offset = 0;
  while (iter != ranges.end()) {
    long begin = *iter; ++iter;
    long end   = *iter; ++iter;
    mhdf_readSparseTagEntitiesWithOpt(tables[0], begin, end - begin + 1,
                                      handleType, &indices[offset], indepIO, &status);
    if (is_error(status)) {
      mhdf_closeData(filePtr, tables[0], &status);
      MB_SET_ERR(MB_FAILURE, "ReadHDF5 Failure");
    }
    offset += end - begin + 1;
  }
  mhdf_closeData(filePtr, tables[0], &status);
  if (is_error(status))
    MB_SET_ERR(MB_FAILURE, "ReadHDF5 Failure");
  assert(offset == indices.size());
  std::sort(indices.begin(), indices.end());

  if (sets_only) {
    iter = std::lower_bound(indices.begin(), indices.end(),
              (EntityHandle)(fileInfo->sets.start_id + fileInfo->sets.count));
    indices.erase(iter, indices.end());
    iter = std::lower_bound(indices.begin(), indices.end(),
                            fileInfo->sets.start_id);
    indices.erase(indices.begin(), iter);
  }
  copy_sorted_file_ids(&indices[0], indices.size(), file_ids);

  return MB_SUCCESS;  
}

ErrorCode ReadHDF5::get_tagged_entities(int tag_index, Range& file_ids)
{
  const mhdf_TagDesc& tag = fileInfo->tags[tag_index];

  CHECK_OPEN_HANDLES;

  // Do dense data
  Range::iterator hint = file_ids.begin();
  for (int i = 0; i < tag.num_dense_indices; ++i) {
    int idx = tag.dense_elem_indices[i];
    mhdf_EntDesc* ents;
    if (idx == -2)
      ents = &fileInfo->sets;
    else if (idx == -1) 
      ents = &fileInfo->nodes;
    else {
      if (idx < 0 || idx >= fileInfo->num_elem_desc) 
        MB_SET_ERR(MB_FAILURE, "ReadHDF5 Failure");
      ents = &(fileInfo->elems[idx].desc);
    }

    EntityHandle h = (EntityHandle)ents->start_id;
    hint = file_ids.insert(hint, h, h + ents->count - 1);
  }

  if (!tag.have_sparse)
    return MB_SUCCESS;

  // Do sparse data

  mhdf_Status status;
  hid_t tables[2]; 
  long size, junk; 
  mhdf_openSparseTagData(filePtr, tag.name, &size, &junk, tables, &status);
  if (is_error(status))
    MB_SET_ERR(MB_FAILURE, "ReadHDF5 Failure");
  mhdf_closeData(filePtr, tables[1], &status);
  if (is_error(status)) {
    mhdf_closeData(filePtr, tables[0], &status);
    MB_SET_ERR(MB_FAILURE, "ReadHDF5 Failure");
  }

  hid_t file_type = H5Dget_type(tables[0]);
  if (file_type < 0) 
    MB_SET_ERR(MB_FAILURE, "ReadHDF5 Failure");

  hint = file_ids.begin();
  EntityHandle* buffer = reinterpret_cast<EntityHandle*>(dataBuffer);
  const long buffer_size = bufferSize / std::max(sizeof(EntityHandle), H5Tget_size(file_type));
  long remaining = size, offset = 0;
  while (remaining) {
    long count = std::min(buffer_size, remaining);
    assert_range(buffer, count);
    mhdf_readSparseTagEntitiesWithOpt(*tables, offset, count,
                                      file_type, buffer, collIO, &status);
    if (is_error(status)) {
      H5Tclose(file_type);
      mhdf_closeData(filePtr, *tables, &status);
      MB_SET_ERR(MB_FAILURE, "ReadHDF5 Failure");
    }
    H5Tconvert(file_type, handleType, count, buffer, NULL, H5P_DEFAULT);

    std::sort(buffer, buffer + count);
    for (long i = 0; i < count; ++i)
      hint = file_ids.insert(hint, buffer[i], buffer[i]);

    remaining -= count;
    offset += count;
  }

  H5Tclose(file_type);
  mhdf_closeData(filePtr, *tables, &status);
  if (is_error(status))
    MB_SET_ERR(MB_FAILURE, "ReadHDF5 Failure");

  return MB_SUCCESS;  
}

ErrorCode ReadHDF5::search_tag_values(hid_t tag_table,
                                      unsigned long table_size,
                                      const std::vector<int>& sorted_values,
                                      std::vector<EntityHandle>& value_indices)
{
  debug_barrier();

  CHECK_OPEN_HANDLES;

  mhdf_Status status;
  size_t chunk_size = bufferSize / sizeof(int);
  int * buffer = reinterpret_cast<int*>(dataBuffer);
  size_t remaining = table_size, offset = 0;
  while (remaining) {
    // Get a block of tag values
    size_t count = std::min(chunk_size, remaining);
    assert_range(buffer, count);
    mhdf_readTagValuesWithOpt(tag_table, offset, count, H5T_NATIVE_INT, buffer, collIO, &status);
    if (is_error(status))
      MB_SET_ERR(MB_FAILURE, "ReadHDF5 Failure");

    // Search tag values
    for (size_t i = 0; i < count; ++i)
      if (std::binary_search(sorted_values.begin(), sorted_values.end(), (int)buffer[i]))
        value_indices.push_back(i + offset);

    offset += count;
    remaining -= count;
  }

  return MB_SUCCESS;
}

ErrorCode ReadHDF5::read_nodes(const Range& node_file_ids)
{
  ErrorCode rval;
  mhdf_Status status;
  const int dim = fileInfo->nodes.vals_per_ent;
  Range range;

  CHECK_OPEN_HANDLES;

  if (node_file_ids.empty())
    return MB_SUCCESS;

  int cdim;
  rval = iFace->get_dimension(cdim);
  if (MB_SUCCESS != rval)
    MB_SET_ERR(rval, "ReadHDF5 Failure");

  if (cdim < dim) {
    rval = iFace->set_dimension(dim);
    if (MB_SUCCESS != rval)
      MB_SET_ERR(rval, "ReadHDF5 Failure");
  }
  
  mhdf_ds1Ddt_array = false;
  hid_t data_id = mhdf_openNodeCoordsSimple( filePtr, &status );
  if (is_error(status))
    MB_SET_ERR(MB_FAILURE, "ReadHDF5 Failure");

  EntityHandle handle;
  std::vector<double*> arrays(dim);
  const size_t num_nodes = node_file_ids.size();
  rval = readUtil->get_node_coords(dim, (int)num_nodes, 0, handle, arrays);
  if (MB_SUCCESS != rval) {
    mhdf_closeData(filePtr, data_id, &status);
    MB_SET_ERR(rval, "ReadHDF5 Failure");
  }

  if (blockedCoordinateIO) {
    try {
      for (int d = 0; d < dim; ++d) {
        ReadHDF5Dataset reader("blocked coords", data_id, nativeParallel, mpiComm, false);
        reader.set_column(d);
        reader.set_file_ids(node_file_ids, fileInfo->nodes.start_id, num_nodes, H5T_NATIVE_DOUBLE);
        dbgOut.printf(3, "Reading %lu chunks for coordinate dimension %d\n", reader.get_read_count(), d);
        // Should normally only have one read call, unless sparse nature
        // of file_ids caused reader to do something strange
        size_t count, offset = 0;
        int nn = 0;
        while (!reader.done()) {
          dbgOut.printf(3,"Reading chunk %d for dimension %d\n", ++nn, d );
          if( mhdf_ds1Ddt_array == true ) {
            reader.read_dspace_dtypearray( arrays[d]+offset, H5T_NATIVE_DOUBLE, dim, count );
          } else {
            reader.read( arrays[d]+offset, count );
          }
          offset += count;
        }
        if (offset != num_nodes) {
          mhdf_closeData(filePtr, data_id, &status);
          assert(false);
          return MB_FAILURE;
        }
      }
    }
    catch (ReadHDF5Dataset::Exception) {
      mhdf_closeData(filePtr, data_id, &status);
      MB_SET_ERR(MB_FAILURE, "ReadHDF5 Failure");
    }
  }
  else { // !blockedCoordinateIO
    double* buffer = (double*)dataBuffer;
    long chunk_size = bufferSize / (3 * sizeof(double));
    long coffset = 0;
    int nn = 0;
    try {
      ReadHDF5Dataset reader("interleaved coords", data_id, nativeParallel, mpiComm, false);
      reader.set_file_ids(node_file_ids, fileInfo->nodes.start_id, chunk_size, H5T_NATIVE_DOUBLE);
      dbgOut.printf(3, "Reading %lu chunks for coordinate coordinates\n", reader.get_read_count());
      while (!reader.done()) {
        dbgOut.tprintf(3, "Reading chunk %d of node coords\n", ++nn);

        size_t count;

        if( mhdf_ds1Ddt_array == true ) {
          reader.read_dspace_dtypearray( buffer, H5T_NATIVE_DOUBLE, dim, count );
        } else {
          reader.read( buffer, count );
        }

        for (size_t i = 0; i < count; ++i)
          for (int d = 0; d < dim; ++d)
            arrays[d][coffset + i] = buffer[dim*i + d];
        coffset += count;
      }
    }
    catch (ReadHDF5Dataset::Exception) {
      mhdf_closeData(filePtr, data_id, &status);
      MB_SET_ERR(MB_FAILURE, "ReadHDF5 Failure");
    }
  }

  dbgOut.print(3, "Closing node coordinate table\n");
  mhdf_closeData(filePtr, data_id, &status);
  for (int d = dim; d < cdim; ++d)
    memset(arrays[d], 0, num_nodes * sizeof(double));

  dbgOut.printf(3, "Updating ID to handle map for %lu nodes\n", (unsigned long)node_file_ids.size());
  return insert_in_id_map(node_file_ids, handle);
}

ErrorCode ReadHDF5::read_elems(int i)
{
  Range ids;
  ids.insert(fileInfo->elems[i].desc.start_id,
             fileInfo->elems[i].desc.start_id + fileInfo->elems[i].desc.count - 1);
  return read_elems(i, ids);
}

ErrorCode ReadHDF5::read_elems(int i, const Range& file_ids, Range* node_ids)
{
  if (fileInfo->elems[i].desc.vals_per_ent < 0) {
    if (node_ids != 0) // Not implemented for version 3 format of poly data
      MB_CHK_ERR(MB_TYPE_OUT_OF_RANGE);
    return read_poly(fileInfo->elems[i], file_ids);
  }
  else
    return read_elems(fileInfo->elems[i], file_ids, node_ids);
}

ErrorCode ReadHDF5::read_elems(const mhdf_ElemDesc& elems, const Range& file_ids, Range* node_ids)
{
  CHECK_OPEN_HANDLES;

  debug_barrier();
  dbgOut.tprintf(1, "READING %s CONNECTIVITY (%lu elems in %lu selects)\n",
                 elems.handle, (unsigned long)file_ids.size(), (unsigned long)file_ids.psize());

  ErrorCode rval = MB_SUCCESS;
  mhdf_Status status;

  EntityType type = CN::EntityTypeFromName(elems.type);
  if (type == MBMAXTYPE) {
    MB_SET_ERR(MB_FAILURE, "Unknown element type: \"" << elems.type << "\"");
  }

  const int nodes_per_elem = elems.desc.vals_per_ent;
  const size_t count = file_ids.size();
  hid_t data_id = mhdf_openConnectivitySimple(filePtr, elems.handle, &status);
  if (is_error(status))
    MB_SET_ERR(MB_FAILURE, "ReadHDF5 Failure");

  EntityHandle handle;
  EntityHandle* array = 0;
  if (count > 0)
    rval = readUtil->get_element_connect(count, nodes_per_elem, type,
                                         0, handle, array);
  if (MB_SUCCESS != rval)
    MB_SET_ERR(rval, "ReadHDF5 Failure");

  try {
    EntityHandle* buffer = reinterpret_cast<EntityHandle*>(dataBuffer);
    const size_t buffer_size = bufferSize / (sizeof(EntityHandle) * nodes_per_elem);
    ReadHDF5Dataset reader(elems.handle, data_id, nativeParallel, mpiComm);
    reader.set_file_ids(file_ids, elems.desc.start_id, buffer_size, handleType);
    dbgOut.printf(3, "Reading connectivity in %lu chunks for element group \"%s\"\n",
                  reader.get_read_count(), elems.handle);
    EntityHandle* iter = array;
    int nn = 0;
    while (!reader.done()) {
      dbgOut.printf(3, "Reading chunk %d for \"%s\"\n", ++nn, elems.handle);

      size_t num_read;
      if( mhdf_ds1Ddt_array == true ) {
        reader.read_dspace_dtypearray( buffer, handleType, nodes_per_elem, num_read );
      } else {
        reader.read( buffer, num_read );
      }

      iter = std::copy( buffer, buffer+num_read*nodes_per_elem, iter );
      
      if (node_ids) {
        std::sort(buffer, buffer + num_read*nodes_per_elem);
        num_read = std::unique(buffer, buffer + num_read*nodes_per_elem) - buffer;
        copy_sorted_file_ids(buffer, num_read, *node_ids);
      }
    }
    assert(iter - array == (ptrdiff_t)count * nodes_per_elem);
  }
  catch (ReadHDF5Dataset::Exception) {
    MB_SET_ERR(MB_FAILURE, "ReadHDF5 Failure");
  }

  if (!node_ids) {
    rval = convert_id_to_handle(array, count * nodes_per_elem);
    if (MB_SUCCESS != rval)
      MB_SET_ERR(rval, "ReadHDF5 Failure");

    rval = readUtil->update_adjacencies(handle, count, nodes_per_elem, array);
    if (MB_SUCCESS != rval)
      MB_SET_ERR(rval, "ReadHDF5 Failure");
  }
  else {
    IDConnectivity t;
    t.handle = handle;
    t.count = count;
    t.nodes_per_elem = nodes_per_elem;
    t.array = array;
    idConnectivityList.push_back(t);
  }

  return insert_in_id_map(file_ids, handle);
}

ErrorCode ReadHDF5::update_connectivity()
{
  ErrorCode rval;
  std::vector<IDConnectivity>::iterator i;
  for (i = idConnectivityList.begin(); i != idConnectivityList.end(); ++i) {
    rval = convert_id_to_handle(i->array, i->count * i->nodes_per_elem);
    if (MB_SUCCESS != rval)
      MB_SET_ERR(rval, "ReadHDF5 Failure");

    rval = readUtil->update_adjacencies(i->handle, i->count, i->nodes_per_elem, i->array);
    if (MB_SUCCESS != rval)
      MB_SET_ERR(rval, "ReadHDF5 Failure");
  }
  idConnectivityList.clear();

  return MB_SUCCESS;
}

ErrorCode ReadHDF5::read_node_adj_elems(const mhdf_ElemDesc& group, Range* handles_out)
{
  mhdf_Status status;
  ErrorCode rval;

  CHECK_OPEN_HANDLES;

  hid_t table = mhdf_openConnectivitySimple(filePtr, group.handle, &status);
  if (is_error(status))
    MB_SET_ERR(MB_FAILURE, "ReadHDF5 Failure");

  rval = read_node_adj_elems(group, table, handles_out);

  mhdf_closeData(filePtr, table, &status);
  if (MB_SUCCESS == rval && is_error(status))
    MB_SET_ERR_RET_VAL("ReadHDF5 Failure", MB_FAILURE);

  return rval;
}

ErrorCode ReadHDF5::read_node_adj_elems(const mhdf_ElemDesc& group,
                                        hid_t table_handle,
                                        Range* handles_out)
{
  CHECK_OPEN_HANDLES;

  debug_barrier();

  mhdf_Status status;
  ErrorCode rval;
  IODebugTrack debug_track(debugTrack, std::string(group.handle));

  // Copy data to local variables (makes other code clearer)
  const int node_per_elem = group.desc.vals_per_ent;
  long start_id = group.desc.start_id;
  long remaining = group.desc.count;
  const EntityType type = CN::EntityTypeFromName(group.type);

  // Figure out how many elements we can read in each pass
  long* const buffer = reinterpret_cast<long*>(dataBuffer);
  const long buffer_size = bufferSize / (node_per_elem * sizeof(buffer[0]));
  // Read all element connectivity in buffer_size blocks
  long offset = 0;
  dbgOut.printf(3, "Reading node-adjacent elements from \"%s\" in %ld chunks\n",
                group.handle, (remaining + buffer_size - 1) / buffer_size);
  int nn = 0;
  Range::iterator hint;
  if (handles_out)
    hint = handles_out->begin();
  while (remaining) {
    dbgOut.printf(3, "Reading chunk %d of connectivity data for \"%s\"\n", ++nn, group.handle);

    // Read a block of connectivity data
    const long count = std::min(remaining, buffer_size);
    debug_track.record_io(offset, count);
    assert_range(buffer, count * node_per_elem);
    mhdf_readConnectivityWithOpt(table_handle, offset, count, H5T_NATIVE_LONG, buffer, collIO, &status);
    if (is_error(status))
      MB_SET_ERR(MB_FAILURE, "ReadHDF5 Failure");
    offset += count;
    remaining -= count;

    // Count the number of elements in the block that we want,
    // zero connectivity for other elements
    long num_elem = 0;
    long* iter = buffer;
    for (long i = 0; i < count; ++i) {
      for (int j = 0; j < node_per_elem; ++j) {
        iter[j] = (long)idMap.find(iter[j]);
        if (!iter[j]) {
          iter[0] = 0;
          break;
        }
      }
      if (iter[0])
        ++num_elem;
      iter += node_per_elem;
    }

    if (!num_elem) {
      start_id += count;
      continue;
    }

    // Create elements
    EntityHandle handle;
    EntityHandle* array;
    rval = readUtil->get_element_connect((int)num_elem,
                                         node_per_elem,
                                         type,
                                         0,
                                         handle,
                                         array);
    if (MB_SUCCESS != rval)
      MB_SET_ERR(rval, "ReadHDF5 Failure");

    // Copy all non-zero connectivity values
    iter = buffer;
    EntityHandle* iter2 = array;
    EntityHandle h = handle;
    for (long i = 0; i < count; ++i) {
      if (!*iter) {
        iter += node_per_elem;
        continue;
      }
      if (!idMap.insert(start_id + i, h++, 1).second)
        MB_SET_ERR(MB_FAILURE, "ReadHDF5 Failure");

      long* const end = iter + node_per_elem;
      for ( ; iter != end; ++iter, ++iter2)
        *iter2 = (EntityHandle)*iter;
    }
    assert(iter2 - array == num_elem * node_per_elem);
    start_id += count;

    rval = readUtil->update_adjacencies(handle, num_elem, node_per_elem, array);
    if (MB_SUCCESS != rval)
      MB_SET_ERR(rval, "ReadHDF5 Failure");
    if (handles_out)
      hint = handles_out->insert(hint, handle, handle + num_elem - 1);
   }

  debug_track.all_reduce();
  return MB_SUCCESS;
}

ErrorCode ReadHDF5::read_elems(int i, const Range& elems_in, Range& nodes)
{
  CHECK_OPEN_HANDLES;

  debug_barrier();
  dbgOut.tprintf(1, "READING %s CONNECTIVITY (%lu elems in %lu selects)\n", fileInfo->elems[i].handle,
                    (unsigned long)elems_in.size(), (unsigned long)elems_in.psize());

  EntityHandle* const buffer = reinterpret_cast<EntityHandle*>(dataBuffer);
  const int node_per_elem = fileInfo->elems[i].desc.vals_per_ent;
  const size_t buffer_size = bufferSize / (node_per_elem * sizeof(EntityHandle));

  if (elems_in.empty())
    return MB_SUCCESS;

  assert((long)elems_in.front() >= fileInfo->elems[i].desc.start_id);
  assert((long)elems_in.back() - fileInfo->elems[i].desc.start_id < fileInfo->elems[i].desc.count);

  // We don't support version 3 style poly element data
  if (fileInfo->elems[i].desc.vals_per_ent <= 0)
    MB_CHK_ERR(MB_TYPE_OUT_OF_RANGE);
  
  mhdf_ds1Ddt_array = false;
  mhdf_Status status;
  hid_t table = mhdf_openConnectivitySimple(filePtr, fileInfo->elems[i].handle, &status);
  if (is_error(status))
    MB_SET_ERR(MB_FAILURE, "ReadHDF5 Failure");

  if( mhdf_ds1Ddt_array == true ) g_hyperslabSelectionLimit = DEFAULT_HYPERSLAB_SELECTION_UNLIMIT;

  try {
    ReadHDF5Dataset reader(fileInfo->elems[i].handle, table, nativeParallel, mpiComm);
    reader.set_file_ids(elems_in, fileInfo->elems[i].desc.start_id,
                        buffer_size, handleType);
    dbgOut.printf(3, "Reading node list in %lu chunks for \"%s\"\n", reader.get_read_count(), fileInfo->elems[i].handle);
    int nn = 0;
    while (!reader.done()) {
      dbgOut.printf(3, "Reading chunk %d of \"%s\" connectivity\n", ++nn, fileInfo->elems[i].handle);
      size_t num_read;

      if( mhdf_ds1Ddt_array == true ) {
        reader.read_dspace_dtypearray( buffer, handleType, node_per_elem, num_read );
      } else {
        reader.read( buffer, num_read );
      }
      std::sort( buffer, buffer + num_read*node_per_elem );
      num_read = std::unique( buffer, buffer + num_read*node_per_elem ) - buffer;
      copy_sorted_file_ids( buffer, num_read, nodes );
    }
  }
  catch (ReadHDF5Dataset::Exception) {
    MB_SET_ERR(MB_FAILURE, "ReadHDF5 Failure");
  }

  return MB_SUCCESS;
}

ErrorCode ReadHDF5::read_poly(const mhdf_ElemDesc& elems, const Range& file_ids)
{
  class PolyReader : public ReadHDF5VarLen {
    private:
      const EntityType type;
      ReadHDF5* readHDF5;
    public:
    PolyReader(EntityType elem_type, void* buffer, size_t buffer_size,
               ReadHDF5* owner, DebugOutput& dbg)
               : ReadHDF5VarLen(dbg, buffer, buffer_size),
                 type(elem_type), readHDF5(owner)
               {}
    virtual ~PolyReader() {}
    ErrorCode store_data(EntityHandle file_id, void* data, long len, bool)
    {
      size_t valid;
      EntityHandle* conn = reinterpret_cast<EntityHandle*>(data);
      readHDF5->convert_id_to_handle(conn, len, valid);
      if (valid != (size_t)len)
        MB_CHK_ERR(MB_ENTITY_NOT_FOUND);
      EntityHandle handle;
      ErrorCode rval = readHDF5->moab()->create_element(type, conn, len, handle);
      if (MB_SUCCESS != rval)
        MB_SET_ERR(rval, "ReadHDF5 Failure");

      rval = readHDF5->insert_in_id_map(file_id, handle);
      return rval;
    }
  };

  CHECK_OPEN_HANDLES;

  debug_barrier();

  EntityType type = CN::EntityTypeFromName(elems.type);
  if (type == MBMAXTYPE) {
    MB_SET_ERR(MB_FAILURE, "Unknown element type: \"" << elems.type << "\"");
  }

  hid_t handles[2];
  mhdf_Status status;
  long num_poly, num_conn, first_id;
  mhdf_openPolyConnectivity(filePtr, elems.handle, &num_poly, &num_conn, &first_id,
                            handles, &status);
  if (is_error(status))
    MB_SET_ERR(MB_FAILURE, "ReadHDF5 Failure");

  std::string nm(elems.handle);
  ReadHDF5Dataset offset_reader((nm + " offsets").c_str(), handles[0], nativeParallel, mpiComm, true);
  ReadHDF5Dataset connect_reader((nm + " data").c_str(), handles[1], nativeParallel, mpiComm, true);

  PolyReader tool(type, dataBuffer, bufferSize, this, dbgOut);
  return tool.read(offset_reader, connect_reader, file_ids, first_id, handleType);
}

ErrorCode ReadHDF5::delete_non_side_elements(const Range& side_ents)
{
  ErrorCode rval;

  // Build list of entities that we need to find the sides of
  Range explicit_ents;
  Range::iterator hint = explicit_ents.begin();
  for (IDMap::iterator i = idMap.begin(); i != idMap.end(); ++i) {
    EntityHandle start = i->value;
    EntityHandle end = i->value + i->count - 1;
    EntityType type = TYPE_FROM_HANDLE(start);
    assert(type == TYPE_FROM_HANDLE(end)); // Otherwise handle space entirely full!!
    if (type != MBVERTEX && type != MBENTITYSET)
      hint = explicit_ents.insert(hint, start, end);
  }
  explicit_ents = subtract(explicit_ents, side_ents);

  // Figure out which entities we want to delete
  Range dead_ents(side_ents);
  Range::iterator ds, de, es;
  ds = dead_ents.lower_bound(CN::TypeDimensionMap[1].first);
  de = dead_ents.lower_bound(CN::TypeDimensionMap[2].first, ds);
  if (ds != de) {
    // Get subset of explicit ents of dimension greater than 1
    es = explicit_ents.lower_bound(CN::TypeDimensionMap[2].first);
    Range subset, adj;
    subset.insert(es, explicit_ents.end());
    rval = iFace->get_adjacencies(subset, 1, false, adj, Interface::UNION);
    if (MB_SUCCESS != rval)
      return rval;
    dead_ents = subtract(dead_ents, adj);
  }
  ds = dead_ents.lower_bound(CN::TypeDimensionMap[2].first);
  de = dead_ents.lower_bound(CN::TypeDimensionMap[3].first, ds);
  assert(de == dead_ents.end());
  if (ds != de) {
    // Get subset of explicit ents of dimension 3
    es = explicit_ents.lower_bound(CN::TypeDimensionMap[3].first);
    Range subset, adj;
    subset.insert(es, explicit_ents.end());
    rval = iFace->get_adjacencies(subset, 2, false, adj, Interface::UNION);
    if (MB_SUCCESS != rval)
      return rval;
    dead_ents = subtract(dead_ents, adj);
  }

  // Now delete anything remaining in dead_ents
  dbgOut.printf(2, "Deleting %lu elements\n", (unsigned long)dead_ents.size());
  dbgOut.print(4, "\tDead entities: ", dead_ents);
  rval = iFace->delete_entities(dead_ents);
  if (MB_SUCCESS != rval)
    MB_SET_ERR(rval, "ReadHDF5 Failure");

  // Remove dead entities from ID map
  while (!dead_ents.empty()) {
    EntityHandle start = dead_ents.front();
    EntityID count = dead_ents.const_pair_begin()->second - start + 1;
    IDMap::iterator rit;
    for (rit = idMap.begin(); rit != idMap.end(); ++rit) 
      if (rit->value <= start && (EntityID)(start - rit->value) < rit->count)
        break;
    if (rit == idMap.end())
      MB_SET_ERR(MB_FAILURE, "ReadHDF5 Failure");

    EntityID offset = start - rit->value;
    EntityID avail = rit->count - offset;
    if (avail < count)
      count = avail;

    dead_ents.erase(dead_ents.begin(), dead_ents.begin() + count);
    idMap.erase(rit->begin + offset, count);
  }

  return MB_SUCCESS;
}

ErrorCode ReadHDF5::read_sets(const Range& file_ids)
{
  CHECK_OPEN_HANDLES;

  debug_barrier();

  mhdf_Status status;
  ErrorCode rval;

  const size_t num_sets = fileInfo->sets.count;
  if (!num_sets) // If no sets at all!
    return MB_SUCCESS;

  // Create sets
  std::vector<unsigned> flags(file_ids.size());
  Range::iterator si = file_ids.begin();
  for (size_t i = 0; i < flags.size(); ++i, ++si) 
    flags[i] = setMeta[*si - fileInfo->sets.start_id][3] & ~(long)mhdf_SET_RANGE_BIT;
  EntityHandle start_handle;
  rval = readUtil->create_entity_sets(flags.size(), &flags[0], 0, start_handle);
  if (MB_SUCCESS != rval)
    MB_SET_ERR(rval, "ReadHDF5 Failure");
  rval = insert_in_id_map(file_ids, start_handle);
  if (MB_SUCCESS != rval)
    MB_SET_ERR(rval, "ReadHDF5 Failure");

  // Read contents
  if (fileInfo->have_set_contents) {
    long len = 0;
    hid_t handle = mhdf_openSetData(filePtr, &len, &status);
    if (is_error(status))
      MB_SET_ERR(MB_FAILURE, "ReadHDF5 Failure");

    ReadHDF5Dataset dat("set contents", handle, nativeParallel, mpiComm, true);
    rval = read_set_data(file_ids, start_handle, dat, CONTENT);
    if (MB_SUCCESS != rval)
      MB_SET_ERR(rval, "ReadHDF5 Failure");
  }

  // Read set child lists
  if (fileInfo->have_set_children) {
    long len = 0;
    hid_t handle = mhdf_openSetChildren(filePtr, &len, &status);
    if (is_error(status))
      MB_SET_ERR(MB_FAILURE, "ReadHDF5 Failure");

    ReadHDF5Dataset dat("set children", handle, nativeParallel, mpiComm, true);
    rval = read_set_data(file_ids, start_handle, dat, CHILD);
    if (MB_SUCCESS != rval)
      MB_SET_ERR(rval, "ReadHDF5 Failure");
  }

  // Read set parent lists
  if (fileInfo->have_set_parents) {
    long len = 0;
    hid_t handle = mhdf_openSetParents(filePtr, &len, &status);
    if (is_error(status))
      MB_SET_ERR(MB_FAILURE, "ReadHDF5 Failure");

    ReadHDF5Dataset dat("set parents", handle, nativeParallel, mpiComm, true);
    rval = read_set_data(file_ids, start_handle, dat, PARENT);
    if (MB_SUCCESS != rval)
      MB_SET_ERR(rval, "ReadHDF5 Failure");
  }

  return MB_SUCCESS;
}

ErrorCode ReadHDF5::read_all_set_meta()
{
  CHECK_OPEN_HANDLES;

  assert(!setMeta);
  const long num_sets = fileInfo->sets.count;
  if (!num_sets)
    return MB_SUCCESS;

  mhdf_Status status;
  hid_t handle = mhdf_openSetMetaSimple(filePtr, &status);
  if (is_error(status)) {
    MB_SET_ERR(MB_FAILURE, "ReadHDF5 Failure");
  }

  // Allocate extra space if we need it for data conversion
  hid_t meta_type = H5Dget_type(handle);
  size_t size = H5Tget_size(meta_type);
  if (size > sizeof(long)) 
    setMeta = new long[(num_sets * size + (sizeof(long)-1)) / sizeof(long)][4];
   else
    setMeta = new long[num_sets][4];

  // Set some parameters based on whether or not each proc reads the
  // table or only the root reads it and bcasts it to the others
  int rank = 0;
  bool bcast = false;
  hid_t ioprop = H5P_DEFAULT;
#ifdef MOAB_HAVE_MPI
  MPI_Comm comm = 0;
  if (nativeParallel) {
    rank = myPcomm->proc_config().proc_rank();
    comm = myPcomm->proc_config().proc_comm();
    bcast = bcastDuplicateReads;
    if (!bcast)
      ioprop = collIO;
  }
#endif

  if (!bcast || 0 == rank) {
    mhdf_readSetMetaWithOpt(handle, 0, num_sets, meta_type, setMeta, ioprop, &status);
    if (is_error(status)) {
      H5Tclose(meta_type);
      mhdf_closeData(filePtr, handle, &status);
      MB_SET_ERR(MB_FAILURE, "ReadHDF5 Failure");
    }

     H5Tconvert(meta_type, H5T_NATIVE_LONG, num_sets*4, setMeta, 0, H5P_DEFAULT);
  }
  mhdf_closeData(filePtr, handle, &status);
  if (is_error(status))
    MB_SET_ERR(MB_FAILURE, "ReadHDF5 Failure");
  H5Tclose(meta_type);

  if (bcast) {
#ifdef MOAB_HAVE_MPI
    int ierr = MPI_Bcast((void*)setMeta, num_sets*4, MPI_LONG, 0, comm);
    if (MPI_SUCCESS != ierr)
      MB_SET_ERR(MB_FAILURE, "ReadHDF5 Failure");
#else
    assert(rank == 0); // If not MPI, then only one proc
#endif
  }

  return MB_SUCCESS;
}

ErrorCode ReadHDF5::read_set_ids_recursive(Range& sets_in_out,
                                           bool contained_sets,
                                           bool child_sets)
{
  CHECK_OPEN_HANDLES;
  mhdf_Status status;

  if (!fileInfo->have_set_children)
    child_sets = false;
  if (!fileInfo->have_set_contents)
    contained_sets = false;
  if (!child_sets && !contained_sets)
    return MB_SUCCESS;

  // Open data tables
  if (fileInfo->sets.count == 0) {
    assert(sets_in_out.empty());
    return MB_SUCCESS;
  }

  if (!contained_sets && !child_sets)
    return MB_SUCCESS;

  ReadHDF5Dataset cont("set contents", false, mpiComm);
  ReadHDF5Dataset child("set children", false, mpiComm);

  if (contained_sets) {
    long content_len = 0;
    hid_t content_handle = mhdf_openSetData(filePtr, &content_len, &status);
    if (is_error(status))
       MB_SET_ERR(MB_FAILURE, "ReadHDF5 Failure");
    try {
      cont.init(content_handle, true);
    }
    catch (ReadHDF5Dataset::Exception) {
      MB_SET_ERR(MB_FAILURE, "ReadHDF5 Failure");
    }
  }

  if (child_sets) {
    long child_len = 0;
    hid_t child_handle = mhdf_openSetChildren(filePtr, &child_len, &status);
    if (is_error(status))
      MB_SET_ERR(MB_FAILURE, "ReadHDF5 Failure");
    try {
      child.init(child_handle, true);
    }
    catch (ReadHDF5Dataset::Exception) {
      MB_SET_ERR(MB_FAILURE, "ReadHDF5 Failure");
    }
  }

  ErrorCode rval = MB_SUCCESS;
  Range children, new_children(sets_in_out);
  int iteration_count = 0;
  do {
    ++iteration_count;
    dbgOut.tprintf(2, "Iteration %d of read_set_ids_recursive\n", iteration_count);
    children.clear();
    if (child_sets) {
      rval = read_set_data(new_children, 0, child, CHILD, &children);
      if (MB_SUCCESS != rval)
        break;
    }
    if (contained_sets) {
      rval = read_set_data(new_children, 0, cont, CONTENT, &children);
      // Remove any non-set values
      Range::iterator it = children.lower_bound(fileInfo->sets.start_id);
      children.erase(children.begin(), it);
      it = children.lower_bound(fileInfo->sets.start_id + fileInfo->sets.count);
      children.erase(it, children.end());
      if (MB_SUCCESS != rval)
        break;
    }
    new_children = subtract(children, sets_in_out);
    dbgOut.print_ints(2, "Adding additional contained/child sets", new_children);
    sets_in_out.merge(new_children);
  } while (!new_children.empty());

  return MB_SUCCESS;
}

ErrorCode ReadHDF5::find_sets_containing(Range& sets_out,
                                         bool read_set_containing_parents)
{
  ErrorCode rval;
  mhdf_Status status;

  CHECK_OPEN_HANDLES;

  if (!fileInfo->have_set_contents)
    return MB_SUCCESS;
  assert(fileInfo->sets.count);

  // Open data tables
  long content_len = 0;
  hid_t content_handle = mhdf_openSetData(filePtr, &content_len, &status);
  if (is_error(status))
    MB_SET_ERR(MB_FAILURE, "ReadHDF5 Failure");

  hid_t data_type = H5Dget_type(content_handle);

  rval = find_sets_containing(content_handle, data_type, content_len,
                              read_set_containing_parents, sets_out);

  H5Tclose(data_type);

  mhdf_closeData(filePtr, content_handle, &status);
  if (MB_SUCCESS == rval && is_error(status))
    MB_SET_ERR(MB_FAILURE, "ReadHDF5 Failure");

  return rval;
}

static bool set_map_intersect(bool ranged,
                              const long* contents,
                              int content_len,
                              const RangeMap<long, EntityHandle>& id_map)
{
  if (ranged) {
    if (!content_len || id_map.empty())
      return false;

    const long* j = contents;
    const long* const end = contents + content_len;
    assert(content_len % 2 == 0);
    while (j != end) {
      long start = *(j++);
      long count = *(j++);
      if (id_map.intersects(start, count))
        return true;
    }
  }
  else {
    const long* const end = contents + content_len;
    for (const long* i = contents; i != end; ++i)
      if (id_map.exists(*i))
        return true;
  }

  return false;
}

struct SetContOffComp {
  bool operator()(const long a1[4], const long a2[4])
    { return a1[ReadHDF5::CONTENT] < a2[0]; }
};

ErrorCode ReadHDF5::find_sets_containing(hid_t contents_handle,
                                         hid_t content_type,
                                         long contents_len,
                                         bool read_set_containing_parents,
                                         Range& file_ids)
{
  CHECK_OPEN_HANDLES;

  // Scan all set contents data

  const size_t content_size = H5Tget_size(content_type);
  const long num_sets = fileInfo->sets.count;
  dbgOut.printf(2, "Searching contents of %ld\n", num_sets);
  mhdf_Status status;

  int rank = 0;
  bool bcast = false;
#ifdef MOAB_HAVE_MPI
  MPI_Comm comm = 0;
  if (nativeParallel) {
    rank = myPcomm->proc_config().proc_rank();
    comm = myPcomm->proc_config().proc_comm();
    bcast = bcastDuplicateReads;
  }
#endif

  // Check offsets so that we don't read past end of table or
  // walk off end of array.
  long prev = -1;
  for (long  i = 0; i < num_sets; ++i) {
    if (setMeta[i][CONTENT] < prev) {
      std::cerr << "Invalid data in set contents offsets at position "
                << i << ": index " << setMeta[i][CONTENT] 
                << " is less than previous index " << prev << std::endl;
      std::cerr.flush();
      MB_SET_ERR(MB_FAILURE, "ReadHDF5 Failure");
    }
    prev = setMeta[i][CONTENT];
  }
  if (setMeta[num_sets - 1][CONTENT] >= contents_len) {
    std::cerr << "Maximum set content index " << setMeta[num_sets - 1][CONTENT]
              << " exceeds contents table length of " << contents_len
              << std::endl;
    std::cerr.flush();
    MB_SET_ERR(MB_FAILURE, "ReadHDF5 Failure");
  }

  // Set up buffer for reading set contents
  long* const content_buffer = (long*)dataBuffer;
  const long content_len = bufferSize / std::max(content_size, sizeof(long));

  // Scan set table
  Range::iterator hint = file_ids.begin();
  Range tmp_range;
  long prev_idx = -1;
  int mm = 0;
  long sets_offset = 0;
  long temp_content[4];
  while (sets_offset < num_sets) {
    temp_content[0] = content_len + prev_idx;
    long sets_count = std::lower_bound(setMeta + sets_offset,
                                       setMeta + num_sets,
                                       temp_content,
                                       SetContOffComp())
                                       - setMeta - sets_offset;
    assert(sets_count >= 0 && sets_offset + sets_count <= num_sets);
    if (!sets_count) { // Contents of single set don't fit in buffer
      long content_remaining = setMeta[sets_offset][CONTENT] - prev_idx;
      long content_offset = prev_idx + 1;
      while (content_remaining) {
        long content_count = content_len < content_remaining ?
                             2*(content_len / 2) : content_remaining;
        assert_range(content_buffer, content_count);
        dbgOut.printf(3, "Reading chunk %d (%ld values) from set contents table\n", ++mm, content_count);
        if (!bcast || 0 == rank) {
          if (!bcast)
            mhdf_readSetDataWithOpt(contents_handle, content_offset,
                                    content_count, content_type,
                                    content_buffer, collIO, &status);
          else
            mhdf_readSetData(contents_handle, content_offset,
                             content_count, content_type,
                             content_buffer, &status);
          if (is_error(status))
            MB_SET_ERR(MB_FAILURE, "ReadHDF5 Failure");

          H5Tconvert(content_type, H5T_NATIVE_LONG, content_count, content_buffer, 0, H5P_DEFAULT);
        }
        if (bcast) {
          #ifdef MOAB_HAVE_MPI
            int ierr = MPI_Bcast(content_buffer, content_count, MPI_LONG, 0, comm);
            if (MPI_SUCCESS != ierr)
              MB_SET_ERR(MB_FAILURE, "ReadHDF5 Failure");
          #else
            assert(rank == 0); // If not MPI, then only one proc
          #endif
        }

        if (read_set_containing_parents) {
          tmp_range.clear();
          if (setMeta[sets_offset][3] & mhdf_SET_RANGE_BIT) tmp_range.insert(*content_buffer, *(content_buffer + 1));
          else std::copy(content_buffer, content_buffer + content_count, range_inserter(tmp_range));
          tmp_range = intersect(tmp_range, file_ids);
        }

        if (!tmp_range.empty() ||
            set_map_intersect(setMeta[sets_offset][3] & mhdf_SET_RANGE_BIT,
                              content_buffer, content_count, idMap)) {
          long id = fileInfo->sets.start_id + sets_offset;
          hint = file_ids.insert(hint, id, id);
          if (!nativeParallel) // Don't stop if doing READ_PART because we need to read collectively
            break;
        }
        content_remaining -= content_count;
        content_offset += content_count;
      }
      prev_idx = setMeta[sets_offset][CONTENT];
      sets_count = 1;
    }
    else if (long read_num = setMeta[sets_offset + sets_count - 1][CONTENT] - prev_idx) {
      assert(sets_count > 0);
      assert_range(content_buffer, read_num);
      dbgOut.printf(3, "Reading chunk %d (%ld values) from set contents table\n", ++mm, read_num);
      if (!bcast || 0 == rank) {
        if (!bcast)
          mhdf_readSetDataWithOpt(contents_handle, prev_idx + 1, read_num,
                                  content_type, content_buffer, collIO, &status);
        else
          mhdf_readSetData(contents_handle, prev_idx + 1, read_num,
                           content_type, content_buffer, &status);
        if (is_error(status))
          MB_SET_ERR(MB_FAILURE, "ReadHDF5 Failure");

        H5Tconvert(content_type, H5T_NATIVE_LONG, read_num, content_buffer, 0, H5P_DEFAULT);
      }
      if (bcast) {
        #ifdef MOAB_HAVE_MPI
          int ierr = MPI_Bcast(content_buffer, read_num, MPI_LONG, 0, comm);
          if (MPI_SUCCESS != ierr)
            MB_SET_ERR(MB_FAILURE, "ReadHDF5 Failure");
        #else
          assert(rank == 0); // If not MPI, then only one proc
        #endif
      }

      long* buff_iter = content_buffer;
      for (long i = 0; i < sets_count; ++i) {
        long set_size = setMeta[i + sets_offset][CONTENT] - prev_idx;
        prev_idx += set_size;

        // Check whether contents include set already being loaded
        if (read_set_containing_parents) {
          tmp_range.clear();
          if (setMeta[sets_offset + i][3] & mhdf_SET_RANGE_BIT)
          {
            // put in tmp_range the contents on the set
            // file_ids contain at this points only other sets
            const long* j = buff_iter;
            const long* const end = buff_iter + set_size;
            assert(set_size % 2 == 0);
            while (j != end) {
              long start = *(j++);
              long count = *(j++);
              tmp_range.insert(start, start+count-1);
            }
          }
          else
            std::copy(buff_iter, buff_iter + set_size, range_inserter(tmp_range));
          tmp_range = intersect(tmp_range, file_ids);
        }

        if (!tmp_range.empty() ||
            set_map_intersect(setMeta[sets_offset + i][3] & mhdf_SET_RANGE_BIT,
                              buff_iter, set_size, idMap)) {
          long id = fileInfo->sets.start_id + sets_offset + i;
          hint = file_ids.insert(hint, id, id);
        }
        buff_iter += set_size;
      }
    }

    sets_offset += sets_count;
  }

  return MB_SUCCESS;
}

static Range::iterator copy_set_contents(Range::iterator hint,
                                         int ranged,
                                         EntityHandle* contents,
                                         long length,
                                         Range& results)
{
  if (ranged) {
    assert(length % 2 == 0);
    for (long i = 0; i < length; i += 2)
      hint = results.insert(hint, contents[i], contents[i] + contents[i + 1] - 1);
  }
  else {
    std::sort(contents, contents+length);
    for (long i = 0; i < length; ++i)
      hint = results.insert(hint, contents[i]);
  }
  return hint;
}

ErrorCode ReadHDF5::read_set_data(const Range& set_file_ids,
                                  EntityHandle start_handle,
                                  ReadHDF5Dataset& data,
                                  SetMode mode,
                                  Range* file_ids_out)
{
  ErrorCode rval;
  Range::const_pair_iterator pi;
  Range::iterator out_hint;
  if (file_ids_out)
    out_hint = file_ids_out->begin();

  // Construct range of offsets into data table at which to read
  // Note: all offsets are incremented by TWEAK because Range cannot
  // store zeros.
  const long TWEAK = 1;
  Range data_offsets;
  Range::iterator hint = data_offsets.begin();
  pi = set_file_ids.const_pair_begin();
  if ((long)pi->first == fileInfo->sets.start_id) {
    long second = pi->second - fileInfo->sets.start_id;
    if  (setMeta[second][mode] >= 0)
      hint = data_offsets.insert(hint, TWEAK, setMeta[second][mode] + TWEAK);
    ++pi;
  }
  for ( ; pi != set_file_ids.const_pair_end(); ++pi) {
    long first = pi->first - fileInfo->sets.start_id;
    long second = pi->second - fileInfo->sets.start_id;
    long idx1 = setMeta[first - 1][mode] + 1;
    long idx2 = setMeta[second][mode];
    if (idx2 >= idx1)
      hint = data_offsets.insert(hint, idx1 + TWEAK, idx2 + TWEAK);
  }
  try {
    data.set_file_ids(data_offsets, TWEAK, bufferSize / sizeof(EntityHandle), handleType);
  }
  catch (ReadHDF5Dataset::Exception) {
    return MB_FAILURE;
  }

  // We need to increment this for each processed set because
  // the sets were created in the order of the ids in file_ids.
  EntityHandle h = start_handle;

  const long ranged_flag = (mode == CONTENT) ? mhdf_SET_RANGE_BIT : 0;

  std::vector<EntityHandle> partial; // For when we read only part of the contents of a set/entity
  Range::const_iterator fileid_iter = set_file_ids.begin();
  EntityHandle* buffer = reinterpret_cast<EntityHandle*>(dataBuffer);
  size_t count, offset;

  int nn = 0;
#ifdef  MOAB_HAVE_MPI
  if (nativeParallel && mode==CONTENT && myPcomm->proc_config().proc_size()>1 && data_offsets.empty())
  {
    MB_SET_ERR_CONT( "ReadHDF5 Failure: Attempt reading an empty dataset on proc " <<
        myPcomm->proc_config().proc_rank());
    MPI_Abort(myPcomm->proc_config().proc_comm(), 1);
  }
#endif
  while (!data.done()) {
    dbgOut.printf(3, "Reading chunk %d of %s\n", ++nn, data.get_debug_desc());
    try {
      data.read(buffer, count);
    }
    catch (ReadHDF5Dataset::Exception) {
      return MB_FAILURE;
    }

    // Assert not appropriate here - I might have treated all my file ids, but maybe
    // another proc hasn't; for me, count will be zero, so I won't do anything, but
    // I still need to go through the motions to make the read work

    // Handle 'special' case where we read some, but not all
    // of the data for an entity during the last iteration.
    offset = 0;
    if (!partial.empty()) { // Didn't read all of previous entity
      assert(fileid_iter != set_file_ids.end());
      size_t num_prev = partial.size();
      size_t idx = *fileid_iter - fileInfo->sets.start_id;
      size_t len = idx ? setMeta[idx][mode] - setMeta[idx - 1][mode] : setMeta[idx][mode] + 1;
      offset = len - num_prev;
      if (offset > count) { // Still don't have all
        partial.insert(partial.end(), buffer, buffer + count);
        continue;
      }

      partial.insert(partial.end(), buffer, buffer + offset);
      if (file_ids_out) {
        out_hint = copy_set_contents(out_hint, setMeta[idx][3] & ranged_flag,
                                     &partial[0], partial.size(), *file_ids_out);
      }
      else {
        switch (mode) {
          size_t valid;
          case CONTENT:
            if (setMeta[idx][3] & ranged_flag) {
              if (len % 2) 
                MB_CHK_ERR(MB_INDEX_OUT_OF_RANGE);
              Range range;
              convert_range_to_handle(&partial[0], len / 2, range);
              rval = moab()->add_entities(h, range);
            }
            else {
              convert_id_to_handle(&partial[0], len, valid);
              rval = moab()->add_entities(h, &partial[0], valid);
            }
            break;
          case CHILD:
            convert_id_to_handle(&partial[0], len, valid);
            rval = moab()->add_child_meshsets(h, &partial[0], valid);
            break;
          case PARENT:
            convert_id_to_handle(&partial[0], len, valid);
            rval = moab()->add_parent_meshsets(h, &partial[0], valid);
            break;
          default:
            break;
        }
        if (MB_SUCCESS != rval)
          MB_SET_ERR(rval, "ReadHDF5 Failure");
      }

      ++fileid_iter;
      ++h;
      partial.clear();
    }

    // Process contents for all entities for which we
    // have read the complete list
    while (offset < count) {
      assert(fileid_iter != set_file_ids.end());
      size_t idx = *fileid_iter - fileInfo->sets.start_id;
      size_t len = idx ? setMeta[idx][mode] - setMeta[idx - 1][mode] : setMeta[idx][mode] + 1;
       // If we did not read all of the final entity,
       // store what we did read to be processed in the
       // next iteration
      if (offset + len > count) {
        partial.insert(partial.end(), buffer + offset, buffer + count);
        break;
      }

      if (file_ids_out) {
        out_hint = copy_set_contents(out_hint, setMeta[idx][3] & ranged_flag,
                                     buffer + offset, len, *file_ids_out);
      }
      else {
        switch (mode) {
          size_t valid;
          case CONTENT:
            if (setMeta[idx][3] & ranged_flag) {
              if (len % 2) 
                MB_CHK_ERR(MB_INDEX_OUT_OF_RANGE);
              Range range;
              convert_range_to_handle(buffer + offset, len / 2, range);
              rval = moab()->add_entities(h, range);
            }
            else {
              convert_id_to_handle(buffer + offset, len, valid);
              rval = moab()->add_entities(h, buffer + offset, valid);
            }
            break;
          case CHILD:
            convert_id_to_handle(buffer + offset, len, valid);
            rval = moab()->add_child_meshsets(h, buffer + offset, valid);
            break;
          case PARENT:
            convert_id_to_handle(buffer + offset, len, valid);
            rval = moab()->add_parent_meshsets(h, buffer + offset, valid);
            break;
          default:
            break;
        }
        if (MB_SUCCESS != rval)
          MB_SET_ERR(rval, "ReadHDF5 Failure");
      }

      ++fileid_iter;
      ++h;
      offset += len;
    }
  }

  return MB_SUCCESS;
}

ErrorCode ReadHDF5::get_set_contents(const Range& sets, Range& file_ids)
{
  CHECK_OPEN_HANDLES;

  if (!fileInfo->have_set_contents)
    return MB_SUCCESS;
  dbgOut.tprint(2, "Reading set contained file IDs\n");
  try {
    mhdf_Status status;
    long content_len;
    hid_t contents = mhdf_openSetData(filePtr, &content_len, &status);
    if (is_error(status)) 
      MB_SET_ERR(MB_FAILURE, "ReadHDF5 Failure");
    ReadHDF5Dataset data("set contents", contents, nativeParallel, mpiComm, true);

    return read_set_data(sets, 0, data, CONTENT, &file_ids);
  }
  catch (ReadHDF5Dataset::Exception) {
    MB_SET_ERR(MB_FAILURE, "ReadHDF5 Failure");
  }
}

ErrorCode ReadHDF5::read_adjacencies(hid_t table, long table_len)
{
  CHECK_OPEN_HANDLES;

  ErrorCode rval;
  mhdf_Status status;

  debug_barrier();

  hid_t read_type = H5Dget_type(table);
  if (read_type < 0) 
    MB_SET_ERR(MB_FAILURE, "ReadHDF5 Failure");
  const bool convert = !H5Tequal(read_type, handleType);

  EntityHandle* buffer = (EntityHandle*)dataBuffer;
  size_t chunk_size = bufferSize / H5Tget_size(read_type);
  size_t remaining = table_len;
  size_t left_over = 0;
  size_t offset = 0;
  dbgOut.printf(3, "Reading adjacency list in %lu chunks\n",
    (unsigned long)(remaining + chunk_size - 1) / chunk_size);
  int nn = 0;
  while (remaining) {
    dbgOut.printf(3, "Reading chunk %d of adjacency list\n", ++nn);

    size_t count = std::min(chunk_size, remaining);
    count -= left_over;
    remaining -= count;

    assert_range(buffer + left_over, count);
    mhdf_readAdjacencyWithOpt(table, offset, count, read_type, buffer + left_over,
                              collIO, &status);
    if (is_error(status))
      MB_SET_ERR(MB_FAILURE, "ReadHDF5 Failure");
    
    if (convert) {
      herr_t err = H5Tconvert(read_type, handleType, count, buffer + left_over, 0, H5P_DEFAULT);
      if (err < 0)
        MB_SET_ERR(MB_FAILURE, "ReadHDF5 Failure");
    }

    EntityHandle* iter = buffer;
    EntityHandle* end = buffer + count + left_over;
    while (end - iter >= 3) {
      EntityHandle h = idMap.find(*iter++);
      EntityHandle count2 = *iter++;
      if (!h) {
        iter += count2;
        continue;
      }

      if (count2 < 1)
        MB_SET_ERR(MB_FAILURE, "ReadHDF5 Failure");

      if (end < count2 + iter) {
        iter -= 2;
        break;
      }

      size_t valid;
      convert_id_to_handle(iter, count2, valid, idMap);
      rval = iFace->add_adjacencies(h, iter, valid, false);
      if (MB_SUCCESS != rval)
        MB_SET_ERR(rval, "ReadHDF5 Failure");

      iter += count2;
    }

    left_over = end - iter;
    assert_range((char*)buffer, left_over);
    assert_range((char*)iter, left_over);
    memmove(buffer, iter, left_over);
  }

  assert(!left_over); // Unexpected truncation of data

  return MB_SUCCESS;
}

ErrorCode ReadHDF5::read_tag(int tag_index)
{
  CHECK_OPEN_HANDLES;

  dbgOut.tprintf(2, "Reading tag \"%s\"\n", fileInfo->tags[tag_index].name);

  debug_barrier();

  ErrorCode rval;
  mhdf_Status status;
  Tag tag = 0;
  hid_t read_type = -1;
  bool table_type;
  rval = create_tag(fileInfo->tags[tag_index], tag, read_type);
  if (MB_SUCCESS != rval)
    MB_SET_ERR(rval, "ReadHDF5 Failure");

  if (fileInfo->tags[tag_index].have_sparse) {
    hid_t handles[3];
    long num_ent, num_val;
    mhdf_openSparseTagData(filePtr,
                           fileInfo->tags[tag_index].name,
                           &num_ent, &num_val,
                           handles, &status);
    if (is_error(status)) {
      if (read_type) H5Tclose(read_type);
      MB_SET_ERR(MB_FAILURE, "ReadHDF5 Failure");
    }

    table_type = false;
    if (read_type == 0) {
      read_type = H5Dget_type(handles[1]);
      if (read_type == 0) {
        mhdf_closeData(filePtr, handles[0], &status);
        mhdf_closeData(filePtr, handles[0], &status);
        if (fileInfo->tags[tag_index].size <= 0)
          mhdf_closeData(filePtr, handles[2], &status);
        MB_SET_ERR(MB_FAILURE, "ReadHDF5 Failure");
      }
      table_type = true;
    }

    if (fileInfo->tags[tag_index].size > 0) {
      dbgOut.printf(2, "Reading sparse data for tag \"%s\"\n", fileInfo->tags[tag_index].name);
      rval = read_sparse_tag(tag, read_type, handles[0], handles[1], num_ent);
    }
    else {
      dbgOut.printf(2, "Reading var-len sparse data for tag \"%s\"\n", fileInfo->tags[tag_index].name);
      rval = read_var_len_tag(tag, read_type, handles[0], handles[1], handles[2], num_ent, num_val);
    }

    if (table_type) {
      H5Tclose(read_type);
      read_type = 0;
    }

    mhdf_closeData(filePtr, handles[0], &status);
    if (MB_SUCCESS == rval && is_error(status))
      rval = MB_FAILURE;
    mhdf_closeData(filePtr, handles[1], &status);
    if (MB_SUCCESS == rval && is_error(status))
      rval = MB_FAILURE;
    if (fileInfo->tags[tag_index].size <= 0) {
      mhdf_closeData(filePtr, handles[2], &status);
      if (MB_SUCCESS == rval && is_error(status))
        rval = MB_FAILURE;
    }
    if (MB_SUCCESS != rval) {
      if (read_type) H5Tclose(read_type);
      MB_SET_ERR(rval, "ReadHDF5 Failure");
    }
  }

  for (int j = 0; j < fileInfo->tags[tag_index].num_dense_indices; ++j) {
    long count;
    const char* name = 0;
    mhdf_EntDesc* desc;
    int elem_idx = fileInfo->tags[tag_index].dense_elem_indices[j];
    if (elem_idx == -2) {
      desc = &fileInfo->sets;
      name = mhdf_set_type_handle();
    }
    else if (elem_idx == -1) {
      desc = &fileInfo->nodes;
      name = mhdf_node_type_handle();
    }
    else if (elem_idx >= 0 && elem_idx < fileInfo->num_elem_desc) {
      desc = &fileInfo->elems[elem_idx].desc;
      name = fileInfo->elems[elem_idx].handle;
    }
    else {
      MB_SET_ERR(MB_FAILURE, "ReadHDF5 Failure");
    }

    dbgOut.printf(2, "Read dense data block for tag \"%s\" on \"%s\"\n", fileInfo->tags[tag_index].name, name);

    hid_t handle = mhdf_openDenseTagData(filePtr,
                                         fileInfo->tags[tag_index].name,
                                         name,
                                         &count, &status);
    if (is_error(status)) {
      rval = MB_FAILURE; // rval = error(MB_FAILURE);
      break;
    }

    if (count > desc->count) {
      mhdf_closeData(filePtr, handle, &status);
      MB_SET_ERR(MB_FAILURE, "Invalid data length for dense tag data: " << name << "/" << fileInfo->tags[tag_index].name);
    }

    table_type = false;
    if (read_type == 0) {
      read_type = H5Dget_type(handle);
      if (read_type == 0) {
        mhdf_closeData(filePtr, handle, &status);
        MB_SET_ERR(MB_FAILURE, "ReadHDF5 Failure");
      }
      table_type = true;
    }

    rval = read_dense_tag(tag, name, read_type, handle, desc->start_id, count);

    if (table_type) {
      H5Tclose(read_type);
      read_type = 0;
    }

    mhdf_closeData(filePtr, handle, &status);
    if (MB_SUCCESS != rval)
      break;
    if (is_error(status)) {
      rval = MB_FAILURE;
      break;
    }
  }

  if (read_type) 
    H5Tclose(read_type);
  return rval;
}

ErrorCode ReadHDF5::create_tag(const mhdf_TagDesc& info,
                               Tag& handle,
                               hid_t& hdf_type)
{
  CHECK_OPEN_HANDLES;

  ErrorCode rval;
  mhdf_Status status;
  TagType storage;
  DataType mb_type;
  bool re_read_default = false;

  switch (info.storage) {
    case mhdf_DENSE_TYPE:
      storage = MB_TAG_DENSE;
      break;
    case mhdf_SPARSE_TYPE:
      storage = MB_TAG_SPARSE;
      break;
    case mhdf_BIT_TYPE:
      storage = MB_TAG_BIT;
      break;
    case mhdf_MESH_TYPE:
      storage = MB_TAG_MESH;
      break;
    default:
      MB_SET_ERR(MB_FAILURE, "Invalid storage type for tag '" << info.name << "': " << info.storage);
  }

  // Type-specific stuff
  if (info.type == mhdf_BITFIELD) {
    if (info.size < 1 || info.size > 8) {
      MB_SET_ERR(MB_FAILURE, "Invalid bit tag: class is MB_TAG_BIT, num bits = " << info.size);
    }
    hdf_type = H5Tcopy(H5T_NATIVE_B8);
    mb_type = MB_TYPE_BIT;
    if (hdf_type < 0)
      MB_SET_ERR(MB_FAILURE, "ReadHDF5 Failure");
  }
  else if (info.type == mhdf_OPAQUE) {
    mb_type = MB_TYPE_OPAQUE;

    // Check for user-provided type
    Tag type_handle;
    std::string tag_type_name = "__hdf5_tag_type_";
    tag_type_name += info.name;
    rval = iFace->tag_get_handle(tag_type_name.c_str(), sizeof(hid_t), MB_TYPE_OPAQUE, type_handle);
    if (MB_SUCCESS == rval) {
      EntityHandle root = 0;
      rval = iFace->tag_get_data(type_handle, &root, 1, &hdf_type);
      if (MB_SUCCESS != rval)
        MB_SET_ERR(rval, "ReadHDF5 Failure");
      hdf_type = H5Tcopy(hdf_type);
      re_read_default = true;
    }
    else if (MB_TAG_NOT_FOUND == rval) {
      hdf_type = 0;
    }
    else
      MB_SET_ERR(rval, "ReadHDF5 Failure");

    if (hdf_type < 0)
      MB_SET_ERR(MB_FAILURE, "ReadHDF5 Failure");
  }
  else {
    switch (info.type) {
      case mhdf_INTEGER:
        hdf_type = H5T_NATIVE_INT;
        mb_type = MB_TYPE_INTEGER;
        break;
      case mhdf_FLOAT:
        hdf_type = H5T_NATIVE_DOUBLE;
        mb_type = MB_TYPE_DOUBLE;
        break;
      case mhdf_BOOLEAN:
        hdf_type = H5T_NATIVE_UINT;
        mb_type = MB_TYPE_INTEGER;
        break;
      case mhdf_ENTITY_ID:
        hdf_type = handleType;
        mb_type = MB_TYPE_HANDLE;
        break;
      default:
        MB_SET_ERR(MB_FAILURE, "ReadHDF5 Failure");
    }

    if (info.size > 1) { // Array
        hsize_t tmpsize = info.size;
#if defined(H5Tarray_create_vers) && H5Tarray_create_vers > 1
        hdf_type = H5Tarray_create2(hdf_type, 1, &tmpsize);
#else
        hdf_type = H5Tarray_create(hdf_type, 1, &tmpsize, NULL);
#endif
    }
    else {
      hdf_type = H5Tcopy(hdf_type);
    }
    if (hdf_type < 0)
      MB_SET_ERR(MB_FAILURE, "ReadHDF5 Failure");
  }

  // If default or global/mesh value in file, read it.
  if (info.default_value || info.global_value) {
    if (re_read_default) {
      mhdf_getTagValues(filePtr, info.name, hdf_type, info.default_value, info.global_value, &status);
      if (mhdf_isError(&status)) {
        if (hdf_type)
          H5Tclose(hdf_type);
        MB_SET_ERR(MB_FAILURE, mhdf_message(&status));
      }
    }

    if (MB_TYPE_HANDLE == mb_type) {
      if (info.default_value) {
        rval = convert_id_to_handle((EntityHandle*)info.default_value, info.default_value_size);
        if (MB_SUCCESS != rval) {
          if (hdf_type)
            H5Tclose(hdf_type);
          MB_SET_ERR(rval, "ReadHDF5 Failure");
        }
      }
      if (info.global_value) {
        rval = convert_id_to_handle((EntityHandle*)info.global_value, info.global_value_size);
        if (MB_SUCCESS != rval) {
          if (hdf_type)
            H5Tclose(hdf_type);
          MB_SET_ERR(rval, "ReadHDF5 Failure");
        }
      }
    }
  }

  // Get tag handle, creating if necessary
  if (info.size < 0) 
    rval = iFace->tag_get_handle(info.name, info.default_value_size,
                                 mb_type, handle, storage | MB_TAG_CREAT | MB_TAG_VARLEN | MB_TAG_DFTOK,
                                 info.default_value);
  else
    rval = iFace->tag_get_handle(info.name, info.size, mb_type, handle,
                                 storage | MB_TAG_CREAT | MB_TAG_DFTOK, info.default_value);
  if (MB_SUCCESS != rval) {
    if (hdf_type)
      H5Tclose(hdf_type);
    MB_SET_ERR(MB_FAILURE, "Tag type in file does not match type in database for \"" << info.name << "\"");
  }

  if (info.global_value) {
    EntityHandle root = 0;
    if (info.size > 0) { // Fixed-length tag
      rval = iFace->tag_set_data(handle, &root, 1, info.global_value);
    }
    else {
      int tag_size = info.global_value_size;
      rval = iFace->tag_set_by_ptr(handle, &root, 1, &info.global_value, &tag_size);
    }
    if (MB_SUCCESS != rval) {
      if (hdf_type)
        H5Tclose(hdf_type);
      MB_SET_ERR(rval, "ReadHDF5 Failure");
    }
  }

  return MB_SUCCESS;
}

ErrorCode ReadHDF5::read_dense_tag(Tag tag_handle,
                                   const char* ent_name,
                                   hid_t hdf_read_type,
                                   hid_t data,
                                   long start_id,
                                   long num_values)
{
  CHECK_OPEN_HANDLES;

  ErrorCode rval;
  DataType mb_type;

  rval = iFace->tag_get_data_type(tag_handle, mb_type);
  if (MB_SUCCESS != rval) 
    MB_SET_ERR(rval, "ReadHDF5 Failure");

  int read_size;
  rval = iFace->tag_get_bytes(tag_handle, read_size);
  if (MB_SUCCESS != rval) // Wrong function for variable-length tags
    MB_SET_ERR(rval, "ReadHDF5 Failure");
  //if (MB_TYPE_BIT == mb_type) 
    //read_size = (read_size + 7) / 8; // Convert bits to bytes, plus 7 for ceiling

  if (hdf_read_type) { // If not opaque
    hsize_t hdf_size = H5Tget_size(hdf_read_type);
    if (hdf_size != (hsize_t)read_size)
      MB_SET_ERR(MB_FAILURE, "ReadHDF5 Failure");
  }

  // Get actual entities read from file
  Range file_ids, handles;
  Range::iterator f_ins = file_ids.begin(), h_ins = handles.begin();
  IDMap::iterator l, u;
  l = idMap.lower_bound(start_id);
  u = idMap.lower_bound(start_id + num_values - 1);
  if (l != idMap.end() && start_id + num_values > l->begin) {
    if (l == u) {
      size_t beg = std::max(start_id, l->begin);
      size_t end = std::min(start_id + num_values, u->begin + u->count) - 1;
      f_ins = file_ids.insert(f_ins, beg, end);
      h_ins = handles.insert(h_ins, l->value + (beg - l->begin),
                                    l->value + (end - l->begin));
    }
    else {
      size_t beg = std::max(start_id, l->begin);
      f_ins = file_ids.insert(f_ins, beg, l->begin + l->count - 1);
      h_ins = handles.insert(h_ins, l->value + (beg - l->begin), l->value + l->count - 1);
      for (++l; l != u; ++l) {
        f_ins = file_ids.insert(f_ins, l->begin, l->begin + l->count - 1);
        h_ins = handles.insert(h_ins, l->value, l->value + l->count - 1);
      }
      if (u != idMap.end() && u->begin < start_id + num_values) {
        size_t end = std::min(start_id + num_values, u->begin + u->count - 1);
        f_ins = file_ids.insert(f_ins, u->begin, end);
        h_ins = handles.insert(h_ins, u->value, u->value + end - u->begin);
      }
    }
  }

  // Given that all of the entities for this dense tag data should
  // have been created as a single contiguous block, the resulting
  // MOAB handle range should be contiguous.
  // THE ABOVE IS NOT NECESSARILY TRUE. SOMETIMES LOWER-DIMENSION
  // ENTS ARE READ AND THEN DELETED FOR PARTIAL READS.
  //assert(handles.empty() || handles.size() == (handles.back() - handles.front() + 1));

  std::string tn("<error>");
  iFace->tag_get_name(tag_handle, tn);
  tn += " data for ";
  tn += ent_name;
  try {
    h_ins = handles.begin();
    ReadHDF5Dataset reader(tn.c_str(), data, nativeParallel, mpiComm, false);
    long buffer_size = bufferSize / read_size;
    reader.set_file_ids(file_ids, start_id, buffer_size, hdf_read_type);
    dbgOut.printf(3, "Reading dense data for tag \"%s\" and group \"%s\" in %lu chunks\n",
                      tn.c_str(), ent_name, reader.get_read_count());
    int nn = 0;
    while (!reader.done()) {
      dbgOut.printf(3, "Reading chunk %d of \"%s\" data\n", ++nn, tn.c_str());

      size_t count;
      reader.read(dataBuffer, count);

      if (MB_TYPE_HANDLE == mb_type) {
        rval = convert_id_to_handle((EntityHandle*)dataBuffer, count * read_size / sizeof(EntityHandle));
        if (MB_SUCCESS != rval)
          MB_SET_ERR(rval, "ReadHDF5 Failure");
      }

      Range ents;
      Range::iterator end = h_ins;
      end += count;
      ents.insert(h_ins, end);
      h_ins = end;

      rval = iFace->tag_set_data(tag_handle, ents, dataBuffer);
      if (MB_SUCCESS != rval) {
        dbgOut.printf(1, "Internal error setting data for tag \"%s\"\n", tn.c_str());
        MB_SET_ERR(rval, "ReadHDF5 Failure");
      }
    }
  }
  catch (ReadHDF5Dataset::Exception) {
    dbgOut.printf(1, "Internal error reading dense data for tag \"%s\"\n", tn.c_str());
    MB_SET_ERR(MB_FAILURE, "ReadHDF5 Failure");
  }

  return MB_SUCCESS;
}

// Read entire ID table and for those file IDs corresponding
// to entities that we have read from the file add both the
// offset into the offset range and the handle into the handle
// range. If handles are not ordered, switch to using a vector.
ErrorCode ReadHDF5::read_sparse_tag_indices(const char* name,
                                            hid_t id_table,
                                            EntityHandle start_offset, // Can't put zero in a Range
                                            Range& offset_range,
                                            Range& handle_range,
                                            std::vector<EntityHandle>& handle_vect)
{
  CHECK_OPEN_HANDLES;

  offset_range.clear();
  handle_range.clear();
  handle_vect.clear();

  ErrorCode rval;
  Range::iterator handle_hint = handle_range.begin();
  Range::iterator offset_hint = offset_range.begin();

  EntityHandle* idbuf = (EntityHandle*)dataBuffer;
  size_t idbuf_size = bufferSize / sizeof(EntityHandle);

  std::string tn(name);
  tn += " indices";

  assert(start_offset > 0); // Can't put zero in a Range
  try {
    ReadHDF5Dataset id_reader(tn.c_str(), id_table, nativeParallel, mpiComm, false);
    id_reader.set_all_file_ids(idbuf_size, handleType);
    size_t offset = start_offset;
    dbgOut.printf(3, "Reading file ids for sparse tag \"%s\" in %lu chunks\n", name, id_reader.get_read_count());
    int nn = 0;
    while (!id_reader.done()) {\
      dbgOut.printf(3, "Reading chunk %d of \"%s\" IDs\n", ++nn, name);
      size_t count;
      id_reader.read(idbuf, count);

      rval = convert_id_to_handle(idbuf, count);
      if (MB_SUCCESS != rval)
        MB_SET_ERR(rval, "ReadHDF5 Failure");

      // idbuf will now contain zero-valued handles for those
      // tag values that correspond to entities we are not reading
      // from the file.
      for (size_t i = 0; i < count; ++i) {
        if (idbuf[i]) {
          offset_hint = offset_range.insert(offset_hint, offset + i);
          if (!handle_vect.empty()) {
            handle_vect.push_back(idbuf[i]);
          }
          else if (handle_range.empty() || idbuf[i] > handle_range.back()) {
            handle_hint = handle_range.insert(handle_hint, idbuf[i]);
          }
          else {
            handle_vect.resize(handle_range.size());
            std::copy(handle_range.begin(), handle_range.end(), handle_vect.begin());
            handle_range.clear();
            handle_vect.push_back(idbuf[i]);
            dbgOut.print(2, "Switching to unordered list for tag handle list\n");
          }
        }
      }

      offset += count;
    }
  }
  catch (ReadHDF5Dataset::Exception) {
    MB_SET_ERR(MB_FAILURE, "ReadHDF5 Failure");
  }

  return MB_SUCCESS;
}

ErrorCode ReadHDF5::read_sparse_tag(Tag tag_handle,
                                    hid_t hdf_read_type,
                                    hid_t id_table,
                                    hid_t value_table,
                                    long /*num_values*/)
{
  CHECK_OPEN_HANDLES;

  // Read entire ID table and for those file IDs corresponding
  // to entities that we have read from the file add both the
  // offset into the offset range and the handle into the handle
  // range.  If handles are not ordered, switch to using a vector.
  const EntityHandle base_offset = 1; // Can't put zero in a Range
  std::vector<EntityHandle> handle_vect;
  Range handle_range, offset_range;
  std::string tn("<error>");
  iFace->tag_get_name(tag_handle, tn);
  ErrorCode rval = read_sparse_tag_indices(tn.c_str(),
                                           id_table, base_offset,
                                           offset_range, handle_range,
                                           handle_vect);
  if (MB_SUCCESS != rval)
    MB_SET_ERR(MB_FAILURE, "ReadHDF5 Failure");

  DataType mbtype;
  rval = iFace->tag_get_data_type(tag_handle, mbtype);
  if (MB_SUCCESS != rval) 
    MB_SET_ERR(rval, "ReadHDF5 Failure");

  int read_size;
  rval = iFace->tag_get_bytes(tag_handle, read_size);
  if (MB_SUCCESS != rval) // Wrong function for variable-length tags
    MB_SET_ERR(rval, "ReadHDF5 Failure");
  //if (MB_TYPE_BIT == mbtype) 
    //read_size = (read_size + 7) / 8; // Convert bits to bytes, plus 7 for ceiling

  if (hdf_read_type) { // If not opaque
    hsize_t hdf_size = H5Tget_size(hdf_read_type);
    if (hdf_size != (hsize_t)read_size) 
      MB_SET_ERR(MB_FAILURE, "ReadHDF5 Failure");
  }

  const int handles_per_tag = read_size / sizeof(EntityHandle);

  // Now read data values
  size_t chunk_size = bufferSize / read_size;
  try {
    ReadHDF5Dataset val_reader((tn + " values").c_str(), value_table, nativeParallel, mpiComm, false);
    val_reader.set_file_ids(offset_range, base_offset, chunk_size, hdf_read_type);
    dbgOut.printf(3, "Reading sparse values for tag \"%s\" in %lu chunks\n", tn.c_str(), val_reader.get_read_count());
    int nn = 0;
    size_t offset = 0;
    while (!val_reader.done()) {
      dbgOut.printf(3, "Reading chunk %d of \"%s\" values\n", ++nn, tn.c_str());
      size_t count;
      val_reader.read(dataBuffer, count);
      if (MB_TYPE_HANDLE == mbtype) {
        rval = convert_id_to_handle((EntityHandle*)dataBuffer, count*handles_per_tag);
        if (MB_SUCCESS != rval)
          MB_SET_ERR(rval, "ReadHDF5 Failure");
      }

      if (!handle_vect.empty()) {
        rval = iFace->tag_set_data(tag_handle, &handle_vect[offset], count, dataBuffer);
        offset += count;
      }
      else {
        Range r;
        r.merge(handle_range.begin(), handle_range.begin() + count);
        handle_range.erase(handle_range.begin(), handle_range.begin() + count);
        rval = iFace->tag_set_data(tag_handle, r, dataBuffer);
      }
      if (MB_SUCCESS != rval)
        MB_SET_ERR(rval, "ReadHDF5 Failure");
    }
  }
  catch (ReadHDF5Dataset::Exception) {
    MB_SET_ERR(MB_FAILURE, "ReadHDF5 Failure");
  }

  return MB_SUCCESS;
}

ErrorCode ReadHDF5::read_var_len_tag(Tag tag_handle,
                                     hid_t hdf_read_type,
                                     hid_t ent_table,
                                     hid_t val_table,
                                     hid_t off_table,
                                     long /*num_entities*/,
                                     long /*num_values*/)
{
  CHECK_OPEN_HANDLES;

  ErrorCode rval;
  DataType mbtype;

  rval = iFace->tag_get_data_type(tag_handle, mbtype);
  if (MB_SUCCESS != rval) 
    MB_SET_ERR(rval, "ReadHDF5 Failure");

  // Can't do variable-length bit tags
  if (MB_TYPE_BIT == mbtype)
    MB_CHK_ERR(MB_VARIABLE_DATA_LENGTH);

  // If here, MOAB tag must be variable-length
  int mbsize;
  if (MB_VARIABLE_DATA_LENGTH != iFace->tag_get_bytes(tag_handle, mbsize)) {
    assert(false);
    MB_CHK_ERR(MB_VARIABLE_DATA_LENGTH);
  }

  int read_size;
  if (hdf_read_type) {
    hsize_t hdf_size = H5Tget_size(hdf_read_type);
    if (hdf_size < 1)
      MB_SET_ERR(MB_FAILURE, "ReadHDF5 Failure");
    read_size = hdf_size;
  }
  else {
    // Opaque
    read_size = 1;
  }

  std::string tn("<error>");
  iFace->tag_get_name(tag_handle, tn);

  // Read entire ID table and for those file IDs corresponding
  // to entities that we have read from the file add both the
  // offset into the offset range and the handle into the handle
  // range. If handles are not ordered, switch to using a vector.
  const EntityHandle base_offset = 1; // Can't put zero in a Range
  std::vector<EntityHandle> handle_vect;
  Range handle_range, offset_range;
  rval = read_sparse_tag_indices(tn.c_str(),
                                 ent_table, base_offset,
                                 offset_range, handle_range,
                                 handle_vect);

  // This code only works if the id_table is an ordered list.
  // This assumption was also true for the previous iteration
  // of this code, but wasn't checked. MOAB's file writer
  // always writes an ordered list for id_table.
  if (!handle_vect.empty()) {
    MB_SET_ERR(MB_FAILURE, "Unordered file ids for variable length tag not supported");
  }

  class VTReader : public ReadHDF5VarLen {
      Tag tagHandle;
      bool isHandle;
      size_t readSize;
      ReadHDF5* readHDF5;
    public:
      ErrorCode store_data(EntityHandle file_id, void* data, long count, bool)
      {
        ErrorCode rval1;
        if (isHandle) {
          assert( readSize == sizeof(EntityHandle) );
          rval1 = readHDF5->convert_id_to_handle((EntityHandle*)data, count);MB_CHK_ERR(rval1);
        }
        int n = count;
        return readHDF5->moab()->tag_set_by_ptr(tagHandle, &file_id, 1, &data, &n);
      }
      VTReader(DebugOutput& debug_output, void* buffer, size_t buffer_size,
               Tag tag, bool is_handle_tag, size_t read_size1, ReadHDF5* owner)
        : ReadHDF5VarLen(debug_output, buffer, buffer_size),
          tagHandle(tag),
          isHandle(is_handle_tag),
          readSize(read_size1),
          readHDF5(owner)
      {}
  };

  VTReader tool(dbgOut, dataBuffer, bufferSize, tag_handle,
                 MB_TYPE_HANDLE == mbtype, read_size, this);
  try {
    // Read offsets into value table.
    std::vector<unsigned> counts;
    Range offsets;
    ReadHDF5Dataset off_reader((tn + " offsets").c_str(), off_table, nativeParallel, mpiComm, false);
    rval = tool.read_offsets(off_reader, offset_range, base_offset,
                             base_offset, offsets, counts);
    if (MB_SUCCESS != rval)
      MB_SET_ERR(rval, "ReadHDF5 Failure");

    // Read tag values
    Range empty;
    ReadHDF5Dataset val_reader((tn + " values").c_str(), val_table, nativeParallel, mpiComm, false);
    rval = tool.read_data(val_reader, offsets, base_offset, hdf_read_type,
                          handle_range, counts, empty);
    if (MB_SUCCESS != rval)
      MB_SET_ERR(rval, "ReadHDF5 Failure");
  }
  catch (ReadHDF5Dataset::Exception) {
    MB_SET_ERR(MB_FAILURE, "ReadHDF5 Failure");
  }

  return MB_SUCCESS;
}

ErrorCode ReadHDF5::convert_id_to_handle(EntityHandle* array,
                                         size_t size)
{
  convert_id_to_handle(array, size, idMap);
  return MB_SUCCESS;
}

void ReadHDF5::convert_id_to_handle(EntityHandle* array,
                                    size_t size,
                                    const RangeMap<long, EntityHandle>& id_map)
{
  for (EntityHandle* const end = array + size; array != end; ++array)
    *array = id_map.find(*array);
}

void ReadHDF5::convert_id_to_handle(EntityHandle* array,
                                    size_t size, size_t& new_size,
                                    const RangeMap<long, EntityHandle>& id_map)
{
  RangeMap<long, EntityHandle>::const_iterator it;
  new_size = 0;
  for (size_t i = 0; i < size; ++i) {
    it = id_map.lower_bound(array[i]);
    if (it != id_map.end() && it->begin <= (long)array[i])
      array[new_size++] = it->value + (array[i] - it->begin);
  }
}

void ReadHDF5::convert_range_to_handle(const EntityHandle* ranges,
                                       size_t num_ranges,
                                       const RangeMap<long, EntityHandle>& id_map,
                                       Range& merge)
{
  RangeMap<long, EntityHandle>::iterator it = id_map.begin();
  Range::iterator hint = merge.begin();
  for (size_t i = 0; i < num_ranges; ++i) {
    long id = ranges[2*i];
    const long end = id + ranges[2*i + 1];
    // We assume that 'ranges' is sorted, but check just in case it isn't.
    if (it == id_map.end() || it->begin > id)
      it = id_map.begin();
    it = id_map.lower_bound(it, id_map.end(), id);
    if (it == id_map.end())
      continue;
    if (id < it->begin)
      id = it->begin;
    while (id < end) {
      if (id < it->begin) id = it->begin;
      const long off = id - it->begin;
      long count = std::min(it->count - off,  end - id);
      // It is possible that this new subrange is starting after the end
      // It will result in negative count, which does not make sense
      // We are done with this range, go to the next one
      if (count <= 0)
        break;
      hint = merge.insert(hint, it->value + off, it->value + off + count - 1);
      id += count;
      if (id < end) {
        if (++it == id_map.end())
          break;
        if (it->begin > end)
          break;
      }
    }
  }
}

ErrorCode ReadHDF5::convert_range_to_handle(const EntityHandle* array,
                                            size_t num_ranges,
                                            Range& range)
{
  convert_range_to_handle(array, num_ranges, idMap, range);
  return MB_SUCCESS;
}

ErrorCode ReadHDF5::insert_in_id_map(const Range& file_ids,
                                     EntityHandle start_id)
{
  IDMap tmp_map;
  bool merge = !idMap.empty() && !file_ids.empty() && idMap.back().begin > (long)file_ids.front();
  IDMap& map = merge ? tmp_map : idMap;
  Range::const_pair_iterator p;
  for (p = file_ids.const_pair_begin(); p != file_ids.const_pair_end(); ++p) {
    size_t count = p->second - p->first + 1;
    if (!map.insert(p->first, start_id, count).second)
      MB_SET_ERR(MB_FAILURE, "ReadHDF5 Failure");
    start_id += count;
  }
  if (merge && !idMap.merge(tmp_map))
    MB_SET_ERR(MB_FAILURE, "ReadHDF5 Failure");

  return MB_SUCCESS;
}

ErrorCode ReadHDF5::insert_in_id_map(long file_id,
                                     EntityHandle handle)
{
  if (!idMap.insert(file_id, handle, 1).second)
    MB_SET_ERR(MB_FAILURE, "ReadHDF5 Failure");
  return MB_SUCCESS;
}

ErrorCode ReadHDF5::read_qa(EntityHandle)
{
  CHECK_OPEN_HANDLES;

  mhdf_Status status;
  //std::vector<std::string> qa_list;

  int qa_len;
  char** qa = mhdf_readHistory(filePtr, &qa_len, &status);
  if (mhdf_isError(&status)) {
    MB_SET_ERR(MB_FAILURE, mhdf_message(&status));
  }
  //qa_list.resize(qa_len);
  for (int i = 0; i < qa_len; i++) {
    //qa_list[i] = qa[i];
    free(qa[i]);
  }
  free(qa);

  /** FIX ME - how to put QA list on set?? */

  return MB_SUCCESS;
}

ErrorCode ReadHDF5::store_file_ids(Tag tag)
{
  CHECK_OPEN_HANDLES;

  //typedef int tag_type;
  typedef long tag_type;
  // change it to be able to read much bigger files (long is 64 bits ...)

  tag_type* buffer = reinterpret_cast<tag_type*>(dataBuffer);
  const long buffer_size = bufferSize / sizeof(tag_type);
  for (IDMap::iterator i = idMap.begin(); i != idMap.end(); ++i) {
    IDMap::Range range = *i;

    // Make sure the values will fit in the tag type
    IDMap::key_type rv = range.begin + (range.count - 1);
    tag_type tv = (tag_type)rv;
    if ((IDMap::key_type)tv != rv) {
      assert(false);
      return MB_INDEX_OUT_OF_RANGE;
    }

    while (range.count) {
      long count = buffer_size < range.count ? buffer_size : range.count;

      Range handles;
      handles.insert(range.value, range.value + count - 1);
      range.value += count;
      range.count -= count;
      for (long j = 0; j < count; ++j) 
        buffer[j] = (tag_type)range.begin++;

      ErrorCode rval = iFace->tag_set_data(tag, handles, buffer);
      if (MB_SUCCESS != rval)
        return rval;
    }
  }

  return MB_SUCCESS;
}

ErrorCode ReadHDF5::store_sets_file_ids()
{
  CHECK_OPEN_HANDLES;

  // create a tag that will not be saved, but it will be
  // used by visit plugin to match the sets and their file ids
  // it is the same type as the tag defined in ReadParallelcpp, for file id
  Tag setFileIdTag;
  long default_val=0;
  ErrorCode rval = iFace->tag_get_handle("__FILE_ID_FOR_SETS", sizeof(long), MB_TYPE_OPAQUE, setFileIdTag,
      (MB_TAG_DENSE | MB_TAG_CREAT),  &default_val);

  if (MB_SUCCESS != rval || 0==setFileIdTag)
    return rval;
  //typedef int tag_type;
  typedef long tag_type;
  // change it to be able to read much bigger files (long is 64 bits ...)

  tag_type* buffer = reinterpret_cast<tag_type*>(dataBuffer);
  const long buffer_size = bufferSize / sizeof(tag_type);
  for (IDMap::iterator i = idMap.begin(); i != idMap.end(); ++i) {
    IDMap::Range range = *i;
    EntityType htype = iFace->type_from_handle(range.value);
    if (MBENTITYSET!=htype)
      continue;
    // work only with entity sets
    // Make sure the values will fit in the tag type
    IDMap::key_type rv = range.begin + (range.count - 1);
    tag_type tv = (tag_type)rv;
    if ((IDMap::key_type)tv != rv) {
      assert(false);
      return MB_INDEX_OUT_OF_RANGE;
    }

    while (range.count) {
      long count = buffer_size < range.count ? buffer_size : range.count;

      Range handles;
      handles.insert(range.value, range.value + count - 1);
      range.value += count;
      range.count -= count;
      for (long j = 0; j < count; ++j)
        buffer[j] = (tag_type)range.begin++;

      rval = iFace->tag_set_data(setFileIdTag, handles, buffer);
      if (MB_SUCCESS != rval)
        return rval;
    }
  }
  return MB_SUCCESS;
}

ErrorCode ReadHDF5::read_tag_values(const char* file_name,
                                    const char* tag_name,
                                    const FileOptions& opts,
                                    std::vector<int>& tag_values_out,
                                    const SubsetList* subset_list)
{
  ErrorCode rval;

  rval = set_up_read(file_name, opts);
  if (MB_SUCCESS != rval)
    MB_SET_ERR(rval, "ReadHDF5 Failure");

  int tag_index;
  rval = find_int_tag(tag_name, tag_index);
  if (MB_SUCCESS != rval) {
    clean_up_read(opts);
    MB_SET_ERR(rval, "ReadHDF5 Failure");
  }

  if (subset_list) {
    Range file_ids;
    rval = get_subset_ids(subset_list->tag_list, subset_list->tag_list_length, file_ids);
    if (MB_SUCCESS != rval) {
      clean_up_read(opts);
      MB_SET_ERR(rval, "ReadHDF5 Failure");
    }

    rval = read_tag_values_partial(tag_index, file_ids, tag_values_out);
    if (MB_SUCCESS != rval) {
      clean_up_read(opts);
      MB_SET_ERR(rval, "ReadHDF5 Failure");
    }
  }
  else {
    rval = read_tag_values_all(tag_index, tag_values_out);
    if (MB_SUCCESS != rval) {
      clean_up_read(opts);
      MB_SET_ERR(rval, "ReadHDF5 Failure");
    }
  }

  return clean_up_read(opts);
}

ErrorCode ReadHDF5::read_tag_values_partial(int tag_index,
                                            const Range& file_ids,
                                            std::vector<int>& tag_values)
{
  CHECK_OPEN_HANDLES;

  mhdf_Status status;
  const mhdf_TagDesc& tag = fileInfo->tags[tag_index];
  long num_ent, num_val;
  size_t count;
  std::string tn(tag.name);

  // Read sparse values
  if (tag.have_sparse) {
    hid_t handles[3];
    mhdf_openSparseTagData(filePtr, tag.name, &num_ent, &num_val, handles, &status);
    if (mhdf_isError(&status)) {
      MB_SET_ERR(MB_FAILURE, mhdf_message(&status));
    }

    try {
      // Read all entity handles and fill 'offsets' with ranges of
      // offsets into the data table for entities that we want.
      Range offsets;
      long* buffer = reinterpret_cast<long*>(dataBuffer);
      const long buffer_size = bufferSize/sizeof(long);
      ReadHDF5Dataset ids((tn + " ids").c_str(), handles[0], nativeParallel, mpiComm);
      ids.set_all_file_ids(buffer_size, H5T_NATIVE_LONG);
      size_t offset = 0;
      dbgOut.printf(3, "Reading sparse IDs for tag \"%s\" in %lu chunks\n",
                    tag.name, ids.get_read_count());
      int nn = 0;
      while (!ids.done()) {
        dbgOut.printf(3, "Reading chunk %d of IDs for \"%s\"\n", ++nn, tag.name);
        ids.read(buffer, count);

        std::sort(buffer, buffer + count);
        Range::iterator ins = offsets.begin();
        Range::const_iterator i = file_ids.begin();
        for (size_t j = 0; j < count; ++j) {
          while (i != file_ids.end() && (long)*i < buffer[j])
            ++i;
          if (i == file_ids.end())
            break;
          if ((long)*i == buffer[j]) {
            ins = offsets.insert(ins, j + offset, j + offset);
          }
        }

        offset += count;
      }

      tag_values.clear();
      tag_values.reserve(offsets.size());
      const size_t data_buffer_size = bufferSize / sizeof(int);
      int* data_buffer = reinterpret_cast<int*>(dataBuffer);
      ReadHDF5Dataset vals((tn + " sparse vals").c_str(), handles[1], nativeParallel, mpiComm);
      vals.set_file_ids(offsets, 0, data_buffer_size, H5T_NATIVE_INT);
      dbgOut.printf(3, "Reading sparse values for tag \"%s\" in %lu chunks\n",
                    tag.name, vals.get_read_count());
      nn = 0;
      // Should normally only have one read call, unless sparse nature
      // of file_ids caused reader to do something strange
      while (!vals.done()) {
        dbgOut.printf(3, "Reading chunk %d of values for \"%s\"\n", ++nn, tag.name);
        vals.read(data_buffer, count);
        tag_values.insert(tag_values.end(), data_buffer, data_buffer + count);
      }
    }
    catch (ReadHDF5Dataset::Exception) {
      MB_SET_ERR(MB_FAILURE, "ReadHDF5 Failure");
    }
  }

  std::sort(tag_values.begin(), tag_values.end());
  tag_values.erase(std::unique(tag_values.begin(), tag_values.end()), tag_values.end());

  // Read dense values
  std::vector<int> prev_data, curr_data;
  for (int i = 0; i < tag.num_dense_indices; ++i) {
    int grp = tag.dense_elem_indices[i];
    const char* gname = 0;
    mhdf_EntDesc* desc = 0;
    if (grp == -1) {
      gname = mhdf_node_type_handle();
      desc = &fileInfo->nodes;
    }
    else if (grp == -2) {
      gname = mhdf_set_type_handle();
      desc = &fileInfo->sets;
    }
    else {
      assert(grp >= 0 && grp < fileInfo->num_elem_desc);
      gname = fileInfo->elems[grp].handle;
      desc = &fileInfo->elems[grp].desc;
    }

    Range::iterator s = file_ids.lower_bound((EntityHandle)(desc->start_id));
    Range::iterator e = Range::lower_bound(s, file_ids.end(),
                                           (EntityHandle)(desc->start_id) + desc->count);
    Range subset;
    subset.merge(s, e);

    hid_t handle = mhdf_openDenseTagData(filePtr, tag.name, gname, &num_val, &status);
    if (mhdf_isError(&status)) {
      MB_SET_ERR(MB_FAILURE, mhdf_message(&status));
    }

    try {
      curr_data.clear();
      tag_values.reserve(subset.size());
      const size_t data_buffer_size = bufferSize/sizeof(int);
      int* data_buffer = reinterpret_cast<int*>(dataBuffer);

      ReadHDF5Dataset reader((tn + " dense vals").c_str(), handle, nativeParallel, mpiComm);
      reader.set_file_ids(subset, desc->start_id, data_buffer_size, H5T_NATIVE_INT);
      dbgOut.printf(3, "Reading dense data for tag \"%s\" and group \"%s\" in %lu chunks\n",
                    tag.name, fileInfo->elems[grp].handle, reader.get_read_count());
      int nn = 0;
      // Should normally only have one read call, unless sparse nature
      // of file_ids caused reader to do something strange
      while (!reader.done()) {
        dbgOut.printf(3, "Reading chunk %d of \"%s\"/\"%s\"\n", ++nn, tag.name, fileInfo->elems[grp].handle);
        reader.read(data_buffer, count);
        curr_data.insert(curr_data.end(), data_buffer, data_buffer + count);
      }
    }
    catch (ReadHDF5Dataset::Exception) {
      MB_SET_ERR(MB_FAILURE, "ReadHDF5 Failure");
    }

    std::sort(curr_data.begin(), curr_data.end());
    curr_data.erase(std::unique(curr_data.begin(), curr_data.end()), curr_data.end());
    prev_data.clear();
    tag_values.swap(prev_data);
    std::set_union(prev_data.begin(), prev_data.end(),
                   curr_data.begin(), curr_data.end(),
                   std::back_inserter(tag_values));
  }

  return MB_SUCCESS;
}

ErrorCode ReadHDF5::read_tag_values_all(int tag_index,
                                        std::vector<int>& tag_values)
{
  CHECK_OPEN_HANDLES;

  mhdf_Status status;
  const mhdf_TagDesc& tag = fileInfo->tags[tag_index];
  long junk, num_val;

  // Read sparse values
  if (tag.have_sparse) {
    hid_t handles[3];
    mhdf_openSparseTagData(filePtr, tag.name, &junk, &num_val, handles, &status);
    if (mhdf_isError(&status)) {
      MB_SET_ERR(MB_FAILURE, mhdf_message(&status));
    }

    mhdf_closeData(filePtr, handles[0], &status);
    if (mhdf_isError(&status)) {
      MB_SET_ERR_CONT(mhdf_message(&status));
      mhdf_closeData(filePtr, handles[1], &status);
      MB_SET_ERR(MB_FAILURE, "ReadHDF5 Failure");
    }

    hid_t file_type = H5Dget_type(handles[1]);
    tag_values.resize(num_val);
    mhdf_readTagValuesWithOpt(handles[1], 0, num_val, file_type,
                              &tag_values[0], collIO, &status);
    if (mhdf_isError(&status)) {
      MB_SET_ERR_CONT(mhdf_message(&status));
      H5Tclose(file_type);
      mhdf_closeData(filePtr, handles[1], &status);
      MB_SET_ERR(MB_FAILURE, "ReadHDF5 Failure");
    }
    H5Tconvert(file_type, H5T_NATIVE_INT, num_val, &tag_values[0], 0, H5P_DEFAULT);
    H5Tclose(file_type);

    mhdf_closeData(filePtr, handles[1], &status);
    if (mhdf_isError(&status)) {
      MB_SET_ERR(MB_FAILURE, mhdf_message(&status));
    }
  }

  std::sort(tag_values.begin(), tag_values.end());
  tag_values.erase(std::unique(tag_values.begin(), tag_values.end()), tag_values.end());

  // Read dense values
  std::vector<int> prev_data, curr_data;
  for (int i = 0; i < tag.num_dense_indices; ++i) {
    int grp = tag.dense_elem_indices[i];
    const char* gname = 0;
    if (grp == -1)
      gname = mhdf_node_type_handle();
    else if (grp == -2)
      gname = mhdf_set_type_handle();
    else
      gname = fileInfo->elems[grp].handle;
    hid_t handle = mhdf_openDenseTagData(filePtr, tag.name, gname, &num_val, &status);
    if (mhdf_isError(&status)) {
      MB_SET_ERR(MB_FAILURE, mhdf_message(&status));
    }

    hid_t file_type = H5Dget_type(handle);
    curr_data.resize(num_val);
    mhdf_readTagValuesWithOpt(handle, 0, num_val, file_type, &curr_data[0], collIO, &status);
    if (mhdf_isError(&status)) {
      MB_SET_ERR_CONT(mhdf_message(&status));
      H5Tclose(file_type);
      mhdf_closeData(filePtr, handle, &status);
      MB_SET_ERR(MB_FAILURE, "ReadHDF5 Failure");
    }

    H5Tconvert(file_type, H5T_NATIVE_INT, num_val, &curr_data[0], 0, H5P_DEFAULT);
    H5Tclose(file_type);
    mhdf_closeData(filePtr, handle, &status);
    if (mhdf_isError(&status)) {
      MB_SET_ERR(MB_FAILURE, mhdf_message(&status));
    }

    std::sort(curr_data.begin(), curr_data.end());
    curr_data.erase(std::unique(curr_data.begin(), curr_data.end()), curr_data.end());

    prev_data.clear();
    tag_values.swap(prev_data);
    std::set_union(prev_data.begin(), prev_data.end(),
                   curr_data.begin(), curr_data.end(),
                   std::back_inserter(tag_values));
  }

  return MB_SUCCESS;
}
void ReadHDF5::print_times()
{
#ifdef MOAB_HAVE_MPI
  if (!myPcomm) {
    double recv[NUM_TIMES];
    MPI_Reduce((void*)_times, recv, NUM_TIMES, MPI_DOUBLE, MPI_MAX, 0, myPcomm->proc_config().proc_comm());
    for (int i=0; i<NUM_TIMES; i++)
      _times[i]=recv[i]; // just get the max from all of them
  }
  if (0==myPcomm->proc_config().proc_rank() )
  {
#endif

    std::cout << "ReadHDF5:             " << _times[TOTAL_TIME] << std::endl
              << "  get set meta        " << _times[SET_META_TIME] << std::endl
              << "  partial subsets     " << _times[SUBSET_IDS_TIME] << std::endl
              << "  partition time      " << _times[GET_PARTITION_TIME] << std::endl
              << "  get set ids         " << _times[GET_SET_IDS_TIME] << std::endl
              << "  set contents        " << _times[GET_SET_CONTENTS_TIME] << std::endl
              << "  polyhedra           " << _times[GET_POLYHEDRA_TIME] << std::endl
              << "  elements            " << _times[GET_ELEMENTS_TIME] << std::endl
              << "  nodes               " << _times[GET_NODES_TIME] << std::endl
              << "  node adjacency      " << _times[GET_NODEADJ_TIME] << std::endl
              << "  side elements       " << _times[GET_SIDEELEM_TIME] << std::endl
              << "  update connectivity " << _times[UPDATECONN_TIME] << std::endl
              << "  adjacency           " << _times[ADJACENCY_TIME] << std::endl
              << "  delete non_adj      "  << _times[DELETE_NON_SIDEELEM_TIME] << std::endl
              << "  recursive sets      " << _times[READ_SET_IDS_RECURS_TIME] << std::endl
              << "  find contain_sets   " << _times[FIND_SETS_CONTAINING_TIME] << std::endl
              << "  read sets           " << _times[READ_SETS_TIME] << std::endl
              << "  read tags           " << _times[READ_TAGS_TIME] << std::endl
              << "  store file ids      " << _times[STORE_FILE_IDS_TIME] << std::endl
              << "  read qa records     " << _times[READ_QA_TIME] << std::endl;

#ifdef MOAB_HAVE_MPI
  }
#endif
}

} // namespace moab<|MERGE_RESOLUTION|>--- conflicted
+++ resolved
@@ -1188,17 +1188,13 @@
       MB_SET_ERR(rval, "ReadHDF5 Failure");
   }
 
-<<<<<<< HEAD
   g_hyperslabSelectionLimit = DEFAULT_HYPERSLAB_SELECTION_LIMIT;
-  dbgOut.tprint( 1, "PARTIAL READ COMPLETE.\n" );
   
-=======
   if (cputime)
    _times[READ_TAGS_TIME] = timer->time_elapsed();
 
   dbgOut.tprint(1, "PARTIAL READ COMPLETE.\n");
 
->>>>>>> 05455f04
   return MB_SUCCESS;
 }
 
