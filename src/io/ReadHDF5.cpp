/**
 * MOAB, a Mesh-Oriented datABase, is a software component for creating,
 * storing and accessing finite element mesh data.
 * 
 * Copyright 2004 Sandia Corporation.  Under the terms of Contract
 * DE-AC04-94AL85000 with Sandia Corporation, the U.S. Government
 * retains certain rights in this software.
 * 
 * This library is free software; you can redistribute it and/or
 * modify it under the terms of the GNU Lesser General Public
 * License as published by the Free Software Foundation; either
 * version 2.1 of the License, or (at your option) any later version.
 * 
 */

//-------------------------------------------------------------------------
// Filename      : ReadHDF5.cpp
//
// Purpose       : HDF5 Writer 
//
// Creator       : Jason Kraftcheck
//
// Creation Date : 04/18/04
//-------------------------------------------------------------------------

#include <assert.h>
/* Include our MPI header before any HDF5 because otherwise
   it will get included indirectly by HDF5 */
#ifdef USE_MPI
#  include "moab_mpi.h"
#  include "moab/ParallelComm.hpp"
#endif 
#include <H5Tpublic.h>
#include <H5Ppublic.h>
#include <H5Epublic.h>
#include "moab/Interface.hpp"
#include "Internals.hpp"
#include "MBTagConventions.hpp"
#include "ReadHDF5.hpp"
#include "moab/CN.hpp"
#include "moab/FileOptions.hpp"
#ifdef HDF5_PARALLEL
#include <H5FDmpi.h>
#include <H5FDmpio.h>
#endif
//#include "WriteHDF5.hpp"

#include <stdlib.h>
#include <string.h>
#include <limits>
#include <functional>
#include <iostream>

#ifdef BLUEGENE
#include <sys/vfs.h>
  // Magic number for GPFS file system (ASCII for 'G' 'P' 'F' 'S')
# define BG_LOCKLESS_GPFS 0x47504653
#endif

#include "IODebugTrack.hpp"
#include "ReadHDF5Dataset.hpp"
#include "ReadHDF5VarLen.hpp"
#include "moab_mpe.h"

size_t g_hyperslabSelectionLimit;
htri_t mhdf_ds1Ddt_array;

namespace moab {


// Selection of hyperslabs appears to be superlinear.  Don't try to select
// more than a few thousand at a time or things start to get real slow.
const size_t DEFAULT_HYPERSLAB_SELECTION_LIMIT = 100;
const size_t DEFAULT_HYPERSLAB_SELECTION_UNLIMIT = 1e7;
size_t ReadHDF5Dataset::hyperslabSelectionLimit = DEFAULT_HYPERSLAB_SELECTION_LIMIT;
void ReadHDF5Dataset::default_hyperslab_selection_limit()
  { hyperslabSelectionLimit = DEFAULT_HYPERSLAB_SELECTION_LIMIT; }

/* If true, coordinates are read in blocked format (all X values before
 * Y values before Z values.) If undefined, then all coordinates for a
 * given vertex are read at the same time.
 */
const bool DEFAULT_BLOCKED_COORDINATE_IO = false;

/* If true, file is opened first by root node only to read summary,
 * file is the closed and the summary is broadcast to all nodes, after
 * which all nodes open file in parallel to read data. If undefined,
 * file is opened once in parallel and all nodes read summary data.
 */
const bool DEFAULT_BCAST_SUMMARY = true;

/* If true and all processors are to read the same block of data,
 * read it on one and broadcast to others rather than using collective
 * io
 */
const bool DEFAULT_BCAST_DUPLICATE_READS = true;

#define READ_HDF5_BUFFER_SIZE (128 * 1024 * 1024)

#define assert_range(PTR, CNT) \
  assert((PTR) >= (void*)dataBuffer); assert(((PTR) + (CNT)) <= (void*)(dataBuffer + bufferSize));

#define error(A) process_error(A, &dbgOut, __FILE__, __LINE__)

// This function doesn't do anything useful. It's just a nice
// place to set a break point to determine why the reader fails.
//static inline ErrorCode process_error(ErrorCode rval)
//  { return rval; }
static inline ErrorCode process_error(ErrorCode code, DebugOutput* dbgOut, const char* file, int line)
{
  if (MB_SUCCESS != code) {
    if (dbgOut)
      dbgOut->printf(1, "Failure with error code %s at %s:%d\n", ErrorCodeStr[code], file, line);
#if defined(WITH_MPI) && !defined(NDEBUG)
    MPI_Abort(MPI_COMM_WORLD):
#endif
  }
  return code;
}

// Call \c error function during HDF5 library errors to make
// it easier to trap such errors in the debugger. This function
// gets registered with the HDF5 library as a callback. It
// works the same as the default (H5Eprint), except that it
// also calls the \c error function as a no-op.
#if defined(H5E_auto_t_vers) && H5E_auto_t_vers > 1
static herr_t handle_hdf5_error(hid_t stack, void* data)
{
  ReadHDF5::HDF5ErrorHandler* h = reinterpret_cast<ReadHDF5::HDF5ErrorHandler*>(data);
  herr_t result = 0;
  if (h->func)
    result = (*h->func)(stack, h->data);
  process_error(MB_FAILURE, 0, __FILE__, __LINE__);
  return result;
}
#else
static herr_t handle_hdf5_error(void* data)
{
  ReadHDF5::HDF5ErrorHandler* h = reinterpret_cast<ReadHDF5::HDF5ErrorHandler*>(data);
  herr_t result = 0;
  if (h->func)
    result = (*h->func)(h->data);
  process_error(MB_FAILURE, 0, __FILE__, __LINE__);
  return result;
}
#endif

static void copy_sorted_file_ids(const EntityHandle* sorted_ids,
                                 long num_ids,
                                 Range& results)
{
  Range::iterator hint = results.begin();
  long i = 0;
  while (i < num_ids) {
    EntityHandle start = sorted_ids[i];
    for (++i; i < num_ids && sorted_ids[i] == 1 + sorted_ids[i - 1]; ++i);
    hint = results.insert(hint, start, sorted_ids[i - 1]);
  }
}

static void intersect(const mhdf_EntDesc& group, const Range& range, Range& result)
{
  Range::const_iterator s, e;
  s = Range::lower_bound(range.begin(), range.end(), group.start_id);
  e = Range::lower_bound(s, range.end(), group.start_id + group.count);
  result.merge(s, e);
}

#define debug_barrier() debug_barrier_line(__LINE__)
void ReadHDF5::debug_barrier_line(int lineno)
{
#ifdef USE_MPI
  if (mpiComm) {
    const unsigned threshold = 2;
    static unsigned long count = 0;
    if (dbgOut.get_verbosity() >= threshold) {
      dbgOut.printf(threshold, "*********** Debug Barrier %lu (@%d)***********\n", ++count, lineno);
      MPI_Barrier(*mpiComm);
    }
  }
#else
  if (lineno) {}
#endif
}

class CheckOpenReadHDF5Handles
{
  int fileline;
  mhdf_FileHandle handle;
  int enter_count;
public:
  CheckOpenReadHDF5Handles(mhdf_FileHandle file, int line)
    : fileline(line), handle(file),
      enter_count(mhdf_countOpenHandles(file))
  {}
  ~CheckOpenReadHDF5Handles()
  {
    int new_count = mhdf_countOpenHandles(handle);
    if (new_count != enter_count) {
      std::cout << "Leaked HDF5 object handle in function at "
                << __FILE__ << ":" << fileline << std::endl
                << "Open at entrance: " << enter_count << std::endl
                << "Open at exit:     " << new_count << std::endl;
    }
  }
};

#ifdef NDEBUG
#define CHECK_OPEN_HANDLES
#else
#define CHECK_OPEN_HANDLES \
  CheckOpenReadHDF5Handles check_open_handles_(filePtr, __LINE__)
#endif

ReaderIface* ReadHDF5::factory(Interface* iface)
{
  return new ReadHDF5(iface);
}

ReadHDF5::ReadHDF5(Interface* iface)
  : bufferSize(READ_HDF5_BUFFER_SIZE),
    dataBuffer(NULL),
    iFace(iface),
    filePtr(0),
    fileInfo(NULL),
    readUtil(NULL),
    handleType(0),
    indepIO(H5P_DEFAULT),
    collIO(H5P_DEFAULT),
    myPcomm(NULL),
    debugTrack(false),
    dbgOut(stderr),
    nativeParallel(false),
    mpiComm(NULL),    
    blockedCoordinateIO(DEFAULT_BLOCKED_COORDINATE_IO),
    bcastSummary(DEFAULT_BCAST_SUMMARY),
    bcastDuplicateReads(DEFAULT_BCAST_DUPLICATE_READS),
    setMeta(0)
{
}

ErrorCode ReadHDF5::init()
{
  ErrorCode rval;

  if (readUtil) 
    return MB_SUCCESS;

  indepIO = collIO = H5P_DEFAULT;
  //WriteHDF5::register_known_tag_types(iFace);

  handleType = H5Tcopy(H5T_NATIVE_ULONG);
  if (handleType < 0)
    return error(MB_FAILURE);

  if (H5Tset_size(handleType, sizeof(EntityHandle)) < 0) {
    H5Tclose(handleType);
    return error(MB_FAILURE);
  }

  rval = iFace->query_interface(readUtil);
  if (MB_SUCCESS != rval) {
    H5Tclose(handleType);
    return error(rval);
  }

  idMap.clear();
  fileInfo = 0;
  debugTrack = false;
  myPcomm = 0;
<<<<<<< HEAD
  mhdf_ds1Ddt_array = false;
  
=======

>>>>>>> eff72c09
  return MB_SUCCESS;
}

ReadHDF5::~ReadHDF5()
{
  if (!readUtil) // init() failed.
    return;

  delete [] setMeta;
  setMeta = 0;
  iFace->release_interface(readUtil);
  H5Tclose(handleType);
}

ErrorCode ReadHDF5::set_up_read(const char* filename,
                                const FileOptions& opts)
{
  ErrorCode rval;
  mhdf_Status status;
  indepIO = collIO = H5P_DEFAULT;
  mpiComm = 0;

  g_hyperslabSelectionLimit = DEFAULT_HYPERSLAB_SELECTION_LIMIT;

  if (MB_SUCCESS != init())
    return error(MB_FAILURE);

#if defined(H5Eget_auto_vers) && H5Eget_auto_vers > 1
  herr_t err = H5Eget_auto(H5E_DEFAULT, &errorHandler.func, &errorHandler.data);
#else
  herr_t err = H5Eget_auto(&errorHandler.func, &errorHandler.data);
#endif
  if (err < 0) {
    errorHandler.func = 0;
    errorHandler.data = 0;
  }
  else {
#if defined(H5Eset_auto_vers) && H5Eset_auto_vers > 1
    err = H5Eset_auto(H5E_DEFAULT, &handle_hdf5_error, &errorHandler);
#else
    err = H5Eset_auto(&handle_hdf5_error, &errorHandler);
#endif
    if (err < 0) {
      errorHandler.func = 0;
      errorHandler.data = 0;
    }
  }

  // Set up debug output
  int tmpval;
  if (MB_SUCCESS == opts.get_int_option("DEBUG_IO", 1, tmpval)) {
    dbgOut.set_verbosity(tmpval);
    dbgOut.set_prefix("H5M ");
  }
  dbgOut.limit_output_to_first_N_procs(32);

  // Enable some extra checks for reads. Note: amongst other things this
  // will print errors if the entire file is not read, so if doing a
  // partial read that is not a parallel read, this should be disabled.
  debugTrack = (MB_SUCCESS == opts.get_null_option("DEBUG_BINIO"));

  opts.get_toggle_option("BLOCKED_COORDINATE_IO", DEFAULT_BLOCKED_COORDINATE_IO, blockedCoordinateIO);
  opts.get_toggle_option("BCAST_SUMMARY",         DEFAULT_BCAST_SUMMARY,         bcastSummary);
  opts.get_toggle_option("BCAST_DUPLICATE_READS", DEFAULT_BCAST_DUPLICATE_READS, bcastDuplicateReads);
  bool bglockless = (MB_SUCCESS == opts.get_null_option("BGLOCKLESS"));

  // Handle parallel options
  std::string junk;
  bool use_mpio = (MB_SUCCESS == opts.get_null_option("USE_MPIO"));
  rval = opts.match_option("PARALLEL", "READ_PART");
  bool parallel = (rval != MB_ENTITY_NOT_FOUND);
  nativeParallel = (rval == MB_SUCCESS);
  if (use_mpio && !parallel) {
    MB_SET_ERR(MB_NOT_IMPLEMENTED, "'USE_MPIO' option specified w/out 'PARALLEL' option");
  }

  // This option is intended for testing purposes only, and thus
  // is not documented anywhere.  Decreasing the buffer size can
  // expose bugs that would otherwise only be seen when reading
  // very large files.
  rval = opts.get_int_option("BUFFER_SIZE", bufferSize);
  if (MB_SUCCESS != rval) {
    bufferSize = READ_HDF5_BUFFER_SIZE;
  }
  else if (bufferSize < (int)std::max(sizeof(EntityHandle), sizeof(void*))) {
    return error(MB_INVALID_SIZE);
  }

  dataBuffer = (char*)malloc(bufferSize);
  if (!dataBuffer)
    return error(MB_MEMORY_ALLOCATION_FAILED);

  if (use_mpio || nativeParallel) {
    // Lockless file IO on IBM BlueGene
    std::string pfilename(filename);
#ifdef BLUEGENE
    if (!bglockless && 0 != pfilename.find("bglockless:")) {
      // Check for GPFS file system
      struct statfs fsdata;
      statfs(filename, &fsdata);
      if (fsdata.f_type == BG_LOCKLESS_GPFS) {
        bglockless = true;
      }
    }
#endif
    if (bglockless) {
      pfilename = std::string("bglockless:") + pfilename;
    }

#ifndef HDF5_PARALLEL
    free(dataBuffer);
    dataBuffer = NULL;
    MB_SET_ERR(MB_NOT_IMPLEMENTED, "MOAB not configured with parallel HDF5 support");
#else
    MPI_Info info = MPI_INFO_NULL;
    std::string cb_size;
    rval = opts.get_str_option("CB_BUFFER_SIZE", cb_size);
    if (MB_SUCCESS == rval) {
      MPI_Info_create (&info);
      MPI_Info_set (info, const_cast<char*>("cb_buffer_size"), const_cast<char*>(cb_size.c_str()));
    }

    int pcomm_no = 0;
    rval = opts.get_int_option("PARALLEL_COMM", pcomm_no);
    if (rval == MB_TYPE_OUT_OF_RANGE) {
      MB_SET_ERR(rval, "Invalid value for PARALLEL_COMM option");
    }
    myPcomm = ParallelComm::get_pcomm(iFace, pcomm_no);
    if (0 == myPcomm) {
      myPcomm = new ParallelComm(iFace, MPI_COMM_WORLD);
    }
    const int rank = myPcomm->proc_config().proc_rank();
    dbgOut.set_rank(rank);
    dbgOut.limit_output_to_first_N_procs(32);
    mpiComm = new MPI_Comm(myPcomm->proc_config().proc_comm());
    if (bglockless) {
      dbgOut.printf(1, "Enabling lockless IO for BlueGene (filename: \"%s\")\n", pfilename.c_str());
    }

#ifndef H5_MPI_COMPLEX_DERIVED_DATATYPE_WORKS 
    dbgOut.print(1, "H5_MPI_COMPLEX_DERIVED_DATATYPE_WORKS is not defined\n");
#endif

    // Open the file in serial on root to read summary
    dbgOut.tprint(1, "Getting file summary\n");
    fileInfo = 0;

    hid_t file_prop;
    if (bcastSummary) {
      unsigned long size = 0;
      if (rank == 0) {
        file_prop = H5Pcreate(H5P_FILE_ACCESS);
        err = H5Pset_fapl_mpio(file_prop, MPI_COMM_SELF, MPI_INFO_NULL);
        assert(file_prop >= 0);
        assert(err >= 0);
        filePtr = mhdf_openFileWithOpt(pfilename.c_str(), 0, NULL, handleType, file_prop, &status);
        H5Pclose(file_prop);

        if (filePtr) {
          fileInfo = mhdf_getFileSummary(filePtr, handleType, &status);
          if (!is_error(status)) {
            size = fileInfo->total_size;
            fileInfo->offset = (unsigned char*)fileInfo;
          }
        }
        mhdf_closeFile(filePtr, &status);
        if (fileInfo && mhdf_isError(&status)) {
          free(fileInfo);
          fileInfo = NULL;
        }
      }

      dbgOut.tprint(1, "Communicating file summary\n");
      int mpi_err = MPI_Bcast(&size, 1, MPI_UNSIGNED_LONG, 0, myPcomm->proc_config().proc_comm());
      if (mpi_err || !size)
        return MB_FAILURE;

      if (rank != 0) 
        fileInfo = reinterpret_cast<mhdf_FileDesc*>(malloc(size));

      MPI_Bcast(fileInfo, size, MPI_BYTE, 0, myPcomm->proc_config().proc_comm());

      if (rank != 0)
        mhdf_fixFileDesc(fileInfo, reinterpret_cast<mhdf_FileDesc*>(fileInfo->offset));
    }

    file_prop = H5Pcreate(H5P_FILE_ACCESS);
    err = H5Pset_fapl_mpio(file_prop, myPcomm->proc_config().proc_comm(), info);
    assert(file_prop >= 0);
    assert(err >= 0);

    collIO = H5Pcreate(H5P_DATASET_XFER);
    assert(collIO > 0);
    err = H5Pset_dxpl_mpio(collIO, H5FD_MPIO_COLLECTIVE);
    assert(err >= 0);
    indepIO = nativeParallel ? H5P_DEFAULT : collIO;

    // Re-open file in parallel
    dbgOut.tprintf(1, "Opening \"%s\" for parallel IO\n", pfilename.c_str());
    filePtr = mhdf_openFileWithOpt(pfilename.c_str(), 0, NULL, handleType, file_prop, &status);

    H5Pclose(file_prop);
    if (!filePtr) {
      free(dataBuffer);
      dataBuffer = NULL;
      H5Pclose(indepIO);
      if (collIO != indepIO)
        H5Pclose(collIO);
      collIO = indepIO = H5P_DEFAULT;
      MB_SET_ERR(MB_FAILURE, mhdf_message(&status));
    }

    if (!bcastSummary) {
      fileInfo = mhdf_getFileSummary(filePtr, handleType, &status);
      if (is_error(status)) {
        free(dataBuffer);
        dataBuffer = NULL;
        mhdf_closeFile(filePtr, &status);
        return error(MB_FAILURE);
      }
    }
#endif // HDF5_PARALLEL
  }
  else {
    // Open the file
    filePtr = mhdf_openFile(filename, 0, NULL, handleType, &status);
    if (!filePtr) {
      free(dataBuffer);
      dataBuffer = NULL;
      MB_SET_ERR(MB_FAILURE, mhdf_message(&status));
    }

    // Get file info
    fileInfo = mhdf_getFileSummary(filePtr, handleType, &status);
    if (is_error(status)) {
      free(dataBuffer);
      dataBuffer = NULL;
      mhdf_closeFile(filePtr, &status);
      return error(MB_FAILURE);
    }
  }

  ReadHDF5Dataset::default_hyperslab_selection_limit();
  int hslimit;
  rval = opts.get_int_option("HYPERSLAB_SELECT_LIMIT", hslimit);
  if (MB_SUCCESS == rval && hslimit > 0)
    ReadHDF5Dataset::set_hyperslab_selection_limit(hslimit);
  else
    ReadHDF5Dataset::default_hyperslab_selection_limit();
  if (MB_SUCCESS != opts.get_null_option("HYPERSLAB_OR") &&
     (MB_SUCCESS == opts.get_null_option("HYPERSLAB_APPEND")
      || HDF5_can_append_hyperslabs())) {
    ReadHDF5Dataset::append_hyperslabs();
    if (MB_SUCCESS != opts.get_int_option("HYPERSLAB_SELECT_LIMIT", hslimit))
      ReadHDF5Dataset::set_hyperslab_selection_limit(std::numeric_limits<int>::max());
    dbgOut.print(1, "Using H5S_APPEND for hyperslab selection\n");
  }

  return MB_SUCCESS;
}

ErrorCode ReadHDF5::clean_up_read(const FileOptions&)
{
  HDF5ErrorHandler handler;
#if defined(H5Eget_auto_vers) && H5Eget_auto_vers > 1
  herr_t err = H5Eget_auto(H5E_DEFAULT, &handler.func, &handler.data);
#else
  herr_t err = H5Eget_auto(&handler.func, &handler.data);
#endif
  if (err >= 0 && handler.func == &handle_hdf5_error) {
    assert(handler.data = &errorHandler);
#if defined(H5Eget_auto_vers) && H5Eget_auto_vers > 1
    H5Eset_auto(H5E_DEFAULT, errorHandler.func, errorHandler.data);
#else
    H5Eset_auto(errorHandler.func, errorHandler.data);
#endif
  }

  free(dataBuffer);
  dataBuffer = NULL;
  free(fileInfo);
  fileInfo = NULL;
  delete mpiComm;
  mpiComm = 0;

  if (indepIO != H5P_DEFAULT)
    H5Pclose(indepIO);
  if (collIO != indepIO)
    H5Pclose(collIO);
  collIO = indepIO = H5P_DEFAULT;

  delete [] setMeta;
  setMeta = 0;

  mhdf_Status status;
  mhdf_closeFile(filePtr, &status);
  filePtr = 0;
  return is_error(status) ? MB_FAILURE : MB_SUCCESS;
}

ErrorCode ReadHDF5::load_file(const char* filename,
                              const EntityHandle* file_set,
                              const FileOptions& opts,
                              const ReaderIface::SubsetList* subset_list,
                              const Tag* file_id_tag)
{
  ErrorCode rval;

  rval = set_up_read(filename, opts);
  if (MB_SUCCESS != rval) {
    clean_up_read(opts);
    return rval;
  }

  // We read the entire set description table regardless of partial
  // or complete reads or serial vs parallel reads
  rval = read_all_set_meta();
 
  if (subset_list && MB_SUCCESS == rval)
    rval = load_file_partial(subset_list->tag_list,
                             subset_list->tag_list_length,
                             subset_list->num_parts,
                             subset_list->part_number,
                             opts);
  else
    rval = load_file_impl(opts);

  if (MB_SUCCESS == rval && file_id_tag) {
    dbgOut.tprint(1, "Storing file IDs in tag\n");
    rval = store_file_ids(*file_id_tag);
  }

  if (MB_SUCCESS == rval && 0 != file_set) {
    dbgOut.tprint(1, "Reading QA records\n");
    rval = read_qa(*file_set);
  }

  dbgOut.tprint(1, "Cleaning up\n");
  ErrorCode rval2 = clean_up_read(opts);
  if (rval == MB_SUCCESS && rval2 != MB_SUCCESS)
    rval = rval2;

  if (MB_SUCCESS == rval)
    dbgOut.tprint(1, "Read finished.\n");
  else {
    std::string msg;
    iFace->get_last_error(msg);
    dbgOut.tprintf(1, "READ FAILED (ERROR CODE %s): %s\n", ErrorCodeStr[rval], msg.c_str());
  }

  if (H5P_DEFAULT != collIO)
    H5Pclose(collIO);
  if (H5P_DEFAULT != indepIO)
    H5Pclose(indepIO);
  collIO = indepIO = H5P_DEFAULT;

  return rval;
}

ErrorCode ReadHDF5::load_file_impl(const FileOptions&)
{
  ErrorCode rval;
  mhdf_Status status;
  std::string tagname;
  int i;

  CHECK_OPEN_HANDLES;

  dbgOut.tprint(1, "Reading all nodes...\n");
  Range ids;
  if (fileInfo->nodes.count) {
    ids.insert(fileInfo->nodes.start_id,
               fileInfo->nodes.start_id + fileInfo->nodes.count - 1);
    rval = read_nodes(ids);
    if (MB_SUCCESS != rval)
      return error(rval);
  }

  dbgOut.tprint(1, "Reading all element connectivity...\n");
  std::vector<int> polyhedra; // Need to do these last so that faces are loaded
  for (i = 0; i < fileInfo->num_elem_desc; ++i) {
    if (CN::EntityTypeFromName(fileInfo->elems[i].type) == MBPOLYHEDRON) {
      polyhedra.push_back(i);
      continue;
    }

    rval = read_elems(i);
    if (MB_SUCCESS != rval)
      return error(rval);
  }
  for (std::vector<int>::iterator it = polyhedra.begin();
       it != polyhedra.end(); ++it) {
    rval = read_elems(*it);
    if (MB_SUCCESS != rval)
      return error(rval);
  }

  dbgOut.tprint(1, "Reading all sets...\n");
  ids.clear();
  if (fileInfo->sets.count) {
    ids.insert(fileInfo->sets.start_id,
               fileInfo->sets.start_id + fileInfo->sets.count - 1);
    rval = read_sets(ids);
    if (rval != MB_SUCCESS) {
      return error(rval);
    }
  }

  dbgOut.tprint(1, "Reading all adjacencies...\n");
  for (i = 0; i < fileInfo->num_elem_desc; ++i) {
    if (!fileInfo->elems[i].have_adj)
      continue;

    long table_len;
    hid_t table = mhdf_openAdjacency(filePtr,
                                     fileInfo->elems[i].handle,
                                     &table_len,
                                     &status);
    if (is_error(status))
      return error(MB_FAILURE);

    rval = read_adjacencies(table, table_len);
    mhdf_closeData(filePtr, table, &status);
    if (MB_SUCCESS != rval)
      return error(rval);
    if (is_error(status))
      return error(MB_FAILURE);
  }

  dbgOut.tprint(1, "Reading all tags...\n");
  if( mhdf_ds1Ddt_array == true ) g_hyperslabSelectionLimit = DEFAULT_HYPERSLAB_SELECTION_UNLIMIT;
  for (i = 0; i < fileInfo->num_tag_desc; ++i) {
    rval = read_tag(i);
    if (MB_SUCCESS != rval)
      return error(rval);
  }
<<<<<<< HEAD
  g_hyperslabSelectionLimit = DEFAULT_HYPERSLAB_SELECTION_LIMIT;
  
=======

>>>>>>> eff72c09
  dbgOut.tprint(1, "Core read finished.  Cleaning up...\n");
  return MB_SUCCESS;
}

ErrorCode ReadHDF5::find_int_tag(const char* name, int& index)
{
  for (index = 0; index < fileInfo->num_tag_desc; ++index)
    if (!strcmp(name, fileInfo->tags[index].name))
      break;

  if (index == fileInfo->num_tag_desc) {
    MB_SET_ERR(MB_TAG_NOT_FOUND, "File does not contain subset tag '" << name << "'");
  }

  if (fileInfo->tags[index].type != mhdf_INTEGER ||
      fileInfo->tags[index].size != 1) {
    MB_SET_ERR(MB_TAG_NOT_FOUND, "Tag ' " << name << "' does not contain single integer value");
  }

  return MB_SUCCESS;
}

ErrorCode ReadHDF5::get_subset_ids(const ReaderIface::IDTag* subset_list,
                                   int subset_list_length,
                                   Range& file_ids)
{
  ErrorCode rval;

  for (int i = 0; i < subset_list_length; ++i) {
    int tag_index;
    rval = find_int_tag(subset_list[i].tag_name, tag_index);
    if (MB_SUCCESS != rval)
      return error(rval);

    Range tmp_file_ids;
    if (!subset_list[i].num_tag_values) {
      rval = get_tagged_entities(tag_index, tmp_file_ids);
    }
    else {
      std::vector<int> ids(subset_list[i].tag_values,
                           subset_list[i].tag_values + subset_list[i].num_tag_values);
      std::sort(ids.begin(), ids.end());
      rval = search_tag_values(tag_index, ids, tmp_file_ids);
      if (MB_SUCCESS != rval)
        return error(rval);
    }

    if (tmp_file_ids.empty())
      return error(MB_ENTITY_NOT_FOUND);

    if (i == 0) 
      file_ids.swap(tmp_file_ids);
    else 
      file_ids = intersect(tmp_file_ids, file_ids);
  }

  return MB_SUCCESS;
}

ErrorCode ReadHDF5::get_partition(Range& tmp_file_ids, int num_parts, int part_number)
{
  CHECK_OPEN_HANDLES;

   // Check that the tag only identified sets
   if ((unsigned long)fileInfo->sets.start_id > tmp_file_ids.front()) {
     dbgOut.print(2, "Ignoring non-set entities with partition set tag\n");
     tmp_file_ids.erase(tmp_file_ids.begin(),
                        tmp_file_ids.lower_bound(
                        (EntityHandle)fileInfo->sets.start_id));
   }
   unsigned long set_end = (unsigned long)fileInfo->sets.start_id + fileInfo->sets.count;
   if (tmp_file_ids.back() >= set_end) {
     dbgOut.print(2, "Ignoring non-set entities with partition set tag\n");
     tmp_file_ids.erase(tmp_file_ids.upper_bound((EntityHandle)set_end),
                        tmp_file_ids.end());
   }

  Range::iterator s = tmp_file_ids.begin();
  size_t num_per_proc = tmp_file_ids.size() / num_parts;
  size_t num_extra = tmp_file_ids.size() % num_parts;
  Range::iterator e;
  if (part_number < (long)num_extra) {
    s += (num_per_proc + 1) * part_number;
    e = s;
    e += (num_per_proc + 1);
  }
  else {
    s += num_per_proc * part_number + num_extra;
    e = s;
    e += num_per_proc;
  }
  tmp_file_ids.erase(e, tmp_file_ids.end());
  tmp_file_ids.erase(tmp_file_ids.begin(), s);

  return MB_SUCCESS;
}

ErrorCode ReadHDF5::load_file_partial(const ReaderIface::IDTag* subset_list,
                                      int subset_list_length,
                                      int num_parts,
                                      int part_number,
                                      const FileOptions& opts)
{
  mhdf_Status status;

  static MPEState mpe_event("ReadHDF5", "yellow");

  mpe_event.start("gather parts");

  CHECK_OPEN_HANDLES;

  for (int i = 0; i < subset_list_length; ++i) {
    dbgOut.printf(2, "Select by \"%s\" with num_tag_values = %d\n",
                  subset_list[i].tag_name, subset_list[i].num_tag_values);
    if (subset_list[i].num_tag_values) {
      assert(0 != subset_list[i].tag_values);
      dbgOut.printf(2, "  \"%s\" values = { %d",
        subset_list[i].tag_name, subset_list[i].tag_values[0]);
      for (int j = 1; j < subset_list[i].num_tag_values; ++j)
        dbgOut.printf(2, ", %d", subset_list[i].tag_values[j]);
      dbgOut.printf(2, " }\n");
    }
  }
  if (num_parts) 
    dbgOut.printf(2, "Partition with num_parts = %d and part_number = %d\n",
                  num_parts, part_number);

  dbgOut.tprint(1, "RETRIEVING TAGGED ENTITIES\n");

  Range file_ids;
  ErrorCode rval = get_subset_ids(subset_list, subset_list_length, file_ids);
  if (MB_SUCCESS != rval)
    return error(rval);

  if (num_parts) {
    rval = get_partition(file_ids, num_parts, part_number);
    if (MB_SUCCESS != rval)
      return error(rval);
  }

  dbgOut.print_ints(4, "Set file IDs for partial read: ", file_ids);
  mpe_event.end();
  mpe_event.start("gather related sets");
  dbgOut.tprint(1, "GATHERING ADDITIONAL ENTITIES\n");

  enum RecusiveSetMode {RSM_NONE, RSM_SETS, RSM_CONTENTS};
  const char* const set_opts[] = {"NONE", "SETS", "CONTENTS", NULL};
  int child_mode;
  rval = opts.match_option("CHILDREN", set_opts, child_mode);
  if (MB_ENTITY_NOT_FOUND == rval)
    child_mode = RSM_CONTENTS;
  else if (MB_SUCCESS != rval) {
    MB_SET_ERR(rval, "Invalid value for 'CHILDREN' option");
  }
  int content_mode;
  rval = opts.match_option("SETS", set_opts, content_mode);
  if (MB_ENTITY_NOT_FOUND == rval)
    content_mode = RSM_CONTENTS;
  else if (MB_SUCCESS != rval) {
    MB_SET_ERR(rval, "Invalid value for 'SETS' option");
  }

  // If we want the contents of contained/child sets,
  // search for them now (before gathering the non-set contents
  // of the sets.)
  Range sets;
  intersect(fileInfo->sets, file_ids, sets);
  if (content_mode == RSM_CONTENTS || child_mode == RSM_CONTENTS) {
    dbgOut.tprint(1, "  doing read_set_ids_recursive\n");
    rval = read_set_ids_recursive(sets, content_mode == RSM_CONTENTS, child_mode == RSM_CONTENTS);
    if (MB_SUCCESS != rval)
      return error(rval);
  }

  debug_barrier();

  // Get elements and vertices contained in sets
  dbgOut.tprint(1, "  doing get_set_contents\n");
  rval = get_set_contents(sets, file_ids);
  if (MB_SUCCESS != rval)
    return error(rval);

  dbgOut.print_ints(5, "File IDs for partial read: ", file_ids);
  debug_barrier();
  mpe_event.end();
  dbgOut.tprint(1, "GATHERING NODE IDS\n");

  // Figure out the maximum dimension of entity to be read
  int max_dim = 0;
  for (int i = 0; i < fileInfo->num_elem_desc; ++i) {
    EntityType type = CN::EntityTypeFromName(fileInfo->elems[i].type);
    if (type <= MBVERTEX || type >= MBENTITYSET) {
      assert(false); // For debug code die for unknown element types
      continue; // For release code, skip unknown element types
    }
    int dim = CN::Dimension(type);
    if (dim > max_dim) {
      Range subset;
      intersect(fileInfo->elems[i].desc, file_ids, subset);
      if (!subset.empty())
        max_dim = dim;
    }
  }
#ifdef USE_MPI
  if (nativeParallel) {
    int send = max_dim;
    MPI_Allreduce(&send, &max_dim, 1, MPI_INT, MPI_MAX, *mpiComm);
  }
#endif

  // If input contained any polyhedra, then need to get faces
  // of the polyhedra before the next loop because we need to
  // read said faces in that loop.
  for (int i = 0; i < fileInfo->num_elem_desc; ++i) {
    EntityType type = CN::EntityTypeFromName(fileInfo->elems[i].type);
    if (type != MBPOLYHEDRON)
      continue;

    debug_barrier();
    dbgOut.print(2, "    Getting polyhedra faces\n");
    mpe_event.start("reading connectivity for ", fileInfo->elems[i].handle);

    Range polyhedra;
    intersect(fileInfo->elems[i].desc, file_ids, polyhedra);
    rval = read_elems(i, polyhedra, &file_ids);
    mpe_event.end(rval);
    if (MB_SUCCESS != rval)
      return error(rval);
  }

  // Get node file ids for all elements
  Range nodes;
  intersect(fileInfo->nodes, file_ids, nodes);
  for (int i = 0; i < fileInfo->num_elem_desc; ++i) {
    EntityType type = CN::EntityTypeFromName(fileInfo->elems[i].type);
    if (type <= MBVERTEX || type >= MBENTITYSET) {
      assert(false); // For debug code die for unknown element types
      continue; // For release code, skip unknown element types
    }
    if (MBPOLYHEDRON == type)
      continue;

    debug_barrier();
    dbgOut.printf(2, "    Getting element node IDs for: %s\n", fileInfo->elems[i].handle);

    Range subset;
    intersect(fileInfo->elems[i].desc, file_ids, subset);
    mpe_event.start("reading connectivity for ", fileInfo->elems[i].handle);

    // If dimension is max_dim, then we can create the elements now
    // so we don't have to read the table again later (connectivity
    // will be fixed up after nodes are created when update_connectivity())
    // is called.  For elements of a smaller dimension, we just build
    // the node ID range now because a) we'll have to read the whole
    // connectivity table again later, and b) we don't want to worry
    // about accidentally creating multiple copies of the same element.
    if (CN::Dimension(type) == max_dim)
      rval = read_elems(i, subset, &nodes);
    else
      rval = read_elems(i, subset, nodes);
    mpe_event.end(rval);
    if (MB_SUCCESS != rval)
      return error(rval);
  }

  debug_barrier();
<<<<<<< HEAD
  if( mhdf_ds1Ddt_array == true ) g_hyperslabSelectionLimit = DEFAULT_HYPERSLAB_SELECTION_UNLIMIT;
  mpe_event.start( "read coords" );
  dbgOut.tprintf( 1, "READING NODE COORDINATES (%lu nodes in %lu selects)\n", 
                     (unsigned long)nodes.size(), (unsigned long)nodes.psize() );
  
    // Read node coordinates and create vertices in MOAB
    // NOTE:  This populates the RangeMap with node file ids,
    //        which is expected by read_node_adj_elems.
  
  if( mhdf_ds1Ddt_array == true ) g_hyperslabSelectionLimit = DEFAULT_HYPERSLAB_SELECTION_UNLIMIT;
  rval = read_nodes( nodes );
  g_hyperslabSelectionLimit = DEFAULT_HYPERSLAB_SELECTION_LIMIT;
  
=======
  mpe_event.start("read coords");
  dbgOut.tprintf(1, "READING NODE COORDINATES (%lu nodes in %lu selects)\n",
                     (unsigned long)nodes.size(), (unsigned long)nodes.psize());

  // Read node coordinates and create vertices in MOAB
  // NOTE: This populates the RangeMap with node file ids,
  //       which is expected by read_node_adj_elems.
  rval = read_nodes(nodes);
>>>>>>> eff72c09
  mpe_event.end(rval);
  if (MB_SUCCESS != rval)
    return error(rval);

  debug_barrier();
  dbgOut.tprint(1, "READING ELEMENTS\n");

  // Decide if we need to read additional elements
  enum SideMode {SM_EXPLICIT, SM_NODES, SM_SIDES};
  int side_mode;
  const char* const options[] = {"EXPLICIT", "NODES", "SIDES", 0};
  rval = opts.match_option("ELEMENTS", options, side_mode);
  if (MB_ENTITY_NOT_FOUND == rval) {
    // If only nodes were specified, then default to "NODES", otherwise
    // default to "SIDES".
    if (0 == max_dim)
      side_mode = SM_NODES;
    else
      side_mode = SM_SIDES;
  }
  else if (MB_SUCCESS != rval) {
    MB_SET_ERR(rval, "Invalid value for 'ELEMENTS' option");
  }

  if (side_mode == SM_SIDES /*ELEMENTS=SIDES*/ && max_dim == 0 /*node-based*/) {
    // Read elements until we find something. Once we find something,
    // read only elements of the same dimension. NOTE: loop termination
    // criterion changes on both sides (max_dim can be changed in loop
    // body).
    for (int dim = 3; dim >= max_dim; --dim) {
      for (int i = 0; i < fileInfo->num_elem_desc; ++i) {
        EntityType type = CN::EntityTypeFromName(fileInfo->elems[i].type);
        if (CN::Dimension(type) == dim) {
          debug_barrier();
          dbgOut.tprintf(2, "    Reading node-adjacent elements for: %s\n", fileInfo->elems[i].handle);
          mpe_event.start("reading connectivity for ", fileInfo->elems[i].handle);
          Range ents;
          rval = read_node_adj_elems(fileInfo->elems[i]);
          mpe_event.end(rval);
          if (MB_SUCCESS != rval)
            return error(rval);
          if (!ents.empty())
            max_dim = 3;
        }
      }
    }
  }

  Range side_entities;
  if (side_mode != SM_EXPLICIT /*ELEMENTS=NODES || ELEMENTS=SIDES*/) {
    if (0 == max_dim)
      max_dim = 4;
    // Now read any additional elements for which we've already read all
    // of the nodes.
    for (int dim = max_dim - 1; dim > 0; --dim) {
      for (int i = 0; i < fileInfo->num_elem_desc; ++i) {
        EntityType type = CN::EntityTypeFromName(fileInfo->elems[i].type);
        if (CN::Dimension(type) == dim) {
          debug_barrier();
          dbgOut.tprintf(2, "    Reading node-adjacent elements for: %s\n", fileInfo->elems[i].handle);
          mpe_event.start("reading connectivity for ", fileInfo->elems[i].handle);
          rval = read_node_adj_elems(fileInfo->elems[i], &side_entities);
          mpe_event.end(rval);
          if (MB_SUCCESS != rval)
            return error(rval);
        }
      }
    }
  }

  // We need to do this here for polyhedra to be handled correctly.
  // We have to wait until the faces are read in the above code block,
  // but need to create the connectivity before doing update_connectivity,
  // which might otherwise delete polyhedra faces.
  debug_barrier();
  dbgOut.tprint(1, "UPDATING CONNECTIVITY ARRAYS FOR READ ELEMENTS\n");
  mpe_event.start("updating connectivity for elements read before vertices");
  rval = update_connectivity();
  mpe_event.end();
  if (MB_SUCCESS != rval)
    return error(rval);

  dbgOut.tprint(1, "READING ADJACENCIES\n");
  for (int i = 0; i < fileInfo->num_elem_desc; ++i) {
    if (fileInfo->elems[i].have_adj &&
        idMap.intersects(fileInfo->elems[i].desc.start_id, fileInfo->elems[i].desc.count)) {
      mpe_event.start("reading adjacencies for ", fileInfo->elems[i].handle);
      long len;
      hid_t th = mhdf_openAdjacency(filePtr, fileInfo->elems[i].handle, &len, &status);
      if (is_error(status))
        return error(MB_FAILURE);

      rval = read_adjacencies(th, len);
      mhdf_closeData(filePtr, th, &status);
      mpe_event.end(rval);
      if (MB_SUCCESS != rval)
        return error(rval);
    }
  }

  // If doing ELEMENTS=SIDES then we need to delete any entities
  // that we read that aren't actually sides (e.g. an interior face
  // that connects two disjoint portions of the part). Both
  // update_connectivity and reading of any explicit adjacencies must
  // happen before this.
  if (side_mode == SM_SIDES) {
    debug_barrier();
    mpe_event.start("cleaning up non-side lower-dim elements");
    dbgOut.tprint(1, "CHECKING FOR AND DELETING NON-SIDE ELEMENTS\n");
    rval = delete_non_side_elements(side_entities);
    mpe_event.end(rval);
    if (MB_SUCCESS != rval)
      return error(rval);
  }

  debug_barrier();
  dbgOut.tprint(1, "READING SETS\n");

  // If reading contained/child sets but not their contents then find
  // them now. If we were also reading their contents we would
  // have found them already.
  if (content_mode == RSM_SETS || child_mode == RSM_SETS) {
    dbgOut.tprint(1, "  doing read_set_ids_recursive\n");
    mpe_event.start("finding recursively contained sets");
    rval = read_set_ids_recursive(sets, content_mode == RSM_SETS, child_mode == RSM_SETS);
    mpe_event.end(rval);
    if (MB_SUCCESS != rval)
      return error(rval);
  }

  dbgOut.tprint(1, "  doing find_sets_containing\n");
  mpe_event.start("finding sets containing any read entities");

  // Decide whether to read set-containing parents
  bool read_set_containing_parents = true;
  std::string tmp_opt;
  rval = opts.get_option("NO_SET_CONTAINING_PARENTS", tmp_opt);
  if (MB_SUCCESS == rval)
    read_set_containing_parents = false;

  // Append file IDs of sets containing any of the nodes or elements
  // we've read up to this point.
  rval = find_sets_containing(sets, read_set_containing_parents);
  mpe_event.end(rval);
  if (MB_SUCCESS != rval)
    return error(rval);
  // Now actually read all set data and instantiate sets in MOAB.
  // Get any contained sets out of file_ids.
  mpe_event.start("reading set contents/parents/children");
  EntityHandle first_set = fileInfo->sets.start_id;
<<<<<<< HEAD
  sets.merge( file_ids.lower_bound( first_set ),
              file_ids.lower_bound( first_set + fileInfo->sets.count ) );
  dbgOut.tprint( 1, "  doing read_sets\n" );
  if( mhdf_ds1Ddt_array == true ) g_hyperslabSelectionLimit = DEFAULT_HYPERSLAB_SELECTION_UNLIMIT;
  rval = read_sets( sets );
=======
  sets.merge(file_ids.lower_bound(first_set),
             file_ids.lower_bound(first_set + fileInfo->sets.count));
  dbgOut.tprint(1, "  doing read_sets\n");
  rval = read_sets(sets);
>>>>>>> eff72c09
  mpe_event.end(rval);
  if (MB_SUCCESS != rval)
    return error(rval);

  dbgOut.tprint(1, "READING TAGS\n");

  for (int i = 0; i < fileInfo->num_tag_desc; ++i) {
    mpe_event.start("reading tag: ", fileInfo->tags[i].name);
    rval = read_tag(i);
    if (MB_SUCCESS != rval)
      return error(rval);
  }
<<<<<<< HEAD
  g_hyperslabSelectionLimit = DEFAULT_HYPERSLAB_SELECTION_LIMIT;
  dbgOut.tprint( 1, "PARTIAL READ COMPLETE.\n" );
  
=======

  dbgOut.tprint(1, "PARTIAL READ COMPLETE.\n");

>>>>>>> eff72c09
  return MB_SUCCESS;
}

ErrorCode ReadHDF5::search_tag_values(int tag_index,
                                      const std::vector<int>& sorted_values,
                                      Range& file_ids,
                                      bool sets_only)
{
  ErrorCode rval;
  mhdf_Status status;
  std::vector<EntityHandle>::iterator iter;
  const mhdf_TagDesc& tag = fileInfo->tags[tag_index];
  long size;
  long start_id;

  CHECK_OPEN_HANDLES;

  debug_barrier();

  // Do dense data

  hid_t table;
  const char* name;
  std::vector<EntityHandle> indices;
  // These are probably in order of dimension, so iterate
  // in reverse order to make Range insertions more efficient.
  std::vector<int> grp_indices(tag.dense_elem_indices, tag.dense_elem_indices + tag.num_dense_indices);
  for (std::vector<int>::reverse_iterator i = grp_indices.rbegin(); i != grp_indices.rend(); ++i) {
    int idx = *i;
    if (idx == -2) {
      name = mhdf_set_type_handle();
      start_id = fileInfo->sets.start_id;
    }
    else if (sets_only) {
      continue;
    }
    else if (idx == -1) {
      name = mhdf_node_type_handle();
     start_id = fileInfo->nodes.start_id;
    }
    else {
      if (idx < 0 || idx >= fileInfo->num_elem_desc) 
        return error(MB_FAILURE);
      name = fileInfo->elems[idx].handle;
      start_id = fileInfo->elems[idx].desc.start_id;
    }
    table = mhdf_openDenseTagData(filePtr, tag.name, name, &size, &status);
    if (is_error(status))
      return error(MB_FAILURE);
    rval = search_tag_values(table, size, sorted_values, indices);
    mhdf_closeData(filePtr, table, &status);
    if (MB_SUCCESS != rval || is_error(status))
      return error(MB_FAILURE);
    // Convert from table indices to file IDs and add to result list
    std::sort(indices.begin(), indices.end(), std::greater<EntityHandle>());
    std::transform(indices.begin(), indices.end(), range_inserter(file_ids),
                   std::bind1st(std::plus<long>(), start_id));
    indices.clear();
  }

  if (!tag.have_sparse)
    return MB_SUCCESS;

  // Do sparse data

  hid_t tables[2];
  long junk; // Redundant value for non-variable-length tags
  mhdf_openSparseTagData(filePtr, tag.name, &size, &junk, tables, &status);
  if (is_error(status))
    return error(MB_FAILURE);
  rval = search_tag_values(tables[1], size, sorted_values, indices);
  mhdf_closeData(filePtr, tables[1], &status);
  if (MB_SUCCESS != rval || is_error(status)) {
    mhdf_closeData(filePtr, tables[0], &status);
    return error(MB_FAILURE);
  }
  // Convert to ranges
  std::sort(indices.begin(), indices.end());
  std::vector<EntityHandle> ranges;
  iter = indices.begin();
  while (iter != indices.end()) {
    ranges.push_back(*iter);
    EntityHandle last = *iter;
    for (++iter; iter != indices.end() && (last + 1) == *iter; ++iter, ++last);
    ranges.push_back(last);
  }
  // Read file ids
  iter = ranges.begin();
  unsigned long offset = 0;
  while (iter != ranges.end()) {
    long begin = *iter; ++iter;
    long end   = *iter; ++iter;
    mhdf_readSparseTagEntitiesWithOpt(tables[0], begin, end - begin + 1,
                                      handleType, &indices[offset], indepIO, &status);
    if (is_error(status)) {
      mhdf_closeData(filePtr, tables[0], &status);
      return error(MB_FAILURE);
    }
    offset += end - begin + 1;
  }
  mhdf_closeData(filePtr, tables[0], &status);
  if (is_error(status))
    return error(MB_FAILURE);
  assert(offset == indices.size());
  std::sort(indices.begin(), indices.end());

  if (sets_only) {
    iter = std::lower_bound(indices.begin(), indices.end(),
              (EntityHandle)(fileInfo->sets.start_id + fileInfo->sets.count));
    indices.erase(iter, indices.end());
    iter = std::lower_bound(indices.begin(), indices.end(),
                            fileInfo->sets.start_id);
    indices.erase(indices.begin(), iter);
  }
  copy_sorted_file_ids(&indices[0], indices.size(), file_ids);

  return MB_SUCCESS;  
}

ErrorCode ReadHDF5::get_tagged_entities(int tag_index, Range& file_ids)
{
  const mhdf_TagDesc& tag = fileInfo->tags[tag_index];

  CHECK_OPEN_HANDLES;

  // Do dense data
  Range::iterator hint = file_ids.begin();
  for (int i = 0; i < tag.num_dense_indices; ++i) {
    int idx = tag.dense_elem_indices[i];
    mhdf_EntDesc* ents;
    if (idx == -2)
      ents = &fileInfo->sets;
    else if (idx == -1) 
      ents = &fileInfo->nodes;
    else {
      if (idx < 0 || idx >= fileInfo->num_elem_desc) 
        return error(MB_FAILURE);
      ents = &(fileInfo->elems[idx].desc);
    }

    EntityHandle h = (EntityHandle)ents->start_id;
    hint = file_ids.insert(hint, h, h + ents->count - 1);
  }

  if (!tag.have_sparse)
    return MB_SUCCESS;

  // Do sparse data

  mhdf_Status status;
  hid_t tables[2]; 
  long size, junk; 
  mhdf_openSparseTagData(filePtr, tag.name, &size, &junk, tables, &status);
  if (is_error(status))
    return error(MB_FAILURE);
  mhdf_closeData(filePtr, tables[1], &status);
  if (is_error(status)) {
    mhdf_closeData(filePtr, tables[0], &status);
    return error(MB_FAILURE);
  }

  hid_t file_type = H5Dget_type(tables[0]);
  if (file_type < 0) 
    return error(MB_FAILURE);

  hint = file_ids.begin();
  EntityHandle* buffer = reinterpret_cast<EntityHandle*>(dataBuffer);
  const long buffer_size = bufferSize / std::max(sizeof(EntityHandle), H5Tget_size(file_type));
  long remaining = size, offset = 0;
  while (remaining) {
    long count = std::min(buffer_size, remaining);
    assert_range(buffer, count);
    mhdf_readSparseTagEntitiesWithOpt(*tables, offset, count,
                                      file_type, buffer, collIO, &status);
    if (is_error(status)) {
      H5Tclose(file_type);
      mhdf_closeData(filePtr, *tables, &status);
      return error(MB_FAILURE);
    }
    H5Tconvert(file_type, handleType, count, buffer, NULL, H5P_DEFAULT);

    std::sort(buffer, buffer + count);
    for (long i = 0; i < count; ++i)
      hint = file_ids.insert(hint, buffer[i], buffer[i]);

    remaining -= count;
    offset += count;
  }

  H5Tclose(file_type);
  mhdf_closeData(filePtr, *tables, &status);
  if (is_error(status))
    return error(MB_FAILURE);

  return MB_SUCCESS;  
}

ErrorCode ReadHDF5::search_tag_values(hid_t tag_table,
                                      unsigned long table_size,
                                      const std::vector<int>& sorted_values,
                                      std::vector<EntityHandle>& value_indices)
{
  debug_barrier();

  CHECK_OPEN_HANDLES;

  mhdf_Status status;
  size_t chunk_size = bufferSize / sizeof(int);
  int * buffer = reinterpret_cast<int*>(dataBuffer);
  size_t remaining = table_size, offset = 0;
  while (remaining) {
    // Get a block of tag values
    size_t count = std::min(chunk_size, remaining);
    assert_range(buffer, count);
    mhdf_readTagValuesWithOpt(tag_table, offset, count, H5T_NATIVE_INT, buffer, collIO, &status);
    if (is_error(status))
      return error(MB_FAILURE);

    // Search tag values
    for (size_t i = 0; i < count; ++i)
      if (std::binary_search(sorted_values.begin(), sorted_values.end(), (int)buffer[i]))
        value_indices.push_back(i + offset);

    offset += count;
    remaining -= count;
  }

  return MB_SUCCESS;
}

ErrorCode ReadHDF5::read_nodes(const Range& node_file_ids)
{
  ErrorCode rval;
  mhdf_Status status;
  const int dim = fileInfo->nodes.vals_per_ent;
  Range range;

  CHECK_OPEN_HANDLES;

  if (node_file_ids.empty())
    return MB_SUCCESS;

  int cdim;
  rval = iFace->get_dimension(cdim);
  if (MB_SUCCESS != rval)
    return error(rval);

  if (cdim < dim) {
    rval = iFace->set_dimension(dim);
    if (MB_SUCCESS != rval)
      return error(rval);
  }
<<<<<<< HEAD
  
  mhdf_ds1Ddt_array = false;
  hid_t data_id = mhdf_openNodeCoordsSimple( filePtr, &status );
=======

  hid_t data_id = mhdf_openNodeCoordsSimple(filePtr, &status);
>>>>>>> eff72c09
  if (is_error(status))
    return error(MB_FAILURE);

  EntityHandle handle;
  std::vector<double*> arrays(dim);
  const size_t num_nodes = node_file_ids.size();
  rval = readUtil->get_node_coords(dim, (int)num_nodes, 0, handle, arrays);
  if (MB_SUCCESS != rval) {
    mhdf_closeData(filePtr, data_id, &status);
    return error(rval);
  }

  if (blockedCoordinateIO) {
    try {
      for (int d = 0; d < dim; ++d) {
        ReadHDF5Dataset reader("blocked coords", data_id, nativeParallel, mpiComm, false);
        reader.set_column(d);
        reader.set_file_ids(node_file_ids, fileInfo->nodes.start_id, num_nodes, H5T_NATIVE_DOUBLE);
        dbgOut.printf(3, "Reading %lu chunks for coordinate dimension %d\n", reader.get_read_count(), d);
        // Should normally only have one read call, unless sparse nature
        // of file_ids caused reader to do something strange
        size_t count, offset = 0;
        int nn = 0;
        while (!reader.done()) {
<<<<<<< HEAD


          dbgOut.printf(3,"Reading chunk %d for dimension %d\n", ++nn, d );
	  if( mhdf_ds1Ddt_array == true ) {
	    reader.read_dspace_dtypearray( arrays[d]+offset, H5T_NATIVE_DOUBLE, dim, count );
	  } else {
	    reader.read( arrays[d]+offset, count );
	  }
=======
          dbgOut.printf(3, "Reading chunk %d for dimension %d\n", ++nn, d);
          reader.read(arrays[d] + offset, count);
>>>>>>> eff72c09
          offset += count;
        }
        if (offset != num_nodes) {
          mhdf_closeData(filePtr, data_id, &status);
          assert(false);
          return MB_FAILURE;
        }
      }
    }
    catch (ReadHDF5Dataset::Exception) {
      mhdf_closeData(filePtr, data_id, &status);
      return error(MB_FAILURE);
    }
  }
  else { // !blockedCoordinateIO
    double* buffer = (double*)dataBuffer;
    long chunk_size = bufferSize / (3 * sizeof(double));
    long coffset = 0;
    int nn = 0;
    try {
      ReadHDF5Dataset reader("interleaved coords", data_id, nativeParallel, mpiComm, false);
      reader.set_file_ids(node_file_ids, fileInfo->nodes.start_id, chunk_size, H5T_NATIVE_DOUBLE);
      dbgOut.printf(3, "Reading %lu chunks for coordinate coordinates\n", reader.get_read_count());
      while (!reader.done()) {
        dbgOut.tprintf(3, "Reading chunk %d of node coords\n", ++nn);

        size_t count;
<<<<<<< HEAD

	if( mhdf_ds1Ddt_array == true ) {
	  reader.read_dspace_dtypearray( buffer, H5T_NATIVE_DOUBLE, dim, count );
	} else {
	  reader.read( buffer, count );
	}
=======
        reader.read(buffer, count);
>>>>>>> eff72c09

        for (size_t i = 0; i < count; ++i)
          for (int d = 0; d < dim; ++d)
            arrays[d][coffset + i] = buffer[dim*i + d];
        coffset += count;
      }
    }
    catch (ReadHDF5Dataset::Exception) {
      mhdf_closeData(filePtr, data_id, &status);
      return error(MB_FAILURE);
    }
  }

  dbgOut.print(3, "Closing node coordinate table\n");
  mhdf_closeData(filePtr, data_id, &status);
  for (int d = dim; d < cdim; ++d)
    memset(arrays[d], 0, num_nodes * sizeof(double));

  dbgOut.printf(3, "Updating ID to handle map for %lu nodes\n", (unsigned long)node_file_ids.size());
  return insert_in_id_map(node_file_ids, handle);
}

ErrorCode ReadHDF5::read_elems(int i)
{
  Range ids;
  ids.insert(fileInfo->elems[i].desc.start_id,
             fileInfo->elems[i].desc.start_id + fileInfo->elems[i].desc.count - 1);
  return read_elems(i, ids);
}

ErrorCode ReadHDF5::read_elems(int i, const Range& file_ids, Range* node_ids)
{
  if (fileInfo->elems[i].desc.vals_per_ent < 0) {
    if (node_ids != 0) // Not implemented for version 3 format of poly data
      return error(MB_TYPE_OUT_OF_RANGE);
    return read_poly(fileInfo->elems[i], file_ids);
  }
  else
    return read_elems(fileInfo->elems[i], file_ids, node_ids);
}

ErrorCode ReadHDF5::read_elems(const mhdf_ElemDesc& elems, const Range& file_ids, Range* node_ids)
{
  CHECK_OPEN_HANDLES;

  debug_barrier();
  dbgOut.tprintf(1, "READING %s CONNECTIVITY (%lu elems in %lu selects)\n",
                 elems.handle, (unsigned long)file_ids.size(), (unsigned long)file_ids.psize());

  ErrorCode rval = MB_SUCCESS;
  mhdf_Status status;

  EntityType type = CN::EntityTypeFromName(elems.type);
  if (type == MBMAXTYPE) {
    MB_SET_ERR(MB_FAILURE, "Unknown element type: \"" << elems.type << "\"");
  }

  const int nodes_per_elem = elems.desc.vals_per_ent;
  const size_t count = file_ids.size();
<<<<<<< HEAD
  hid_t data_id = mhdf_openConnectivitySimple( filePtr, elems.handle, &status );

=======
  hid_t data_id = mhdf_openConnectivitySimple(filePtr, elems.handle, &status);
>>>>>>> eff72c09
  if (is_error(status))
    return error(MB_FAILURE);

  EntityHandle handle;
  EntityHandle* array = 0;
  if (count > 0)
    rval = readUtil->get_element_connect(count, nodes_per_elem, type,
                                         0, handle, array);
  if (MB_SUCCESS != rval)
    return error(rval);

  try {
    EntityHandle* buffer = reinterpret_cast<EntityHandle*>(dataBuffer);
    const size_t buffer_size = bufferSize / (sizeof(EntityHandle) * nodes_per_elem);
    ReadHDF5Dataset reader(elems.handle, data_id, nativeParallel, mpiComm);
    reader.set_file_ids(file_ids, elems.desc.start_id, buffer_size, handleType);
    dbgOut.printf(3, "Reading connectivity in %lu chunks for element group \"%s\"\n",
                  reader.get_read_count(), elems.handle);
    EntityHandle* iter = array;
    int nn = 0;
    while (!reader.done()) {
      dbgOut.printf(3, "Reading chunk %d for \"%s\"\n", ++nn, elems.handle);

      size_t num_read;
<<<<<<< HEAD
	if( mhdf_ds1Ddt_array == true ) {
	  reader.read_dspace_dtypearray( buffer, handleType, nodes_per_elem, num_read );
	} else {
	  reader.read( buffer, num_read );
	}

      iter = std::copy( buffer, buffer+num_read*nodes_per_elem, iter );
      
=======
      reader.read(buffer, num_read);
      iter = std::copy(buffer, buffer + num_read*nodes_per_elem, iter);

>>>>>>> eff72c09
      if (node_ids) {
        std::sort(buffer, buffer + num_read*nodes_per_elem);
        num_read = std::unique(buffer, buffer + num_read*nodes_per_elem) - buffer;
        copy_sorted_file_ids(buffer, num_read, *node_ids);
      }
    }
    assert(iter - array == (ptrdiff_t)count * nodes_per_elem);
  }
  catch (ReadHDF5Dataset::Exception) {
    return error(MB_FAILURE);
  }

  if (!node_ids) {
    rval = convert_id_to_handle(array, count * nodes_per_elem);
    if (MB_SUCCESS != rval)
      return error(rval);

    rval = readUtil->update_adjacencies(handle, count, nodes_per_elem, array);
    if (MB_SUCCESS != rval)
      return error(rval);
  }
  else {
    IDConnectivity t;
    t.handle = handle;
    t.count = count;
    t.nodes_per_elem = nodes_per_elem;
    t.array = array;
    idConnectivityList.push_back(t);
  }

  return insert_in_id_map(file_ids, handle);
}

ErrorCode ReadHDF5::update_connectivity()
{
  ErrorCode rval;
  std::vector<IDConnectivity>::iterator i;
  for (i = idConnectivityList.begin(); i != idConnectivityList.end(); ++i) {
    rval = convert_id_to_handle(i->array, i->count * i->nodes_per_elem);
    if (MB_SUCCESS != rval)
      return error(rval);

    rval = readUtil->update_adjacencies(i->handle, i->count, i->nodes_per_elem, i->array);
    if (MB_SUCCESS != rval)
      return error(rval);
  }
  idConnectivityList.clear();

  return MB_SUCCESS;
}

ErrorCode ReadHDF5::read_node_adj_elems(const mhdf_ElemDesc& group, Range* handles_out)
{
  mhdf_Status status;
  ErrorCode rval;

  CHECK_OPEN_HANDLES;

  hid_t table = mhdf_openConnectivitySimple(filePtr, group.handle, &status);
  if (is_error(status))
    return error(MB_FAILURE);

  rval = read_node_adj_elems(group, table, handles_out);

  mhdf_closeData(filePtr, table, &status);
  if (MB_SUCCESS == rval && is_error(status))
    return error(rval = MB_FAILURE);

  return rval;
}

ErrorCode ReadHDF5::read_node_adj_elems(const mhdf_ElemDesc& group,
                                        hid_t table_handle,
                                        Range* handles_out)
{
  CHECK_OPEN_HANDLES;

  debug_barrier();

  mhdf_Status status;
  ErrorCode rval;
  IODebugTrack debug_track(debugTrack, std::string(group.handle));

  // Copy data to local variables (makes other code clearer)
  const int node_per_elem = group.desc.vals_per_ent;
  long start_id = group.desc.start_id;
  long remaining = group.desc.count;
  const EntityType type = CN::EntityTypeFromName(group.type);

  // Figure out how many elements we can read in each pass
  long* const buffer = reinterpret_cast<long*>(dataBuffer);
  const long buffer_size = bufferSize / (node_per_elem * sizeof(buffer[0]));
  // Read all element connectivity in buffer_size blocks
  long offset = 0;
  dbgOut.printf(3, "Reading node-adjacent elements from \"%s\" in %ld chunks\n",
                group.handle, (remaining + buffer_size - 1) / buffer_size);
  int nn = 0;
  Range::iterator hint;
  if (handles_out)
    hint = handles_out->begin();
  while (remaining) {
    dbgOut.printf(3, "Reading chunk %d of connectivity data for \"%s\"\n", ++nn, group.handle);

    // Read a block of connectivity data
    const long count = std::min(remaining, buffer_size);
    debug_track.record_io(offset, count);
    assert_range(buffer, count * node_per_elem);
    mhdf_readConnectivityWithOpt(table_handle, offset, count, H5T_NATIVE_LONG, buffer, collIO, &status);
    if (is_error(status))
      return error(MB_FAILURE);
    offset += count;
    remaining -= count;

    // Count the number of elements in the block that we want,
    // zero connectivity for other elements
    long num_elem = 0;
    long* iter = buffer;
    for (long i = 0; i < count; ++i) {
      for (int j = 0; j < node_per_elem; ++j) {
        iter[j] = (long)idMap.find(iter[j]);
        if (!iter[j]) {
          iter[0] = 0;
          break;
        }
      }
      if (iter[0])
        ++num_elem;
      iter += node_per_elem;
    }

    if (!num_elem) {
      start_id += count;
      continue;
    }

    // Create elements
    EntityHandle handle;
    EntityHandle* array;
    rval = readUtil->get_element_connect((int)num_elem,
                                         node_per_elem,
                                         type,
                                         0,
                                         handle,
                                         array);
    if (MB_SUCCESS != rval)
      return error(rval);

    // Copy all non-zero connectivity values
    iter = buffer;
    EntityHandle* iter2 = array;
    EntityHandle h = handle;
    for (long i = 0; i < count; ++i) {
      if (!*iter) {
        iter += node_per_elem;
        continue;
      }
      if (!idMap.insert(start_id + i, h++, 1).second)
        return error(MB_FAILURE);

      long* const end = iter + node_per_elem;
      for ( ; iter != end; ++iter, ++iter2)
        *iter2 = (EntityHandle)*iter;
    }
    assert(iter2 - array == num_elem * node_per_elem);
    start_id += count;

    rval = readUtil->update_adjacencies(handle, num_elem, node_per_elem, array);
    if (MB_SUCCESS != rval)
      return error(rval);
    if (handles_out)
      hint = handles_out->insert(hint, handle, handle + num_elem - 1);
   }

  debug_track.all_reduce();
  return MB_SUCCESS;
}

ErrorCode ReadHDF5::read_elems(int i, const Range& elems_in, Range& nodes)
{
  CHECK_OPEN_HANDLES;

  debug_barrier();
  dbgOut.tprintf(1, "READING %s CONNECTIVITY (%lu elems in %lu selects)\n", fileInfo->elems[i].handle,
                    (unsigned long)elems_in.size(), (unsigned long)elems_in.psize());

  EntityHandle* const buffer = reinterpret_cast<EntityHandle*>(dataBuffer);
  const int node_per_elem = fileInfo->elems[i].desc.vals_per_ent;
  const size_t buffer_size = bufferSize / (node_per_elem * sizeof(EntityHandle));

  if (elems_in.empty())
    return MB_SUCCESS;

  assert((long)elems_in.front() >= fileInfo->elems[i].desc.start_id);
  assert((long)elems_in.back() - fileInfo->elems[i].desc.start_id < fileInfo->elems[i].desc.count);

  // We don't support version 3 style poly element data
  if (fileInfo->elems[i].desc.vals_per_ent <= 0)
    return error(MB_TYPE_OUT_OF_RANGE);

  mhdf_Status status;
<<<<<<< HEAD
  
  mhdf_ds1Ddt_array = false;
  hid_t table = mhdf_openConnectivitySimple( filePtr, fileInfo->elems[i].handle, &status );
  if( mhdf_ds1Ddt_array == true ) g_hyperslabSelectionLimit = DEFAULT_HYPERSLAB_SELECTION_UNLIMIT;

=======
  hid_t table = mhdf_openConnectivitySimple(filePtr, fileInfo->elems[i].handle, &status);
>>>>>>> eff72c09
  if (is_error(status))
    return error(MB_FAILURE);

  try {
    ReadHDF5Dataset reader(fileInfo->elems[i].handle, table, nativeParallel, mpiComm);
    reader.set_file_ids(elems_in, fileInfo->elems[i].desc.start_id,
                        buffer_size, handleType);
    dbgOut.printf(3, "Reading node list in %lu chunks for \"%s\"\n", reader.get_read_count(), fileInfo->elems[i].handle);
    int nn = 0;
    while (!reader.done()) {
      dbgOut.printf(3, "Reading chunk %d of \"%s\" connectivity\n", ++nn, fileInfo->elems[i].handle);
      size_t num_read;
<<<<<<< HEAD

	if( mhdf_ds1Ddt_array == true ) {
	  reader.read_dspace_dtypearray( buffer, handleType, node_per_elem, num_read );
	} else {
	  reader.read( buffer, num_read );
	}
      std::sort( buffer, buffer + num_read*node_per_elem );
      num_read = std::unique( buffer, buffer + num_read*node_per_elem ) - buffer;
      copy_sorted_file_ids( buffer, num_read, nodes );
=======
      reader.read(buffer, num_read);
      std::sort(buffer, buffer + num_read*node_per_elem);
      num_read = std::unique(buffer, buffer + num_read*node_per_elem) - buffer;
      copy_sorted_file_ids(buffer, num_read, nodes);
>>>>>>> eff72c09
    }
  }
  catch (ReadHDF5Dataset::Exception) {
    return error(MB_FAILURE);
  }

  return MB_SUCCESS;
}

ErrorCode ReadHDF5::read_poly(const mhdf_ElemDesc& elems, const Range& file_ids)
{
  class PolyReader : public ReadHDF5VarLen {
    private:
      const EntityType type;
      ReadHDF5* readHDF5;
    public:
    PolyReader(EntityType elem_type, void* buffer, size_t buffer_size,
               ReadHDF5* owner, DebugOutput& dbg)
               : ReadHDF5VarLen(dbg, buffer, buffer_size),
                 type(elem_type), readHDF5(owner)
               {}
    virtual ~PolyReader() {}
    ErrorCode store_data(EntityHandle file_id, void* data, long len, bool)
    {
      size_t valid;
      EntityHandle* conn = reinterpret_cast<EntityHandle*>(data);
      readHDF5->convert_id_to_handle(conn, len, valid);
      if (valid != (size_t)len)
        return error(MB_ENTITY_NOT_FOUND);
      EntityHandle handle;
      ErrorCode rval = readHDF5->moab()->create_element(type, conn, len, handle);
      if (MB_SUCCESS != rval)
        return error(rval);

      rval = readHDF5->insert_in_id_map(file_id, handle);
      return rval;
    }
  };

  CHECK_OPEN_HANDLES;

  debug_barrier();

  EntityType type = CN::EntityTypeFromName(elems.type);
  if (type == MBMAXTYPE) {
    MB_SET_ERR(MB_FAILURE, "Unknown element type: \"" << elems.type << "\"");
  }

  hid_t handles[2];
  mhdf_Status status;
  long num_poly, num_conn, first_id;
  mhdf_openPolyConnectivity(filePtr, elems.handle, &num_poly, &num_conn, &first_id,
                            handles, &status);
  if (is_error(status))
    return error(MB_FAILURE);

  std::string nm(elems.handle);
  ReadHDF5Dataset offset_reader((nm + " offsets").c_str(), handles[0], nativeParallel, mpiComm, true);
  ReadHDF5Dataset connect_reader((nm + " data").c_str(), handles[1], nativeParallel, mpiComm, true);

  PolyReader tool(type, dataBuffer, bufferSize, this, dbgOut);
  return tool.read(offset_reader, connect_reader, file_ids, first_id, handleType);
}

ErrorCode ReadHDF5::delete_non_side_elements(const Range& side_ents)
{
  ErrorCode rval;

  // Build list of entities that we need to find the sides of
  Range explicit_ents;
  Range::iterator hint = explicit_ents.begin();
  for (IDMap::iterator i = idMap.begin(); i != idMap.end(); ++i) {
    EntityHandle start = i->value;
    EntityHandle end = i->value + i->count - 1;
    EntityType type = TYPE_FROM_HANDLE(start);
    assert(type == TYPE_FROM_HANDLE(end)); // Otherwise handle space entirely full!!
    if (type != MBVERTEX && type != MBENTITYSET)
      hint = explicit_ents.insert(hint, start, end);
  }
  explicit_ents = subtract(explicit_ents, side_ents);

  // Figure out which entities we want to delete
  Range dead_ents(side_ents);
  Range::iterator ds, de, es;
  ds = dead_ents.lower_bound(CN::TypeDimensionMap[1].first);
  de = dead_ents.lower_bound(CN::TypeDimensionMap[2].first, ds);
  if (ds != de) {
    // Get subset of explicit ents of dimension greater than 1
    es = explicit_ents.lower_bound(CN::TypeDimensionMap[2].first);
    Range subset, adj;
    subset.insert(es, explicit_ents.end());
    rval = iFace->get_adjacencies(subset, 1, false, adj, Interface::UNION);
    if (MB_SUCCESS != rval)
      return rval;
    dead_ents = subtract(dead_ents, adj);
  }
  ds = dead_ents.lower_bound(CN::TypeDimensionMap[2].first);
  de = dead_ents.lower_bound(CN::TypeDimensionMap[3].first, ds);
  assert(de == dead_ents.end());
  if (ds != de) {
    // Get subset of explicit ents of dimension 3
    es = explicit_ents.lower_bound(CN::TypeDimensionMap[3].first);
    Range subset, adj;
    subset.insert(es, explicit_ents.end());
    rval = iFace->get_adjacencies(subset, 2, false, adj, Interface::UNION);
    if (MB_SUCCESS != rval)
      return rval;
    dead_ents = subtract(dead_ents, adj);
  }

  // Now delete anything remaining in dead_ents
  dbgOut.printf(2, "Deleting %lu elements\n", (unsigned long)dead_ents.size());
  dbgOut.print(4, "\tDead entities: ", dead_ents);
  rval = iFace->delete_entities(dead_ents);
  if (MB_SUCCESS != rval)
    return error(rval);

  // Remove dead entities from ID map
  while (!dead_ents.empty()) {
    EntityHandle start = dead_ents.front();
    EntityID count = dead_ents.const_pair_begin()->second - start + 1;
    IDMap::iterator rit;
    for (rit = idMap.begin(); rit != idMap.end(); ++rit) 
      if (rit->value <= start && (EntityID)(start - rit->value) < rit->count)
        break;
    if (rit == idMap.end())
      return error(MB_FAILURE);

    EntityID offset = start - rit->value;
    EntityID avail = rit->count - offset;
    if (avail < count)
      count = avail;

    dead_ents.erase(dead_ents.begin(), dead_ents.begin() + count);
    idMap.erase(rit->begin + offset, count);
  }

  return MB_SUCCESS;
}

ErrorCode ReadHDF5::read_sets(const Range& file_ids)
{
  CHECK_OPEN_HANDLES;

  debug_barrier();

  mhdf_Status status;
  ErrorCode rval;

  const size_t num_sets = fileInfo->sets.count;
  if (!num_sets) // If no sets at all!
    return MB_SUCCESS;

  // Create sets
  std::vector<unsigned> flags(file_ids.size());
  Range::iterator si = file_ids.begin();
  for (size_t i = 0; i < flags.size(); ++i, ++si) 
    flags[i] = setMeta[*si - fileInfo->sets.start_id][3] & ~(long)mhdf_SET_RANGE_BIT;
  EntityHandle start_handle;
  rval = readUtil->create_entity_sets(flags.size(), &flags[0], 0, start_handle);
  if (MB_SUCCESS != rval)
    return error(rval);
  rval = insert_in_id_map(file_ids, start_handle);
  if (MB_SUCCESS != rval)
    return error(rval);

  // Read contents
  if (fileInfo->have_set_contents) {
    long len = 0;
    hid_t handle = mhdf_openSetData(filePtr, &len, &status);
    if (is_error(status))
      return error(MB_FAILURE);

    ReadHDF5Dataset dat("set contents", handle, nativeParallel, mpiComm, true);
    rval = read_set_data(file_ids, start_handle, dat, CONTENT);
    if (MB_SUCCESS != rval)
      return error(rval);
  }

  // Read set child lists
  if (fileInfo->have_set_children) {
    long len = 0;
    hid_t handle = mhdf_openSetChildren(filePtr, &len, &status);
    if (is_error(status))
      return error(MB_FAILURE);

    ReadHDF5Dataset dat("set children", handle, nativeParallel, mpiComm, true);
    rval = read_set_data(file_ids, start_handle, dat, CHILD);
    if (MB_SUCCESS != rval)
      return error(rval);
  }

  // Read set parent lists
  if (fileInfo->have_set_parents) {
    long len = 0;
    hid_t handle = mhdf_openSetParents(filePtr, &len, &status);
    if (is_error(status))
      return error(MB_FAILURE);

    ReadHDF5Dataset dat("set parents", handle, nativeParallel, mpiComm, true);
    rval = read_set_data(file_ids, start_handle, dat, PARENT);
    if (MB_SUCCESS != rval)
      return error(rval);
  }

  return MB_SUCCESS;
}

ErrorCode ReadHDF5::read_all_set_meta()
{
  CHECK_OPEN_HANDLES;

  assert(!setMeta);
  const long num_sets = fileInfo->sets.count;
  if (!num_sets)
    return MB_SUCCESS;

  mhdf_Status status;
  hid_t handle = mhdf_openSetMetaSimple(filePtr, &status);
  if (is_error(status)) {
    return error(MB_FAILURE);
  }

  // Allocate extra space if we need it for data conversion
  hid_t meta_type = H5Dget_type(handle);
  size_t size = H5Tget_size(meta_type);
  if (size > sizeof(long)) 
    setMeta = new long[(num_sets * size + (sizeof(long)-1)) / sizeof(long)][4];
   else
    setMeta = new long[num_sets][4];

  // Set some parameters based on whether or not each proc reads the
  // table or only the root reads it and bcasts it to the others
  int rank = 0;
  bool bcast = false;
  hid_t ioprop = H5P_DEFAULT;
#ifdef USE_MPI
  MPI_Comm comm = 0;
  if (nativeParallel) {
    rank = myPcomm->proc_config().proc_rank();
    comm = myPcomm->proc_config().proc_comm();
    bcast = bcastDuplicateReads;
    if (!bcast)
      ioprop = collIO;
  }
#endif

  if (!bcast || 0 == rank) {
    mhdf_readSetMetaWithOpt(handle, 0, num_sets, meta_type, setMeta, ioprop, &status);
    if (is_error(status)) {
      H5Tclose(meta_type);
      mhdf_closeData(filePtr, handle, &status);
      return error(MB_FAILURE);
    }

     H5Tconvert(meta_type, H5T_NATIVE_LONG, num_sets*4, setMeta, 0, H5P_DEFAULT);
  }
  mhdf_closeData(filePtr, handle, &status);
  if (is_error(status))
    return error(MB_FAILURE);
  H5Tclose(meta_type);

  if (bcast) {
#ifdef USE_MPI
    int ierr = MPI_Bcast(setMeta, num_sets*4, MPI_LONG, 0, comm);
    if (MPI_SUCCESS != ierr)
      return error(MB_FAILURE);
#else
    assert(rank == 0); // If not MPI, then only one proc
#endif
  }

  return MB_SUCCESS;
}

ErrorCode ReadHDF5::read_set_ids_recursive(Range& sets_in_out,
                                           bool contained_sets,
                                           bool child_sets)
{
  CHECK_OPEN_HANDLES;
  mhdf_Status status;

  if (!fileInfo->have_set_children)
    child_sets = false;
  if (!fileInfo->have_set_contents)
    contained_sets = false;
  if (!child_sets && !contained_sets)
    return MB_SUCCESS;

  // Open data tables
  if (fileInfo->sets.count == 0) {
    assert(sets_in_out.empty());
    return MB_SUCCESS;
  }

  if (!contained_sets && !child_sets)
    return MB_SUCCESS;

  ReadHDF5Dataset cont("set contents", false, mpiComm);
  ReadHDF5Dataset child("set children", false, mpiComm);

  if (contained_sets) {
    long content_len = 0;
    hid_t content_handle = mhdf_openSetData(filePtr, &content_len, &status);
    if (is_error(status))
       return error(MB_FAILURE);
    try {
      cont.init(content_handle, true);
    }
    catch (ReadHDF5Dataset::Exception) {
      return error(MB_FAILURE);
    }
  }

  if (child_sets) {
    long child_len = 0;
    hid_t child_handle = mhdf_openSetChildren(filePtr, &child_len, &status);
    if (is_error(status))
      return error(MB_FAILURE);
    try {
      child.init(child_handle, true);
    }
    catch (ReadHDF5Dataset::Exception) {
      return error(MB_FAILURE);
    }
  }

  ErrorCode rval = MB_SUCCESS;
  Range children, new_children(sets_in_out);
  int iteration_count = 0;
  do {
    ++iteration_count;
    dbgOut.tprintf(2, "Iteration %d of read_set_ids_recursive\n", iteration_count);
    children.clear();
    if (child_sets) {
      rval = read_set_data(new_children, 0, child, CHILD, &children);
      if (MB_SUCCESS != rval)
        break;
    }
    if (contained_sets) {
      rval = read_set_data(new_children, 0, cont, CONTENT, &children);
      // Remove any non-set values
      Range::iterator it = children.lower_bound(fileInfo->sets.start_id);
      children.erase(children.begin(), it);
      it = children.lower_bound(fileInfo->sets.start_id + fileInfo->sets.count);
      children.erase(it, children.end());
      if (MB_SUCCESS != rval)
        break;
    }
    new_children = subtract(children, sets_in_out);
    dbgOut.print_ints(2, "Adding additional contained/child sets", new_children);
    sets_in_out.merge(new_children);
  } while (!new_children.empty());

  return MB_SUCCESS;
}

ErrorCode ReadHDF5::find_sets_containing(Range& sets_out,
                                         bool read_set_containing_parents)
{
  ErrorCode rval;
  mhdf_Status status;

  CHECK_OPEN_HANDLES;

  if (!fileInfo->have_set_contents)
    return MB_SUCCESS;
  assert(fileInfo->sets.count);

  // Open data tables
  long content_len = 0;
  hid_t content_handle = mhdf_openSetData(filePtr, &content_len, &status);
  if (is_error(status))
    return error(MB_FAILURE);

  hid_t data_type = H5Dget_type(content_handle);

  rval = find_sets_containing(content_handle, data_type, content_len,
                              read_set_containing_parents, sets_out);

  H5Tclose(data_type);

  mhdf_closeData(filePtr, content_handle, &status);
  if (MB_SUCCESS == rval && is_error(status))
    return error(MB_FAILURE);

  return rval;
}

static bool set_map_intersect(bool ranged,
                              const long* contents,
                              int content_len,
                              const RangeMap<long, EntityHandle>& id_map)
{
  if (ranged) {
    if (!content_len || id_map.empty())
      return false;

    const long* j = contents;
    const long* const end = contents + content_len;
    assert(content_len % 2 == 0);
    while (j != end) {
      long start = *(j++);
      long count = *(j++);
      if (id_map.intersects(start, count))
        return true;
    }
  }
  else {
    const long* const end = contents + content_len;
    for (const long* i = contents; i != end; ++i)
      if (id_map.exists(*i))
        return true;
  }

  return false;
}

struct SetContOffComp {
  bool operator()(const long a1[4], const long a2[4])
    { return a1[ReadHDF5::CONTENT] < a2[0]; }
};

ErrorCode ReadHDF5::find_sets_containing(hid_t contents_handle,
                                         hid_t content_type,
                                         long contents_len,
                                         bool read_set_containing_parents,
                                         Range& file_ids)
{
  CHECK_OPEN_HANDLES;

  // Scan all set contents data

  const size_t content_size = H5Tget_size(content_type);
  const long num_sets = fileInfo->sets.count;
  dbgOut.printf(2, "Searching contents of %ld\n", num_sets);
  mhdf_Status status;

  int rank = 0;
  bool bcast = false;
#ifdef USE_MPI
  MPI_Comm comm = 0;
  if (nativeParallel) {
    rank = myPcomm->proc_config().proc_rank();
    comm = myPcomm->proc_config().proc_comm();
    bcast = bcastDuplicateReads;
  }
#endif

  // Check offsets so that we don't read past end of table or
  // walk off end of array.
  long prev = -1;
  for (long  i = 0; i < num_sets; ++i) {
    if (setMeta[i][CONTENT] < prev) {
      std::cerr << "Invalid data in set contents offsets at position "
                << i << ": index " << setMeta[i][CONTENT] 
                << " is less than previous index " << prev << std::endl;
      std::cerr.flush();
      return error(MB_FAILURE);
    }
    prev = setMeta[i][CONTENT];
  }
  if (setMeta[num_sets - 1][CONTENT] >= contents_len) {
    std::cerr << "Maximum set content index " << setMeta[num_sets - 1][CONTENT]
              << " exceeds contents table length of " << contents_len
              << std::endl;
    std::cerr.flush();
    return error(MB_FAILURE);
  }

  // Set up buffer for reading set contents
  long* const content_buffer = (long*)dataBuffer;
  const long content_len = bufferSize / std::max(content_size, sizeof(long));

  // Scan set table
  Range::iterator hint = file_ids.begin();
  Range tmp_range;
  long prev_idx = -1;
  int mm = 0;
  long sets_offset = 0;
  long temp_content[4];
  while (sets_offset < num_sets) {
    temp_content[0] = content_len + prev_idx;
    long sets_count = std::lower_bound(setMeta + sets_offset,
                                       setMeta + num_sets,
                                       temp_content,
                                       SetContOffComp())
                                       - setMeta - sets_offset;
    assert(sets_count >= 0 && sets_offset + sets_count <= num_sets);
    if (!sets_count) { // Contents of single set don't fit in buffer
      long content_remaining = setMeta[sets_offset][CONTENT] - prev_idx;
      long content_offset = prev_idx + 1;
      while (content_remaining) {
        long content_count = content_len < content_remaining ?
                             2*(content_len / 2) : content_remaining;
        assert_range(content_buffer, content_count);
        dbgOut.printf(3, "Reading chunk %d (%ld values) from set contents table\n", ++mm, content_count);
        if (!bcast || 0 == rank) {
          if (!bcast)
            mhdf_readSetDataWithOpt(contents_handle, content_offset,
                                    content_count, content_type,
                                    content_buffer, collIO, &status);
          else
            mhdf_readSetData(contents_handle, content_offset,
                             content_count, content_type,
                             content_buffer, &status);
          if (is_error(status))
            return error(MB_FAILURE);

          H5Tconvert(content_type, H5T_NATIVE_LONG, content_count, content_buffer, 0, H5P_DEFAULT);
        }
        if (bcast) {
          #ifdef USE_MPI
            int ierr = MPI_Bcast(content_buffer, content_count, MPI_LONG, 0, comm);
            if (MPI_SUCCESS != ierr)
              return error(MB_FAILURE);
          #else
            assert(rank == 0); // If not MPI, then only one proc
          #endif
        }

        if (read_set_containing_parents) {
          tmp_range.clear();
          if (setMeta[sets_offset][3] & mhdf_SET_RANGE_BIT) tmp_range.insert(*content_buffer, *(content_buffer + 1));
          else std::copy(content_buffer, content_buffer + content_count, range_inserter(tmp_range));
          tmp_range = intersect(tmp_range, file_ids);
        }

        if (!tmp_range.empty() ||
            set_map_intersect(setMeta[sets_offset][3] & mhdf_SET_RANGE_BIT,
                              content_buffer, content_count, idMap)) {
          long id = fileInfo->sets.start_id + sets_offset;
          hint = file_ids.insert(hint, id, id);
          if (!nativeParallel) // Don't stop if doing READ_PART because we need to read collectively
            break;
        }
        content_remaining -= content_count;
        content_offset += content_count;
      }
      prev_idx = setMeta[sets_offset][CONTENT];
      sets_count = 1;
    }
    else if (long read_num = setMeta[sets_offset + sets_count - 1][CONTENT] - prev_idx) {
      assert(sets_count > 0);
      assert_range(content_buffer, read_num);
      dbgOut.printf(3, "Reading chunk %d (%ld values) from set contents table\n", ++mm, read_num);
      if (!bcast || 0 == rank) {
        if (!bcast)
          mhdf_readSetDataWithOpt(contents_handle, prev_idx + 1, read_num,
                                  content_type, content_buffer, collIO, &status);
        else
          mhdf_readSetData(contents_handle, prev_idx + 1, read_num,
                           content_type, content_buffer, &status);
        if (is_error(status))
          return error(MB_FAILURE);

        H5Tconvert(content_type, H5T_NATIVE_LONG, read_num, content_buffer, 0, H5P_DEFAULT);
      }
      if (bcast) {
        #ifdef USE_MPI
          int ierr = MPI_Bcast(content_buffer, read_num, MPI_LONG, 0, comm);
          if (MPI_SUCCESS != ierr)
            return error(MB_FAILURE);
        #else
          assert(rank == 0); // If not MPI, then only one proc
        #endif
      }

      long* buff_iter = content_buffer;
      for (long i = 0; i < sets_count; ++i) {
        long set_size = setMeta[i + sets_offset][CONTENT] - prev_idx;
        prev_idx += set_size;

        // Check whether contents include set already being loaded
        if (read_set_containing_parents) {
          tmp_range.clear();
          if (setMeta[sets_offset + i][3] & mhdf_SET_RANGE_BIT) tmp_range.insert(*buff_iter, *(buff_iter + 1));
          else std::copy(buff_iter, buff_iter + set_size, range_inserter(tmp_range));
          tmp_range = intersect(tmp_range, file_ids);
        }

        if (!tmp_range.empty() ||
            set_map_intersect(setMeta[sets_offset + i][3] & mhdf_SET_RANGE_BIT,
                              buff_iter, set_size, idMap)) {
          long id = fileInfo->sets.start_id + sets_offset + i;
          hint = file_ids.insert(hint, id, id);
        }
        buff_iter += set_size;
      }
    }

    sets_offset += sets_count;
  }

  return MB_SUCCESS;
}

static Range::iterator copy_set_contents(Range::iterator hint,
                                         int ranged,
                                         EntityHandle* contents,
                                         long length,
                                         Range& results)
{
  if (ranged) {
    assert(length % 2 == 0);
    for (long i = 0; i < length; i += 2)
      hint = results.insert(hint, contents[i], contents[i] + contents[i + 1] - 1);
  }
  else {
    std::sort(contents, contents+length);
    for (long i = 0; i < length; ++i)
      hint = results.insert(hint, contents[i]);
  }
  return hint;
}

ErrorCode ReadHDF5::read_set_data(const Range& set_file_ids,
                                  EntityHandle start_handle,
                                  ReadHDF5Dataset& data,
                                  SetMode mode,
                                  Range* file_ids_out)
{
  ErrorCode rval;
  Range::const_pair_iterator pi;
  Range::iterator out_hint;
  if (file_ids_out)
    out_hint = file_ids_out->begin();

  // Construct range of offsets into data table at which to read
  // Note: all offsets are incremented by TWEAK because Range cannot
  // store zeros.
  const long TWEAK = 1;
  Range data_offsets;
  Range::iterator hint = data_offsets.begin();
  pi = set_file_ids.const_pair_begin();
  if ((long)pi->first == fileInfo->sets.start_id) {
    long second = pi->second - fileInfo->sets.start_id;
    if  (setMeta[second][mode] >= 0)
      hint = data_offsets.insert(hint, TWEAK, setMeta[second][mode] + TWEAK);
    ++pi;
  }
  for ( ; pi != set_file_ids.const_pair_end(); ++pi) {
    long first = pi->first - fileInfo->sets.start_id;
    long second = pi->second - fileInfo->sets.start_id;
    long idx1 = setMeta[first - 1][mode] + 1;
    long idx2 = setMeta[second][mode];
    if (idx2 >= idx1)
      hint = data_offsets.insert(hint, idx1 + TWEAK, idx2 + TWEAK);
  }
  try {
    data.set_file_ids(data_offsets, TWEAK, bufferSize / sizeof(EntityHandle), handleType);
  }
  catch (ReadHDF5Dataset::Exception) {
    return MB_FAILURE;
  }

  // We need to increment this for each processed set because
  // the sets were created in the order of the ids in file_ids.
  EntityHandle h = start_handle;

  const long ranged_flag = (mode == CONTENT) ? mhdf_SET_RANGE_BIT : 0;

  std::vector<EntityHandle> partial; // For when we read only part of the contents of a set/entity
  Range::const_iterator fileid_iter = set_file_ids.begin();
  EntityHandle* buffer = reinterpret_cast<EntityHandle*>(dataBuffer);
  size_t count, offset;

  int nn = 0;
  while (!data.done()) {
    dbgOut.printf(3, "Reading chunk %d of %s\n", ++nn, data.get_debug_desc());
    try {
      data.read(buffer, count);
    }
    catch (ReadHDF5Dataset::Exception) {
      return MB_FAILURE;
    }

    // Assert not appropriate here - I might have treated all my file ids, but maybe
    // another proc hasn't; for me, count will be zero, so I won't do anything, but
    // I still need to go through the motions to make the read work

    // Handle 'special' case where we read some, but not all
    // of the data for an entity during the last iteration.
    offset = 0;
    if (!partial.empty()) { // Didn't read all of previous entity
      assert(fileid_iter != set_file_ids.end());
      size_t num_prev = partial.size();
      size_t idx = *fileid_iter - fileInfo->sets.start_id;
      size_t len = idx ? setMeta[idx][mode] - setMeta[idx - 1][mode] : setMeta[idx][mode] + 1;
      offset = len - num_prev;
      if (offset > count) { // Still don't have all
        partial.insert(partial.end(), buffer, buffer + count);
        continue;
      }

      partial.insert(partial.end(), buffer, buffer + offset);
      if (file_ids_out) {
        out_hint = copy_set_contents(out_hint, setMeta[idx][3] & ranged_flag,
                                     &partial[0], partial.size(), *file_ids_out);
      }
      else {
        switch (mode) {
          size_t valid;
          case CONTENT:
            if (setMeta[idx][3] & ranged_flag) {
              if (len % 2) 
                return error(MB_INDEX_OUT_OF_RANGE);
              Range range;
              convert_range_to_handle(&partial[0], len / 2, range);
              rval = moab()->add_entities(h, range);
            }
            else {
              convert_id_to_handle(&partial[0], len, valid);
              rval = moab()->add_entities(h, &partial[0], valid);
            }
            break;
          case CHILD:
            convert_id_to_handle(&partial[0], len, valid);
            rval = moab()->add_child_meshsets(h, &partial[0], valid);
            break;
          case PARENT:
            convert_id_to_handle(&partial[0], len, valid);
            rval = moab()->add_parent_meshsets(h, &partial[0], valid);
            break;
          default:
            break;
        }
        if (MB_SUCCESS != rval)
          return error(rval);
      }

      ++fileid_iter;
      ++h;
      partial.clear();
    }

    // Process contents for all entities for which we
    // have read the complete list
    while (offset < count) {
      assert(fileid_iter != set_file_ids.end());
      size_t idx = *fileid_iter - fileInfo->sets.start_id;
      size_t len = idx ? setMeta[idx][mode] - setMeta[idx - 1][mode] : setMeta[idx][mode] + 1;
       // If we did not read all of the final entity,
       // store what we did read to be processed in the
       // next iteration
      if (offset + len > count) {
        partial.insert(partial.end(), buffer + offset, buffer + count);
        break;
      }

      if (file_ids_out) {
        out_hint = copy_set_contents(out_hint, setMeta[idx][3] & ranged_flag,
                                     buffer + offset, len, *file_ids_out);
      }
      else {
        switch (mode) {
          size_t valid;
          case CONTENT:
            if (setMeta[idx][3] & ranged_flag) {
              if (len % 2) 
                return error(MB_INDEX_OUT_OF_RANGE);
              Range range;
              convert_range_to_handle(buffer + offset, len / 2, range);
              rval = moab()->add_entities(h, range);
            }
            else {
              convert_id_to_handle(buffer + offset, len, valid);
              rval = moab()->add_entities(h, buffer + offset, valid);
            }
            break;
          case CHILD:
            convert_id_to_handle(buffer + offset, len, valid);
            rval = moab()->add_child_meshsets(h, buffer + offset, valid);
            break;
          case PARENT:
            convert_id_to_handle(buffer + offset, len, valid);
            rval = moab()->add_parent_meshsets(h, buffer + offset, valid);
            break;
          default:
            break;
        }
        if (MB_SUCCESS != rval)
          return error(rval);
      }

      ++fileid_iter;
      ++h;
      offset += len;
    }
  }

  return MB_SUCCESS;
}

ErrorCode ReadHDF5::get_set_contents(const Range& sets, Range& file_ids)
{
  CHECK_OPEN_HANDLES;

  if (!fileInfo->have_set_contents)
    return MB_SUCCESS;
  dbgOut.tprint(2, "Reading set contained file IDs\n");
  try {
    mhdf_Status status;
    long content_len;
    hid_t contents = mhdf_openSetData(filePtr, &content_len, &status);
    if (is_error(status)) 
      return error(MB_FAILURE);
    ReadHDF5Dataset data("set contents", contents, nativeParallel, mpiComm, true);

    return read_set_data(sets, 0, data, CONTENT, &file_ids);
  }
  catch (ReadHDF5Dataset::Exception) {
    return error(MB_FAILURE);
  }
}

ErrorCode ReadHDF5::read_adjacencies(hid_t table, long table_len)
{
  CHECK_OPEN_HANDLES;

  ErrorCode rval;
  mhdf_Status status;

  debug_barrier();

  hid_t read_type = H5Dget_type(table);
  if (read_type < 0) 
    return error(MB_FAILURE);
  const bool convert = !H5Tequal(read_type, handleType);

  EntityHandle* buffer = (EntityHandle*)dataBuffer;
  size_t chunk_size = bufferSize / H5Tget_size(read_type);
  size_t remaining = table_len;
  size_t left_over = 0;
  size_t offset = 0;
  dbgOut.printf(3, "Reading adjacency list in %lu chunks\n",
    (unsigned long)(remaining + chunk_size - 1) / chunk_size);
  int nn = 0;
  while (remaining) {
    dbgOut.printf(3, "Reading chunk %d of adjacency list\n", ++nn);

    size_t count = std::min(chunk_size, remaining);
    count -= left_over;
    remaining -= count;

    assert_range(buffer + left_over, count);
    mhdf_readAdjacencyWithOpt(table, offset, count, read_type, buffer + left_over,
                              collIO, &status);
    if (is_error(status))
      return error(MB_FAILURE);
    
    if (convert) {
      herr_t err = H5Tconvert(read_type, handleType, count, buffer + left_over, 0, H5P_DEFAULT);
      if (err < 0)
        return error(MB_FAILURE);
    }

    EntityHandle* iter = buffer;
    EntityHandle* end = buffer + count + left_over;
    while (end - iter >= 3) {
      EntityHandle h = idMap.find(*iter++);
      EntityHandle count2 = *iter++;
      if (!h) {
        iter += count2;
        continue;
      }

      if (count2 < 1)
        return error(MB_FAILURE);

      if (end < count2 + iter) {
        iter -= 2;
        break;
      }

      size_t valid;
      convert_id_to_handle(iter, count2, valid, idMap);
      rval = iFace->add_adjacencies(h, iter, valid, false);
      if (MB_SUCCESS != rval)
        return error(rval);

      iter += count2;
    }

    left_over = end - iter;
    assert_range((char*)buffer, left_over);
    assert_range((char*)iter, left_over);
    memmove(buffer, iter, left_over);
  }

  assert(!left_over); // Unexpected truncation of data

  return MB_SUCCESS;
}

ErrorCode ReadHDF5::read_tag(int tag_index)
{
  CHECK_OPEN_HANDLES;

  dbgOut.tprintf(2, "Reading tag \"%s\"\n", fileInfo->tags[tag_index].name);

  debug_barrier();

  ErrorCode rval;
  mhdf_Status status;
  Tag tag = 0;
  hid_t read_type = -1;
  bool table_type;
  rval = create_tag(fileInfo->tags[tag_index], tag, read_type);
  if (MB_SUCCESS != rval)
    return error(rval);

  if (fileInfo->tags[tag_index].have_sparse) {
    hid_t handles[3];
    long num_ent, num_val;
    mhdf_openSparseTagData(filePtr,
                           fileInfo->tags[tag_index].name,
                           &num_ent, &num_val,
                           handles, &status);
    if (is_error(status)) {
      if (read_type) H5Tclose(read_type);
      return error(MB_FAILURE);
    }

    table_type = false;
    if (read_type == 0) {
      read_type = H5Dget_type(handles[1]);
      if (read_type == 0) {
        mhdf_closeData(filePtr, handles[0], &status);
        mhdf_closeData(filePtr, handles[0], &status);
        if (fileInfo->tags[tag_index].size <= 0)
          mhdf_closeData(filePtr, handles[2], &status);
        return error(MB_FAILURE);
      }
      table_type = true;
    }

    if (fileInfo->tags[tag_index].size > 0) {
      dbgOut.printf(2, "Reading sparse data for tag \"%s\"\n", fileInfo->tags[tag_index].name);
      rval = read_sparse_tag(tag, read_type, handles[0], handles[1], num_ent);
    }
    else {
      dbgOut.printf(2, "Reading var-len sparse data for tag \"%s\"\n", fileInfo->tags[tag_index].name);
      rval = read_var_len_tag(tag, read_type, handles[0], handles[1], handles[2], num_ent, num_val);
    }

    if (table_type) {
      H5Tclose(read_type);
      read_type = 0;
    }

    mhdf_closeData(filePtr, handles[0], &status);
    if (MB_SUCCESS == rval && is_error(status))
      rval = MB_FAILURE;
    mhdf_closeData(filePtr, handles[1], &status);
    if (MB_SUCCESS == rval && is_error(status))
      rval = MB_FAILURE;
    if (fileInfo->tags[tag_index].size <= 0) {
      mhdf_closeData(filePtr, handles[2], &status);
      if (MB_SUCCESS == rval && is_error(status))
        rval = MB_FAILURE;
    }
    if (MB_SUCCESS != rval) {
      if (read_type) H5Tclose(read_type);
      return error(rval);
    }
  }

  for (int j = 0; j < fileInfo->tags[tag_index].num_dense_indices; ++j) {
    long count;
    const char* name = 0;
    mhdf_EntDesc* desc;
    int elem_idx = fileInfo->tags[tag_index].dense_elem_indices[j];
    if (elem_idx == -2) {
      desc = &fileInfo->sets;
      name = mhdf_set_type_handle();
    }
    else if (elem_idx == -1) {
      desc = &fileInfo->nodes;
      name = mhdf_node_type_handle();
    }
    else if (elem_idx >= 0 && elem_idx < fileInfo->num_elem_desc) {
      desc = &fileInfo->elems[elem_idx].desc;
      name = fileInfo->elems[elem_idx].handle;
    }
    else {
      return error(MB_FAILURE);
    }

    dbgOut.printf(2, "Read dense data block for tag \"%s\" on \"%s\"\n", fileInfo->tags[tag_index].name, name);

    hid_t handle = mhdf_openDenseTagData(filePtr,
                                         fileInfo->tags[tag_index].name,
                                         name,
                                         &count, &status);
    if (is_error(status)) {
      rval = error(MB_FAILURE);
      break;
    }

    if (count > desc->count) {
      mhdf_closeData(filePtr, handle, &status);
      MB_SET_ERR(MB_FAILURE, "Invalid data length for dense tag data: " << name << "/" << fileInfo->tags[tag_index].name);
    }

    table_type = false;
    if (read_type == 0) {
      read_type = H5Dget_type(handle);
      if (read_type == 0) {
        mhdf_closeData(filePtr, handle, &status);
        return error(MB_FAILURE);
      }
      table_type = true;
    }

    rval = read_dense_tag(tag, name, read_type, handle, desc->start_id, count);

    if (table_type) {
      H5Tclose(read_type);
      read_type = 0;
    }

    mhdf_closeData(filePtr, handle, &status);
    if (MB_SUCCESS != rval)
      break;
    if (is_error(status)) {
      rval = error(MB_FAILURE);
      break;
    }
  }

  if (read_type) 
    H5Tclose(read_type);
  return rval;
}

ErrorCode ReadHDF5::create_tag(const mhdf_TagDesc& info,
                               Tag& handle,
                               hid_t& hdf_type)
{
  CHECK_OPEN_HANDLES;

  ErrorCode rval;
  mhdf_Status status;
  TagType storage;
  DataType mb_type;
  bool re_read_default = false;

  switch (info.storage) {
    case mhdf_DENSE_TYPE:
      storage = MB_TAG_DENSE;
      break;
    case mhdf_SPARSE_TYPE:
      storage = MB_TAG_SPARSE;
      break;
    case mhdf_BIT_TYPE:
      storage = MB_TAG_BIT;
      break;
    case mhdf_MESH_TYPE:
      storage = MB_TAG_MESH;
      break;
    default:
      MB_SET_ERR(MB_FAILURE, "Invalid storage type for tag '" << info.name << "': " << info.storage);
  }

  // Type-specific stuff
  if (info.type == mhdf_BITFIELD) {
    if (info.size < 1 || info.size > 8) {
      MB_SET_ERR(MB_FAILURE, "Invalid bit tag: class is MB_TAG_BIT, num bits = " << info.size);
    }
    hdf_type = H5Tcopy(H5T_NATIVE_B8);
    mb_type = MB_TYPE_BIT;
    if (hdf_type < 0)
      return error(MB_FAILURE);
  }
  else if (info.type == mhdf_OPAQUE) {
    mb_type = MB_TYPE_OPAQUE;

    // Check for user-provided type
    Tag type_handle;
    std::string tag_type_name = "__hdf5_tag_type_";
    tag_type_name += info.name;
    rval = iFace->tag_get_handle(tag_type_name.c_str(), sizeof(hid_t), MB_TYPE_OPAQUE, type_handle);
    if (MB_SUCCESS == rval) {
      EntityHandle root = 0;
      rval = iFace->tag_get_data(type_handle, &root, 1, &hdf_type);
      if (MB_SUCCESS != rval)
        return error(rval);
      hdf_type = H5Tcopy(hdf_type);
      re_read_default = true;
    }
    else if (MB_TAG_NOT_FOUND == rval) {
      hdf_type = 0;
    }
    else
      return error(rval);

    if (hdf_type < 0)
      return error(MB_FAILURE);
  }
  else {
    switch (info.type) {
      case mhdf_INTEGER:
        hdf_type = H5T_NATIVE_INT;
        mb_type = MB_TYPE_INTEGER;
        break;
      case mhdf_FLOAT:
        hdf_type = H5T_NATIVE_DOUBLE;
        mb_type = MB_TYPE_DOUBLE;
        break;
      case mhdf_BOOLEAN:
        hdf_type = H5T_NATIVE_UINT;
        mb_type = MB_TYPE_INTEGER;
        break;
      case mhdf_ENTITY_ID:
        hdf_type = handleType;
        mb_type = MB_TYPE_HANDLE;
        break;
      default:
        return error(MB_FAILURE);
    }

    if (info.size > 1) { // Array
        hsize_t tmpsize = info.size;
#if defined(H5Tarray_create_vers) && H5Tarray_create_vers > 1
        hdf_type = H5Tarray_create2(hdf_type, 1, &tmpsize);
#else
        hdf_type = H5Tarray_create(hdf_type, 1, &tmpsize, NULL);
#endif
    }
    else {
      hdf_type = H5Tcopy(hdf_type);
    }
    if (hdf_type < 0)
      return error(MB_FAILURE);
  }

  // If default or global/mesh value in file, read it.
  if (info.default_value || info.global_value) {
    if (re_read_default) {
      mhdf_getTagValues(filePtr, info.name, hdf_type, info.default_value, info.global_value, &status);
      if (mhdf_isError(&status)) {
        if (hdf_type)
          H5Tclose(hdf_type);
        MB_SET_ERR(MB_FAILURE, mhdf_message(&status));
      }
    }

    if (MB_TYPE_HANDLE == mb_type) {
      if (info.default_value) {
        rval = convert_id_to_handle((EntityHandle*)info.default_value, info.default_value_size);
        if (MB_SUCCESS != rval) {
          if (hdf_type)
            H5Tclose(hdf_type);
          return error(rval);
        }
      }
      if (info.global_value) {
        rval = convert_id_to_handle((EntityHandle*)info.global_value, info.global_value_size);
        if (MB_SUCCESS != rval) {
          if (hdf_type)
            H5Tclose(hdf_type);
          return error(rval);
        }
      }
    }
  }

  // Get tag handle, creating if necessary
  if (info.size < 0) 
    rval = iFace->tag_get_handle(info.name, info.default_value_size,
                                 mb_type, handle, storage | MB_TAG_CREAT | MB_TAG_VARLEN | MB_TAG_DFTOK,
                                 info.default_value);
  else
    rval = iFace->tag_get_handle(info.name, info.size, mb_type, handle,
                                 storage | MB_TAG_CREAT | MB_TAG_DFTOK, info.default_value);
  if (MB_SUCCESS != rval) {
    if (hdf_type)
      H5Tclose(hdf_type);
    MB_SET_ERR(MB_FAILURE, "Tag type in file does not match type in database for \"" << info.name << "\"");
  }

  if (info.global_value) {
    EntityHandle root = 0;
    if (info.size > 0) { // Fixed-length tag
      rval = iFace->tag_set_data(handle, &root, 1, info.global_value);
    }
    else {
      int tag_size = info.global_value_size;
      rval = iFace->tag_set_by_ptr(handle, &root, 1, &info.global_value, &tag_size);
    }
    if (MB_SUCCESS != rval) {
      if (hdf_type)
        H5Tclose(hdf_type);
      return error(rval);
    }
  }

  return MB_SUCCESS;
}

ErrorCode ReadHDF5::read_dense_tag(Tag tag_handle,
                                   const char* ent_name,
                                   hid_t hdf_read_type,
                                   hid_t data,
                                   long start_id,
                                   long num_values)
{
  CHECK_OPEN_HANDLES;

  ErrorCode rval;
  DataType mb_type;

  rval = iFace->tag_get_data_type(tag_handle, mb_type);
  if (MB_SUCCESS != rval) 
    return error(rval);

  int read_size;
  rval = iFace->tag_get_bytes(tag_handle, read_size);
  if (MB_SUCCESS != rval) // Wrong function for variable-length tags
    return error(rval);
  //if (MB_TYPE_BIT == mb_type) 
    //read_size = (read_size + 7) / 8; // Convert bits to bytes, plus 7 for ceiling

  if (hdf_read_type) { // If not opaque
    hsize_t hdf_size = H5Tget_size(hdf_read_type);
    if (hdf_size != (hsize_t)read_size)
      return error(MB_FAILURE);
  }

  // Get actual entities read from file
  Range file_ids, handles;
  Range::iterator f_ins = file_ids.begin(), h_ins = handles.begin();
  IDMap::iterator l, u;
  l = idMap.lower_bound(start_id);
  u = idMap.lower_bound(start_id + num_values - 1);
  if (l != idMap.end() && start_id + num_values > l->begin) {
    if (l == u) {
      size_t beg = std::max(start_id, l->begin);
      size_t end = std::min(start_id + num_values, u->begin + u->count) - 1;
      f_ins = file_ids.insert(f_ins, beg, end);
      h_ins = handles.insert(h_ins, l->value + (beg - l->begin),
                                    l->value + (end - l->begin));
    }
    else {
      size_t beg = std::max(start_id, l->begin);
      f_ins = file_ids.insert(f_ins, beg, l->begin + l->count - 1);
      h_ins = handles.insert(h_ins, l->value + (beg - l->begin), l->value + l->count - 1);
      for (++l; l != u; ++l) {
        f_ins = file_ids.insert(f_ins, l->begin, l->begin + l->count - 1);
        h_ins = handles.insert(h_ins, l->value, l->value + l->count - 1);
      }
      if (u != idMap.end() && u->begin < start_id + num_values) {
        size_t end = std::min(start_id + num_values, u->begin + u->count - 1);
        f_ins = file_ids.insert(f_ins, u->begin, end);
        h_ins = handles.insert(h_ins, u->value, u->value + end - u->begin);
      }
    }
  }

  // Given that all of the entities for this dense tag data should
  // have been created as a single contiguous block, the resulting
  // MOAB handle range should be contiguous.
  // THE ABOVE IS NOT NECESSARILY TRUE. SOMETIMES LOWER-DIMENSION
  // ENTS ARE READ AND THEN DELETED FOR PARTIAL READS.
  //assert(handles.empty() || handles.size() == (handles.back() - handles.front() + 1));

  std::string tn("<error>");
  iFace->tag_get_name(tag_handle, tn);
  tn += " data for ";
  tn += ent_name;
  try {
    h_ins = handles.begin();
    ReadHDF5Dataset reader(tn.c_str(), data, nativeParallel, mpiComm, false);
    long buffer_size = bufferSize / read_size;
    reader.set_file_ids(file_ids, start_id, buffer_size, hdf_read_type);
    dbgOut.printf(3, "Reading dense data for tag \"%s\" and group \"%s\" in %lu chunks\n",
                      tn.c_str(), ent_name, reader.get_read_count());
    int nn = 0;
    while (!reader.done()) {
      dbgOut.printf(3, "Reading chunk %d of \"%s\" data\n", ++nn, tn.c_str());

      size_t count;
      reader.read(dataBuffer, count);

      if (MB_TYPE_HANDLE == mb_type) {
        rval = convert_id_to_handle((EntityHandle*)dataBuffer, count * read_size / sizeof(EntityHandle));
        if (MB_SUCCESS != rval)
          return error(rval);
      }

      Range ents;
      Range::iterator end = h_ins;
      end += count;
      ents.insert(h_ins, end);
      h_ins = end;

      rval = iFace->tag_set_data(tag_handle, ents, dataBuffer);
      if (MB_SUCCESS != rval) {
        dbgOut.printf(1, "Internal error setting data for tag \"%s\"\n", tn.c_str());
        return error(rval);
      }
    }
  }
  catch (ReadHDF5Dataset::Exception) {
    dbgOut.printf(1, "Internal error reading dense data for tag \"%s\"\n", tn.c_str());
    return error(MB_FAILURE);
  }

  return MB_SUCCESS;
}

// Read entire ID table and for those file IDs corresponding
// to entities that we have read from the file add both the
// offset into the offset range and the handle into the handle
// range. If handles are not ordered, switch to using a vector.
ErrorCode ReadHDF5::read_sparse_tag_indices(const char* name,
                                            hid_t id_table,
                                            EntityHandle start_offset, // Can't put zero in a Range
                                            Range& offset_range,
                                            Range& handle_range,
                                            std::vector<EntityHandle>& handle_vect)
{
  CHECK_OPEN_HANDLES;

  offset_range.clear();
  handle_range.clear();
  handle_vect.clear();

  ErrorCode rval;
  Range::iterator handle_hint = handle_range.begin();
  Range::iterator offset_hint = offset_range.begin();

  EntityHandle* idbuf = (EntityHandle*)dataBuffer;
  size_t idbuf_size = bufferSize / sizeof(EntityHandle);

  std::string tn(name);
  tn += " indices";

  assert(start_offset > 0); // Can't put zero in a Range
  try {
    ReadHDF5Dataset id_reader(tn.c_str(), id_table, nativeParallel, mpiComm, false);
    id_reader.set_all_file_ids(idbuf_size, handleType);
    size_t offset = start_offset;
    dbgOut.printf(3, "Reading file ids for sparse tag \"%s\" in %lu chunks\n", name, id_reader.get_read_count());
    int nn = 0;
    while (!id_reader.done()) {\
      dbgOut.printf(3, "Reading chunk %d of \"%s\" IDs\n", ++nn, name);
      size_t count;
      id_reader.read(idbuf, count);

      rval = convert_id_to_handle(idbuf, count);
      if (MB_SUCCESS != rval)
        return error(rval);

      // idbuf will now contain zero-valued handles for those
      // tag values that correspond to entities we are not reading
      // from the file.
      for (size_t i = 0; i < count; ++i) {
        if (idbuf[i]) {
          offset_hint = offset_range.insert(offset_hint, offset + i);
          if (!handle_vect.empty()) {
            handle_vect.push_back(idbuf[i]);
          }
          else if (handle_range.empty() || idbuf[i] > handle_range.back()) {
            handle_hint = handle_range.insert(handle_hint, idbuf[i]);
          }
          else {
            handle_vect.resize(handle_range.size());
            std::copy(handle_range.begin(), handle_range.end(), handle_vect.begin());
            handle_range.clear();
            handle_vect.push_back(idbuf[i]);
            dbgOut.print(2, "Switching to unordered list for tag handle list\n");
          }
        }
      }

      offset += count;
    }
  }
  catch (ReadHDF5Dataset::Exception) {
    return error(MB_FAILURE);
  }

  return MB_SUCCESS;
}

ErrorCode ReadHDF5::read_sparse_tag(Tag tag_handle,
                                    hid_t hdf_read_type,
                                    hid_t id_table,
                                    hid_t value_table,
                                    long /*num_values*/)
{
  CHECK_OPEN_HANDLES;

  // Read entire ID table and for those file IDs corresponding
  // to entities that we have read from the file add both the
  // offset into the offset range and the handle into the handle
  // range.  If handles are not ordered, switch to using a vector.
  const EntityHandle base_offset = 1; // Can't put zero in a Range
  std::vector<EntityHandle> handle_vect;
  Range handle_range, offset_range;
  std::string tn("<error>");
  iFace->tag_get_name(tag_handle, tn);
  ErrorCode rval = read_sparse_tag_indices(tn.c_str(),
                                           id_table, base_offset,
                                           offset_range, handle_range,
                                           handle_vect);

  DataType mbtype;
  rval = iFace->tag_get_data_type(tag_handle, mbtype);
  if (MB_SUCCESS != rval) 
    return error(rval);

  int read_size;
  rval = iFace->tag_get_bytes(tag_handle, read_size);
  if (MB_SUCCESS != rval) // Wrong function for variable-length tags
    return error(rval);
  //if (MB_TYPE_BIT == mbtype) 
    //read_size = (read_size + 7) / 8; // Convert bits to bytes, plus 7 for ceiling

  if (hdf_read_type) { // If not opaque
    hsize_t hdf_size = H5Tget_size(hdf_read_type);
    if (hdf_size != (hsize_t)read_size) 
      return error(MB_FAILURE);
  }

  const int handles_per_tag = read_size / sizeof(EntityHandle);

  // Now read data values
  size_t chunk_size = bufferSize / read_size;
  try {
    ReadHDF5Dataset val_reader((tn + " values").c_str(), value_table, nativeParallel, mpiComm, false);
    val_reader.set_file_ids(offset_range, base_offset, chunk_size, hdf_read_type);
    dbgOut.printf(3, "Reading sparse values for tag \"%s\" in %lu chunks\n", tn.c_str(), val_reader.get_read_count());
    int nn = 0;
    size_t offset = 0;
    while (!val_reader.done()) {
      dbgOut.printf(3, "Reading chunk %d of \"%s\" values\n", ++nn, tn.c_str());
      size_t count;
      val_reader.read(dataBuffer, count);
      if (MB_TYPE_HANDLE == mbtype) {
        rval = convert_id_to_handle((EntityHandle*)dataBuffer, count*handles_per_tag);
        if (MB_SUCCESS != rval)
          return error(rval);
      }

      if (!handle_vect.empty()) {
        rval = iFace->tag_set_data(tag_handle, &handle_vect[offset], count, dataBuffer);
        offset += count;
      }
      else {
        Range r;
        r.merge(handle_range.begin(), handle_range.begin() + count);
        handle_range.erase(handle_range.begin(), handle_range.begin() + count);
        rval = iFace->tag_set_data(tag_handle, r, dataBuffer);
      }
      if (MB_SUCCESS != rval)
        return error(rval);
    }
  }
  catch (ReadHDF5Dataset::Exception) {
    return error(MB_FAILURE);
  }

  return MB_SUCCESS;
}

ErrorCode ReadHDF5::read_var_len_tag(Tag tag_handle,
                                     hid_t hdf_read_type,
                                     hid_t ent_table,
                                     hid_t val_table,
                                     hid_t off_table,
                                     long /*num_entities*/,
                                     long /*num_values*/)
{
  CHECK_OPEN_HANDLES;

  ErrorCode rval;
  DataType mbtype;

  rval = iFace->tag_get_data_type(tag_handle, mbtype);
  if (MB_SUCCESS != rval) 
    return error(rval);

  // Can't do variable-length bit tags
  if (MB_TYPE_BIT == mbtype)
    return error(MB_VARIABLE_DATA_LENGTH);

  // If here, MOAB tag must be variable-length
  int mbsize;
  if (MB_VARIABLE_DATA_LENGTH != iFace->tag_get_bytes(tag_handle, mbsize)) {
    assert(false);
    return error(MB_VARIABLE_DATA_LENGTH);
  }

  int read_size;
  if (hdf_read_type) {
    hsize_t hdf_size = H5Tget_size(hdf_read_type);
    if (hdf_size < 1)
      return error(MB_FAILURE);
    read_size = hdf_size;
  }
  else {
    // Opaque
    read_size = 1;
  }

  std::string tn("<error>");
  iFace->tag_get_name(tag_handle, tn);

  // Read entire ID table and for those file IDs corresponding
  // to entities that we have read from the file add both the
  // offset into the offset range and the handle into the handle
  // range. If handles are not ordered, switch to using a vector.
  const EntityHandle base_offset = 1; // Can't put zero in a Range
  std::vector<EntityHandle> handle_vect;
  Range handle_range, offset_range;
  rval = read_sparse_tag_indices(tn.c_str(),
                                 ent_table, base_offset,
                                 offset_range, handle_range,
                                 handle_vect);

  // This code only works if the id_table is an ordered list.
  // This assumption was also true for the previous iteration
  // of this code, but wasn't checked. MOAB's file writer
  // always writes an ordered list for id_table.
  if (!handle_vect.empty()) {
    MB_SET_ERR(MB_FAILURE, "Unordered file ids for variable length tag not supported");
  }

  class VTReader : public ReadHDF5VarLen {
      Tag tagHandle;
      bool isHandle;
      size_t readSize;
      ReadHDF5* readHDF5;
    public:
      ErrorCode store_data(EntityHandle file_id, void* data, long count, bool)
      {
        ErrorCode rval1;
        if (isHandle) {
          assert(readSize == sizeof(EntityHandle));
          rval1 = readHDF5->convert_id_to_handle((EntityHandle*)data, count);
          if (MB_SUCCESS != rval1)
            return error(rval1);
        }
        int n = count;
        return readHDF5->moab()->tag_set_by_ptr(tagHandle, &file_id, 1, &data, &n);
      }
      VTReader(DebugOutput& debug_output, void* buffer, size_t buffer_size,
               Tag tag, bool is_handle_tag, size_t read_size1, ReadHDF5* owner)
        : ReadHDF5VarLen(debug_output, buffer, buffer_size),
          tagHandle(tag),
          isHandle(is_handle_tag),
          readSize(read_size1),
          readHDF5(owner)
      {}
  };

  VTReader tool(dbgOut, dataBuffer, bufferSize, tag_handle,
                 MB_TYPE_HANDLE == mbtype, read_size, this);
  try {
    // Read offsets into value table.
    std::vector<unsigned> counts;
    Range offsets;
    ReadHDF5Dataset off_reader((tn + " offsets").c_str(), off_table, nativeParallel, mpiComm, false);
    rval = tool.read_offsets(off_reader, offset_range, base_offset,
                             base_offset, offsets, counts);
    if (MB_SUCCESS != rval)
      return error(rval);

    // Read tag values
    Range empty;
    ReadHDF5Dataset val_reader((tn + " values").c_str(), val_table, nativeParallel, mpiComm, false);
    rval = tool.read_data(val_reader, offsets, base_offset, hdf_read_type,
                          handle_range, counts, empty);
    if (MB_SUCCESS != rval)
      return error(rval);
  }
  catch (ReadHDF5Dataset::Exception) {
    return error(MB_FAILURE);
  }

  return MB_SUCCESS;
}

ErrorCode ReadHDF5::convert_id_to_handle(EntityHandle* array,
                                         size_t size)
{
  convert_id_to_handle(array, size, idMap);
  return MB_SUCCESS;
}

void ReadHDF5::convert_id_to_handle(EntityHandle* array,
                                    size_t size,
                                    const RangeMap<long, EntityHandle>& id_map)
{
  for (EntityHandle* const end = array + size; array != end; ++array)
    *array = id_map.find(*array);
}

void ReadHDF5::convert_id_to_handle(EntityHandle* array,
                                    size_t size, size_t& new_size,
                                    const RangeMap<long, EntityHandle>& id_map)
{
  RangeMap<long, EntityHandle>::const_iterator it;
  new_size = 0;
  for (size_t i = 0; i < size; ++i) {
    it = id_map.lower_bound(array[i]);
    if (it != id_map.end() && it->begin <= (long)array[i])
      array[new_size++] = it->value + (array[i] - it->begin);
  }
}

void ReadHDF5::convert_range_to_handle(const EntityHandle* ranges,
                                       size_t num_ranges,
                                       const RangeMap<long, EntityHandle>& id_map,
                                       Range& merge)
{
  RangeMap<long, EntityHandle>::iterator it = id_map.begin();
  Range::iterator hint = merge.begin();
  for (size_t i = 0; i < num_ranges; ++i) {
    long id = ranges[2*i];
    const long end = id + ranges[2*i + 1];
    // We assume that 'ranges' is sorted, but check just in case it isn't.
    if (it == id_map.end() || it->begin > id)
      it = id_map.begin();
    it = id_map.lower_bound(it, id_map.end(), id);
    if (it == id_map.end())
      continue;
    if (id < it->begin)
      id = it->begin;
    while (id < end) {
      if (id < it->begin) id = it->begin;
      const long off = id - it->begin;
      long count = std::min(it->count - off,  end - id);
      // It is possible that this new subrange is starting after the end
      // It will result in negative count, which does not make sense
      // We are done with this range, go to the next one
      if (count <= 0)
        break;
      hint = merge.insert(hint, it->value + off, it->value + off + count - 1);
      id += count;
      if (id < end) {
        if (++it == id_map.end())
          break;
        if (it->begin > end)
          break;
      }
    }
  }
}

ErrorCode ReadHDF5::convert_range_to_handle(const EntityHandle* array,
                                            size_t num_ranges,
                                            Range& range)
{
  convert_range_to_handle(array, num_ranges, idMap, range);
  return MB_SUCCESS;
}

ErrorCode ReadHDF5::insert_in_id_map(const Range& file_ids,
                                     EntityHandle start_id)
{
  IDMap tmp_map;
  bool merge = !idMap.empty() && !file_ids.empty() && idMap.back().begin > (long)file_ids.front();
  IDMap& map = merge ? tmp_map : idMap;
  Range::const_pair_iterator p;
  for (p = file_ids.const_pair_begin(); p != file_ids.const_pair_end(); ++p) {
    size_t count = p->second - p->first + 1;
    if (!map.insert(p->first, start_id, count).second)
      return error(MB_FAILURE);
    start_id += count;
  }
  if (merge && !idMap.merge(tmp_map))
    return error(MB_FAILURE);

  return MB_SUCCESS;
}

ErrorCode ReadHDF5::insert_in_id_map(long file_id,
                                     EntityHandle handle)
{
  if (!idMap.insert(file_id, handle, 1).second)
    return error(MB_FAILURE);
  return MB_SUCCESS;
}

ErrorCode ReadHDF5::read_qa(EntityHandle)
{
  CHECK_OPEN_HANDLES;

  mhdf_Status status;
  std::vector<std::string> qa_list;

  int qa_len;
  char** qa = mhdf_readHistory(filePtr, &qa_len, &status);
  if (mhdf_isError(&status)) {
    MB_SET_ERR(MB_FAILURE, mhdf_message(&status));
  }
  qa_list.resize(qa_len);
  for (int i = 0; i < qa_len; i++) {
    qa_list[i] = qa[i];
    free(qa[i]);
  }
  free(qa);

  /** FIX ME - how to put QA list on set?? */

  return MB_SUCCESS;
}

ErrorCode ReadHDF5::store_file_ids(Tag tag)
{
  CHECK_OPEN_HANDLES;

  //typedef int tag_type;
  typedef long tag_type;
  // change it to be able to read much bigger files (long is 64 bits ...)

  tag_type* buffer = reinterpret_cast<tag_type*>(dataBuffer);
  const long buffer_size = bufferSize / sizeof(tag_type);
  for (IDMap::iterator i = idMap.begin(); i != idMap.end(); ++i) {
    IDMap::Range range = *i;

    // Make sure the values will fit in the tag type
    IDMap::key_type rv = range.begin + (range.count - 1);
    tag_type tv = (tag_type)rv;
    if ((IDMap::key_type)tv != rv) {
      assert(false);
      return MB_INDEX_OUT_OF_RANGE;
    }

    while (range.count) {
      long count = buffer_size < range.count ? buffer_size : range.count;

      Range handles;
      handles.insert(range.value, range.value + count - 1);
      range.value += count;
      range.count -= count;
      for (long j = 0; j < count; ++j) 
        buffer[j] = (tag_type)range.begin++;

      ErrorCode rval = iFace->tag_set_data(tag, handles, buffer);
      if (MB_SUCCESS != rval)
        return rval;
    }
  }

  return MB_SUCCESS;
}

ErrorCode ReadHDF5::read_tag_values(const char* file_name,
                                    const char* tag_name,
                                    const FileOptions& opts,
                                    std::vector<int>& tag_values_out,
                                    const SubsetList* subset_list)
{
  ErrorCode rval;

  rval = set_up_read(file_name, opts);
  if (MB_SUCCESS != rval)
    return error(rval);

  int tag_index;
  rval = find_int_tag(tag_name, tag_index);
  if (MB_SUCCESS != rval) {
    clean_up_read(opts);
    return error(rval);
  }

  if (subset_list) {
    Range file_ids;
    rval = get_subset_ids(subset_list->tag_list, subset_list->tag_list_length, file_ids);
    if (MB_SUCCESS != rval) {
      clean_up_read(opts);
      return error(rval);
    }

    rval = read_tag_values_partial(tag_index, file_ids, tag_values_out);
    if (MB_SUCCESS != rval) {
      clean_up_read(opts);
      return error(rval);
    }
  }
  else {
    rval = read_tag_values_all(tag_index, tag_values_out);
    if (MB_SUCCESS != rval) {
      clean_up_read(opts);
      return error(rval);
    }
  }

  return clean_up_read(opts);
}

ErrorCode ReadHDF5::read_tag_values_partial(int tag_index,
                                            const Range& file_ids,
                                            std::vector<int>& tag_values)
{
  CHECK_OPEN_HANDLES;

  mhdf_Status status;
  const mhdf_TagDesc& tag = fileInfo->tags[tag_index];
  long num_ent, num_val;
  size_t count;
  std::string tn(tag.name);

  // Read sparse values
  if (tag.have_sparse) {
    hid_t handles[3];
    mhdf_openSparseTagData(filePtr, tag.name, &num_ent, &num_val, handles, &status);
    if (mhdf_isError(&status)) {
      MB_SET_ERR(MB_FAILURE, mhdf_message(&status));
    }

    try {
      // Read all entity handles and fill 'offsets' with ranges of
      // offsets into the data table for entities that we want.
      Range offsets;
      long* buffer = reinterpret_cast<long*>(dataBuffer);
      const long buffer_size = bufferSize/sizeof(long);
      ReadHDF5Dataset ids((tn + " ids").c_str(), handles[0], nativeParallel, mpiComm);
      ids.set_all_file_ids(buffer_size, H5T_NATIVE_LONG);
      size_t offset = 0;
      dbgOut.printf(3, "Reading sparse IDs for tag \"%s\" in %lu chunks\n",
                    tag.name, ids.get_read_count());
      int nn = 0;
      while (!ids.done()) {
        dbgOut.printf(3, "Reading chunk %d of IDs for \"%s\"\n", ++nn, tag.name);
        ids.read(buffer, count);

        std::sort(buffer, buffer + count);
        Range::iterator ins = offsets.begin();
        Range::const_iterator i = file_ids.begin();
        for (size_t j = 0; j < count; ++j) {
          while (i != file_ids.end() && (long)*i < buffer[j])
            ++i;
          if (i == file_ids.end())
            break;
          if ((long)*i == buffer[j]) {
            ins = offsets.insert(ins, j + offset, j + offset);
          }
        }

        offset += count;
      }

      tag_values.clear();
      tag_values.reserve(offsets.size());
      const size_t data_buffer_size = bufferSize / sizeof(int);
      int* data_buffer = reinterpret_cast<int*>(dataBuffer);
      ReadHDF5Dataset vals((tn + " sparse vals").c_str(), handles[1], nativeParallel, mpiComm);
      vals.set_file_ids(offsets, 0, data_buffer_size, H5T_NATIVE_INT);
      dbgOut.printf(3, "Reading sparse values for tag \"%s\" in %lu chunks\n",
                    tag.name, vals.get_read_count());
      nn = 0;
      // Should normally only have one read call, unless sparse nature
      // of file_ids caused reader to do something strange
      while (!vals.done()) {
        dbgOut.printf(3, "Reading chunk %d of values for \"%s\"\n", ++nn, tag.name);
        vals.read(data_buffer, count);
        tag_values.insert(tag_values.end(), data_buffer, data_buffer + count);
      }
    }
    catch (ReadHDF5Dataset::Exception) {
      return error(MB_FAILURE);
    }
  }

  std::sort(tag_values.begin(), tag_values.end());
  tag_values.erase(std::unique(tag_values.begin(), tag_values.end()), tag_values.end());

  // Read dense values
  std::vector<int> prev_data, curr_data;
  for (int i = 0; i < tag.num_dense_indices; ++i) {
    int grp = tag.dense_elem_indices[i];
    const char* gname = 0;
    mhdf_EntDesc* desc = 0;
    if (grp == -1) {
      gname = mhdf_node_type_handle();
      desc = &fileInfo->nodes;
    }
    else if (grp == -2) {
      gname = mhdf_set_type_handle();
      desc = &fileInfo->sets;
    }
    else {
      assert(grp >= 0 && grp < fileInfo->num_elem_desc);
      gname = fileInfo->elems[grp].handle;
      desc = &fileInfo->elems[grp].desc;
    }

    Range::iterator s = file_ids.lower_bound((EntityHandle)(desc->start_id));
    Range::iterator e = Range::lower_bound(s, file_ids.end(),
                                           (EntityHandle)(desc->start_id) + desc->count);
    Range subset;
    subset.merge(s, e);

    hid_t handle = mhdf_openDenseTagData(filePtr, tag.name, gname, &num_val, &status);
    if (mhdf_isError(&status)) {
      MB_SET_ERR(MB_FAILURE, mhdf_message(&status));
    }

    try {
      curr_data.clear();
      tag_values.reserve(subset.size());
      const size_t data_buffer_size = bufferSize/sizeof(int);
      int* data_buffer = reinterpret_cast<int*>(dataBuffer);

      ReadHDF5Dataset reader((tn + " dense vals").c_str(), handle, nativeParallel, mpiComm);
      reader.set_file_ids(subset, desc->start_id, data_buffer_size, H5T_NATIVE_INT);
      dbgOut.printf(3, "Reading dense data for tag \"%s\" and group \"%s\" in %lu chunks\n",
                    tag.name, fileInfo->elems[grp].handle, reader.get_read_count());
      int nn = 0;
      // Should normally only have one read call, unless sparse nature
      // of file_ids caused reader to do something strange
      while (!reader.done()) {
        dbgOut.printf(3, "Reading chunk %d of \"%s\"/\"%s\"\n", ++nn, tag.name, fileInfo->elems[grp].handle);
        reader.read(data_buffer, count);
        curr_data.insert(curr_data.end(), data_buffer, data_buffer + count);
      }
    }
    catch (ReadHDF5Dataset::Exception) {
      return error(MB_FAILURE);
    }

    std::sort(curr_data.begin(), curr_data.end());
    curr_data.erase(std::unique(curr_data.begin(), curr_data.end()), curr_data.end());
    prev_data.clear();
    tag_values.swap(prev_data);
    std::set_union(prev_data.begin(), prev_data.end(),
                   curr_data.begin(), curr_data.end(),
                   std::back_inserter(tag_values));
  }

  return MB_SUCCESS;
}

ErrorCode ReadHDF5::read_tag_values_all(int tag_index,
                                        std::vector<int>& tag_values)
{
  CHECK_OPEN_HANDLES;

  mhdf_Status status;
  const mhdf_TagDesc& tag = fileInfo->tags[tag_index];
  long junk, num_val;

  // Read sparse values
  if (tag.have_sparse) {
    hid_t handles[3];
    mhdf_openSparseTagData(filePtr, tag.name, &junk, &num_val, handles, &status);
    if (mhdf_isError(&status)) {
      MB_SET_ERR(MB_FAILURE, mhdf_message(&status));
    }

    mhdf_closeData(filePtr, handles[0], &status);
    if (mhdf_isError(&status)) {
      MB_SET_ERR_CONT(mhdf_message(&status));
      mhdf_closeData(filePtr, handles[1], &status);
      return error(MB_FAILURE);
    }

    hid_t file_type = H5Dget_type(handles[1]);
    tag_values.resize(num_val);
    mhdf_readTagValuesWithOpt(handles[1], 0, num_val, file_type,
                              &tag_values[0], collIO, &status);
    if (mhdf_isError(&status)) {
      MB_SET_ERR_CONT(mhdf_message(&status));
      H5Tclose(file_type);
      mhdf_closeData(filePtr, handles[1], &status);
      return error(MB_FAILURE);
    }
    H5Tconvert(file_type, H5T_NATIVE_INT, num_val, &tag_values[0], 0, H5P_DEFAULT);
    H5Tclose(file_type);

    mhdf_closeData(filePtr, handles[1], &status);
    if (mhdf_isError(&status)) {
      MB_SET_ERR(MB_FAILURE, mhdf_message(&status));
    }
  }

  std::sort(tag_values.begin(), tag_values.end());
  tag_values.erase(std::unique(tag_values.begin(), tag_values.end()), tag_values.end());

  // Read dense values
  std::vector<int> prev_data, curr_data;
  for (int i = 0; i < tag.num_dense_indices; ++i) {
    int grp = tag.dense_elem_indices[i];
    const char* gname = 0;
    if (grp == -1)
      gname = mhdf_node_type_handle();
    else if (grp == -2)
      gname = mhdf_set_type_handle();
    else
      gname = fileInfo->elems[grp].handle;
    hid_t handle = mhdf_openDenseTagData(filePtr, tag.name, gname, &num_val, &status);
    if (mhdf_isError(&status)) {
      MB_SET_ERR(MB_FAILURE, mhdf_message(&status));
    }

    hid_t file_type = H5Dget_type(handle);
    curr_data.resize(num_val);
    mhdf_readTagValuesWithOpt(handle, 0, num_val, file_type, &curr_data[0], collIO, &status);
    if (mhdf_isError(&status)) {
      MB_SET_ERR_CONT(mhdf_message(&status));
      H5Tclose(file_type);
      mhdf_closeData(filePtr, handle, &status);
      return error(MB_FAILURE);
    }

    H5Tconvert(file_type, H5T_NATIVE_INT, num_val, &curr_data[0], 0, H5P_DEFAULT);
    H5Tclose(file_type);
    mhdf_closeData(filePtr, handle, &status);
    if (mhdf_isError(&status)) {
      MB_SET_ERR(MB_FAILURE, mhdf_message(&status));
    }

    std::sort(curr_data.begin(), curr_data.end());
    curr_data.erase(std::unique(curr_data.begin(), curr_data.end()), curr_data.end());

    prev_data.clear();
    tag_values.swap(prev_data);
    std::set_union(prev_data.begin(), prev_data.end(),
                   curr_data.begin(), curr_data.end(),
                   std::back_inserter(tag_values));
  }

  return MB_SUCCESS;
}

} // namespace moab<|MERGE_RESOLUTION|>--- conflicted
+++ resolved
@@ -268,12 +268,7 @@
   fileInfo = 0;
   debugTrack = false;
   myPcomm = 0;
-<<<<<<< HEAD
   mhdf_ds1Ddt_array = false;
-  
-=======
-
->>>>>>> eff72c09
   return MB_SUCCESS;
 }
 
@@ -710,12 +705,8 @@
     if (MB_SUCCESS != rval)
       return error(rval);
   }
-<<<<<<< HEAD
   g_hyperslabSelectionLimit = DEFAULT_HYPERSLAB_SELECTION_LIMIT;
-  
-=======
-
->>>>>>> eff72c09
+
   dbgOut.tprint(1, "Core read finished.  Cleaning up...\n");
   return MB_SUCCESS;
 }
@@ -982,30 +973,20 @@
   }
 
   debug_barrier();
-<<<<<<< HEAD
+
   if( mhdf_ds1Ddt_array == true ) g_hyperslabSelectionLimit = DEFAULT_HYPERSLAB_SELECTION_UNLIMIT;
   mpe_event.start( "read coords" );
-  dbgOut.tprintf( 1, "READING NODE COORDINATES (%lu nodes in %lu selects)\n", 
-                     (unsigned long)nodes.size(), (unsigned long)nodes.psize() );
-  
-    // Read node coordinates and create vertices in MOAB
-    // NOTE:  This populates the RangeMap with node file ids,
-    //        which is expected by read_node_adj_elems.
-  
-  if( mhdf_ds1Ddt_array == true ) g_hyperslabSelectionLimit = DEFAULT_HYPERSLAB_SELECTION_UNLIMIT;
-  rval = read_nodes( nodes );
-  g_hyperslabSelectionLimit = DEFAULT_HYPERSLAB_SELECTION_LIMIT;
-  
-=======
-  mpe_event.start("read coords");
   dbgOut.tprintf(1, "READING NODE COORDINATES (%lu nodes in %lu selects)\n",
                      (unsigned long)nodes.size(), (unsigned long)nodes.psize());
 
   // Read node coordinates and create vertices in MOAB
   // NOTE: This populates the RangeMap with node file ids,
   //       which is expected by read_node_adj_elems.
+  
+  if( mhdf_ds1Ddt_array == true ) g_hyperslabSelectionLimit = DEFAULT_HYPERSLAB_SELECTION_UNLIMIT;
   rval = read_nodes(nodes);
->>>>>>> eff72c09
+  g_hyperslabSelectionLimit = DEFAULT_HYPERSLAB_SELECTION_LIMIT;
+  
   mpe_event.end(rval);
   if (MB_SUCCESS != rval)
     return error(rval);
@@ -1156,18 +1137,12 @@
   // Get any contained sets out of file_ids.
   mpe_event.start("reading set contents/parents/children");
   EntityHandle first_set = fileInfo->sets.start_id;
-<<<<<<< HEAD
-  sets.merge( file_ids.lower_bound( first_set ),
-              file_ids.lower_bound( first_set + fileInfo->sets.count ) );
-  dbgOut.tprint( 1, "  doing read_sets\n" );
-  if( mhdf_ds1Ddt_array == true ) g_hyperslabSelectionLimit = DEFAULT_HYPERSLAB_SELECTION_UNLIMIT;
-  rval = read_sets( sets );
-=======
+
   sets.merge(file_ids.lower_bound(first_set),
              file_ids.lower_bound(first_set + fileInfo->sets.count));
   dbgOut.tprint(1, "  doing read_sets\n");
+  if( mhdf_ds1Ddt_array == true ) g_hyperslabSelectionLimit = DEFAULT_HYPERSLAB_SELECTION_UNLIMIT;
   rval = read_sets(sets);
->>>>>>> eff72c09
   mpe_event.end(rval);
   if (MB_SUCCESS != rval)
     return error(rval);
@@ -1180,15 +1155,9 @@
     if (MB_SUCCESS != rval)
       return error(rval);
   }
-<<<<<<< HEAD
   g_hyperslabSelectionLimit = DEFAULT_HYPERSLAB_SELECTION_LIMIT;
-  dbgOut.tprint( 1, "PARTIAL READ COMPLETE.\n" );
+  dbgOut.tprint(1, "PARTIAL READ COMPLETE.\n");
   
-=======
-
-  dbgOut.tprint(1, "PARTIAL READ COMPLETE.\n");
-
->>>>>>> eff72c09
   return MB_SUCCESS;
 }
 
@@ -1441,14 +1410,9 @@
     if (MB_SUCCESS != rval)
       return error(rval);
   }
-<<<<<<< HEAD
-  
   mhdf_ds1Ddt_array = false;
-  hid_t data_id = mhdf_openNodeCoordsSimple( filePtr, &status );
-=======
-
   hid_t data_id = mhdf_openNodeCoordsSimple(filePtr, &status);
->>>>>>> eff72c09
+
   if (is_error(status))
     return error(MB_FAILURE);
 
@@ -1473,19 +1437,12 @@
         size_t count, offset = 0;
         int nn = 0;
         while (!reader.done()) {
-<<<<<<< HEAD
-
-
-          dbgOut.printf(3,"Reading chunk %d for dimension %d\n", ++nn, d );
+          dbgOut.printf(3, "Reading chunk %d for dimension %d\n", ++nn, d);
 	  if( mhdf_ds1Ddt_array == true ) {
 	    reader.read_dspace_dtypearray( arrays[d]+offset, H5T_NATIVE_DOUBLE, dim, count );
 	  } else {
-	    reader.read( arrays[d]+offset, count );
+	    reader.read(arrays[d] + offset, count);
 	  }
-=======
-          dbgOut.printf(3, "Reading chunk %d for dimension %d\n", ++nn, d);
-          reader.read(arrays[d] + offset, count);
->>>>>>> eff72c09
           offset += count;
         }
         if (offset != num_nodes) {
@@ -1513,16 +1470,11 @@
         dbgOut.tprintf(3, "Reading chunk %d of node coords\n", ++nn);
 
         size_t count;
-<<<<<<< HEAD
-
 	if( mhdf_ds1Ddt_array == true ) {
 	  reader.read_dspace_dtypearray( buffer, H5T_NATIVE_DOUBLE, dim, count );
 	} else {
-	  reader.read( buffer, count );
+	  reader.read(buffer, count);
 	}
-=======
-        reader.read(buffer, count);
->>>>>>> eff72c09
 
         for (size_t i = 0; i < count; ++i)
           for (int d = 0; d < dim; ++d)
@@ -1582,12 +1534,8 @@
 
   const int nodes_per_elem = elems.desc.vals_per_ent;
   const size_t count = file_ids.size();
-<<<<<<< HEAD
-  hid_t data_id = mhdf_openConnectivitySimple( filePtr, elems.handle, &status );
-
-=======
   hid_t data_id = mhdf_openConnectivitySimple(filePtr, elems.handle, &status);
->>>>>>> eff72c09
+
   if (is_error(status))
     return error(MB_FAILURE);
 
@@ -1612,20 +1560,14 @@
       dbgOut.printf(3, "Reading chunk %d for \"%s\"\n", ++nn, elems.handle);
 
       size_t num_read;
-<<<<<<< HEAD
-	if( mhdf_ds1Ddt_array == true ) {
-	  reader.read_dspace_dtypearray( buffer, handleType, nodes_per_elem, num_read );
-	} else {
-	  reader.read( buffer, num_read );
-	}
-
-      iter = std::copy( buffer, buffer+num_read*nodes_per_elem, iter );
-      
-=======
-      reader.read(buffer, num_read);
+      if( mhdf_ds1Ddt_array == true ) {
+	reader.read_dspace_dtypearray( buffer, handleType, nodes_per_elem, num_read );
+      } else {
+	reader.read(buffer, num_read);
+      }
+
       iter = std::copy(buffer, buffer + num_read*nodes_per_elem, iter);
-
->>>>>>> eff72c09
+ 
       if (node_ids) {
         std::sort(buffer, buffer + num_read*nodes_per_elem);
         num_read = std::unique(buffer, buffer + num_read*nodes_per_elem) - buffer;
@@ -1826,15 +1768,11 @@
     return error(MB_TYPE_OUT_OF_RANGE);
 
   mhdf_Status status;
-<<<<<<< HEAD
   
   mhdf_ds1Ddt_array = false;
-  hid_t table = mhdf_openConnectivitySimple( filePtr, fileInfo->elems[i].handle, &status );
+  hid_t table = mhdf_openConnectivitySimple(filePtr, fileInfo->elems[i].handle, &status);
   if( mhdf_ds1Ddt_array == true ) g_hyperslabSelectionLimit = DEFAULT_HYPERSLAB_SELECTION_UNLIMIT;
 
-=======
-  hid_t table = mhdf_openConnectivitySimple(filePtr, fileInfo->elems[i].handle, &status);
->>>>>>> eff72c09
   if (is_error(status))
     return error(MB_FAILURE);
 
@@ -1847,22 +1785,14 @@
     while (!reader.done()) {
       dbgOut.printf(3, "Reading chunk %d of \"%s\" connectivity\n", ++nn, fileInfo->elems[i].handle);
       size_t num_read;
-<<<<<<< HEAD
-
-	if( mhdf_ds1Ddt_array == true ) {
-	  reader.read_dspace_dtypearray( buffer, handleType, node_per_elem, num_read );
-	} else {
-	  reader.read( buffer, num_read );
-	}
-      std::sort( buffer, buffer + num_read*node_per_elem );
-      num_read = std::unique( buffer, buffer + num_read*node_per_elem ) - buffer;
-      copy_sorted_file_ids( buffer, num_read, nodes );
-=======
-      reader.read(buffer, num_read);
+      if( mhdf_ds1Ddt_array == true ) {
+	reader.read_dspace_dtypearray( buffer, handleType, node_per_elem, num_read );
+      } else {
+	reader.read(buffer, num_read);
+      }
       std::sort(buffer, buffer + num_read*node_per_elem);
       num_read = std::unique(buffer, buffer + num_read*node_per_elem) - buffer;
       copy_sorted_file_ids(buffer, num_read, nodes);
->>>>>>> eff72c09
     }
   }
   catch (ReadHDF5Dataset::Exception) {
