--- conflicted
+++ resolved
@@ -4,13 +4,10 @@
 #include <stdarg.h>
 #include <time.h>
 #include <stdlib.h>
-<<<<<<< HEAD
+
 #include <string.h>
 #include <assert.h>
-=======
-#include <assert.h>
-
->>>>>>> 08735f76
+
 #include <vector>
 #include <set>
 #include <map>
@@ -124,7 +121,7 @@
 #ifdef VALGRIND
   #include <valgrind/memcheck.h>
 
-template <typename T> inline 
+template <typename T> inline
 void VALGRIND_MAKE_VEC_UNDEFINED(std::vector<T>& v) {
   if (v.size()) {}
     (void)VALGRIND_MAKE_MEM_UNDEFINED(&v[0], v.size() * sizeof(T));
@@ -141,7 +138,7 @@
     #define VALGRIND_MAKE_MEM_UNDEFINED(a, b) ((void)0)
   #endif
 
-template <typename T> inline 
+template <typename T> inline
 void VALGRIND_MAKE_VEC_UNDEFINED(std::vector<T>& ) {
   /* Nothing to do */
 }
@@ -261,7 +258,7 @@
 
 WriteHDF5Parallel::~WriteHDF5Parallel()
 {
-  if (pcommAllocated && myPcomm) 
+  if (pcommAllocated && myPcomm)
     delete myPcomm;
 }
 
@@ -646,7 +643,7 @@
     if (tag_iter == tagList.end() || n != name) { // New tag
       TagDesc newtag;
 
-      if (ptr->size == MB_VARIABLE_LENGTH) 
+      if (ptr->size == MB_VARIABLE_LENGTH)
         rval = iFace->tag_get_handle(name.c_str(), ptr->def_val_len, ptr->type, newtag.tag_id, MB_TAG_VARLEN|MB_TAG_CREAT|ptr->storage, ptr->default_value());
       else
         rval = iFace->tag_get_handle(name.c_str(), ptr->size, ptr->type, newtag.tag_id, MB_TAG_CREAT|ptr->storage, ptr->default_value());
@@ -693,7 +690,7 @@
 
   // Be careful to populate newlist in the same, sorted, order as tagList
   if (newlist) {
-    for (tag_iter = tagList.begin(); tag_iter != tagList.end(); ++tag_iter) 
+    for (tag_iter = tagList.begin(); tag_iter != tagList.end(); ++tag_iter)
       if (newset.find(&*tag_iter) != newset.end())
         newlist->push_back(&*tag_iter);
   }
@@ -1098,7 +1095,7 @@
   nodeSet.num_nodes = dimension; // Put it here so NodeSetCreator can access it
   struct NodeSetCreator : public DataSetCreator {
     ErrorCode operator()(WriteHDF5* file, long count, const ExportSet* group, long& start_id) const
-    { 
+    {
       mhdf_Status status;
       hid_t handle = mhdf_createNodeCoords(file->file_ptr(), group->num_nodes, count, &start_id, &status);CHECK_HDFN(status);
       mhdf_closeData(file->file_ptr(), handle, &status);CHECK_HDFN(status);
@@ -1161,7 +1158,7 @@
   for (std::list<ExportSet>::iterator eiter = exportList.begin();
        eiter != exportList.end(); ++eiter) {
     viter->first = eiter->type;
-    viter->second = eiter->num_nodes; 
+    viter->second = eiter->num_nodes;
     ++viter;
   }
 
@@ -1536,7 +1533,7 @@
   if (dbgOut.get_verbosity() >= SSVB)
     print_shared_sets();
 
-  return MB_SUCCESS;  
+  return MB_SUCCESS;
 }
 
 //void get_global_ids(Interface* iFace, const unsigned long* ptr,
@@ -1772,7 +1769,7 @@
   for (Range::iterator i = shared.begin(); i != shared.end(); ++i) {
     procs.clear();
     rval = myPcomm->get_entityset_procs(*i, procs);CHECK_MB(rval);
-    nummess += procs.size(); 
+    nummess += procs.size();
   }
 
   // Choose a receive buffer size. We need 4*sizeof(long) minimum,
@@ -1923,7 +1920,7 @@
       mperr = MPI_Irecv(&buff[0], size, MPI_UNSIGNED_LONG, status.MPI_SOURCE,
                         status.MPI_TAG, comm, &lrecv_req[idx]);CHECK_MPI(mperr);
       ++numrecv;
-    } 
+    }
     recv_req[idx] = MPI_REQUEST_NULL;
   }
 
