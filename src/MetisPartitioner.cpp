/**
 * MOAB, a Mesh-Oriented datABase, is a software component for creating,
 * storing and accessing finite element mesh data.
 *
 * Copyright 2004 Sandia Corporation.  Under the terms of Contract
 * DE-AC04-94AL85000 with Sandia Corporation, the U.S. Government
 * retains certain rights in this software.
 *
 * This library is free software; you can redistribute it and/or
 * modify it under the terms of the GNU Lesser General Public
 * License as published by the Free Software Foundation; either
 * version 2.1 of the License, or (at your option) any later version.
 *
 */

// Contributed by Lorenzo Alessio Botti (SpaFEDTe)
// This implementation is mostly borrowed from the mbzoltan MOAB partitioning tool

#include <iostream>
#include <assert.h>
#include <sstream>
#include <map>
#include <ctime>

#include "moab/MetisPartitioner.hpp"
#include "moab/Interface.hpp"
#include "Internals.hpp"
#include "moab/Range.hpp"
#include "moab/WriteUtilIface.hpp"
#include "moab/MeshTopoUtil.hpp"
#include "moab/Skinner.hpp"
#include "MBTagConventions.hpp"
#include "moab/CN.hpp"

using namespace moab;

const bool debug = false;

MetisPartitioner::MetisPartitioner( Interface *impl, 
                                    const bool use_coords)
<<<<<<< HEAD
                                  : PartitionerBase(impl,use_coords)
=======
                                  : PartitionerBase<idx_t>(impl,use_coords) 
>>>>>>> 08735f76
{
}

MetisPartitioner::~MetisPartitioner() 
{
}

ErrorCode MetisPartitioner::partition_mesh(const idx_t nparts,
                                            const char *method,
                                            const int part_dim,
                                            const bool write_as_sets,
                                            const bool write_as_tags,
                                            const bool partition_tagged_sets,
                                            const bool partition_tagged_ents,
                                            const char *aggregating_tag,
                                            const bool print_time)
{
#ifdef MOAB_HAVE_MPI
    // should only be called in serial
  if (mbpc->proc_config().proc_size() != 1) {
    std::cout << "MetisPartitioner::partition_mesh_and_geometry must be called in serial." 
              << std::endl;
    return MB_FAILURE;
  }
#endif

  if (NULL != method && strcmp(method, "ML_RB") && strcmp(method, "ML_KWAY"))
  {
    std::cout << "ERROR: Method must be "
              << "ML_RB or ML_KWAY"
              << std::endl;
    return MB_FAILURE;
  }
  
  std::vector<double> pts; // x[0], y[0], z[0], ... from MOAB
  std::vector<idx_t> ids; // poidx_t ids from MOAB
  std::vector<idx_t> adjs, parts;
  std::vector<idx_t> length;
  Range elems;
  // Get a mesh from MOAB and diide it across processors.

  clock_t t = clock();
  
  ErrorCode result;
  if (!partition_tagged_sets && !partition_tagged_ents)
  {
    result = assemble_graph(part_dim, pts, ids, adjs, length, elems);MB_CHK_ERR(result);
  }
  else if (partition_tagged_sets) 
  {
    result = assemble_taggedsets_graph(part_dim, pts, ids, adjs, length, elems, &(*aggregating_tag));MB_CHK_ERR(result);
  }
  else if (partition_tagged_ents) 
  {
    result = assemble_taggedents_graph(part_dim, pts, ids, adjs, length, elems, &(*aggregating_tag));MB_CHK_ERR(result);
  }
  else {
    MB_SET_ERR(MB_FAILURE, "Either partition tags or sets for Metis partitoner");
  }

  if (print_time)
  {
    std::cout << " time to assemble graph: " << (clock() - t) / (double) CLOCKS_PER_SEC  << "s. \n";
    t = clock();
  }

  std::cout << "Computing partition using " << method 
            <<" method for " << nparts << " processors..." << std::endl;

  idx_t nelems = length.size()-1;
  idx_t *assign_parts;
  assign_parts = (idx_t *)malloc(sizeof(idx_t) * nelems);
  idx_t nconstraidx_ts = 1;
  idx_t edgeCut = 0;
  idx_t nOfPartitions = static_cast<idx_t>(nparts);
  idx_t metis_RESULT;

  if (strcmp(method, "ML_KWAY") == 0)
  {
    idx_t options[METIS_NOPTIONS];
    METIS_SetDefaultOptions(options);
    options[METIS_OPTION_CONTIG] = 1;  
    metis_RESULT = METIS_PartGraphKway(&nelems, &nconstraidx_ts, &length[0], &adjs[0], NULL, NULL, NULL, &nOfPartitions, NULL, NULL, options, &edgeCut, assign_parts);
  }
  else if (strcmp(method, "ML_RB") == 0)
  {
    idx_t options[METIS_NOPTIONS];
    METIS_SetDefaultOptions(options);
    options[METIS_OPTION_OBJTYPE] = METIS_OBJTYPE_CUT; // CUT 
    options[METIS_OPTION_IPTYPE] = METIS_IPTYPE_GROW; // GROW or RANDOM
    options[METIS_OPTION_CTYPE] = METIS_CTYPE_RM; // RM or SHEM
    options[METIS_OPTION_RTYPE] = METIS_RTYPE_FM; // FM
    options[METIS_OPTION_NCUTS] = 10; // Number of different partitionings to compute, then chooses the best one, default = 1
    options[METIS_OPTION_NITER] = 10;  // Number of refinements steps, default = 10
    options[METIS_OPTION_UFACTOR] = 30; // Imabalance, default = 1
    options[METIS_OPTION_DBGLVL] = METIS_DBG_INFO;
    metis_RESULT = METIS_PartGraphRecursive(&nelems, &nconstraidx_ts, &length[0], &adjs[0], NULL, NULL, NULL, &nOfPartitions, NULL, NULL, options, &edgeCut, assign_parts);
  }
  else
    MB_SET_ERR(MB_FAILURE, "Either ML_KWAY or ML_RB needs to be specified for Metis partitioner");

  if (print_time)
  {
    std::cout << " time to partition: " << (clock() - t) / (double) CLOCKS_PER_SEC  << "s. \n";
    t = clock();
  }

#ifdef MOAB_HAVE_MPI
    // assign global node ids, starting from one! TODO
  result = mbpc->assign_global_ids(0, 0, 1);MB_CHK_ERR(result);
#endif

  if (metis_RESULT != METIS_OK)
    return MB_FAILURE;
  
  // take results & write onto MOAB partition sets
  std::cout << "Saving partition information to MOAB..." << std::endl;
  {
    if (partition_tagged_sets || partition_tagged_ents) {
      result = write_aggregationtag_partition(nparts, elems, assign_parts,
                                              write_as_sets, write_as_tags);MB_CHK_ERR(result);
    }
    else {
      result = write_partition(nparts, elems, assign_parts,
                              write_as_sets, write_as_tags);MB_CHK_ERR(result);
    }
  }

  if (print_time)
  {
    std::cout << " time to write partition in memory " <<(clock() - t) / (double) CLOCKS_PER_SEC  << "s. \n";
    t = clock();
  }
  free(assign_parts);

  return MB_SUCCESS;
}

ErrorCode MetisPartitioner::assemble_taggedents_graph(const int dimension,
                                                          std::vector<double> &coords,
                                                          std::vector<idx_t> &moab_ids,
                                                          std::vector<idx_t> &adjacencies, 
                                                          std::vector<idx_t> &length,
                                                          Range &elems,
					                  const char *aggregating_tag)
{
  Tag partSetTag;
  ErrorCode result = mbImpl->tag_get_handle(aggregating_tag, 1, MB_TYPE_INTEGER, partSetTag);
  if (MB_SUCCESS != result) return result;
 
  Range allSubElems;
  result = mbImpl->get_entities_by_dimension(0, dimension, allSubElems);
  if (MB_SUCCESS != result || allSubElems.empty()) return result;
  idx_t partSet;
  std::map<idx_t, Range> aggloElems;
  for (Range::iterator rit = allSubElems.begin(); rit != allSubElems.end(); rit++) 
  {
    EntityHandle entity = *rit;
    result = mbImpl->tag_get_data(partSetTag,&entity,1,&partSet);
    if (MB_SUCCESS != result) return result;
    if (partSet >= 0)
      aggloElems[partSet].insert(entity);
  }
  // clear aggregating tag data
  TagType type;
  result = mbImpl->tag_get_type(partSetTag, type);
  if (type == MB_TAG_DENSE)
  {
    // clear tag on ents and sets
    result = mbImpl->tag_delete(partSetTag); 
    if (MB_SUCCESS != result) return result;
  }
  if (type == MB_TAG_SPARSE)
  {
    // clear tag on ents
    result = mbImpl->tag_delete_data(partSetTag, allSubElems); 
    if (MB_SUCCESS != result) return result;
    // clear tag on sets
    result = mbImpl->get_entities_by_type_and_tag(0 , MBENTITYSET, &partSetTag, 0, 1, elems);
    if (MB_SUCCESS != result) return result;
    result = mbImpl->tag_delete_data(partSetTag, elems); 
    if (MB_SUCCESS != result) return result;
    elems.clear();
  }
  result = mbImpl->tag_get_handle("PARALLEL_PARTITION", 1, MB_TYPE_INTEGER,
                                  partSetTag, MB_TAG_SPARSE|MB_TAG_CREAT); 
  if (MB_SUCCESS != result) return result;
  
  for (std::map<idx_t, Range>::iterator mit = aggloElems.begin(); mit != aggloElems.end(); mit++) 
  {
    EntityHandle new_set;
    result = mbImpl->create_meshset(MESHSET_SET, new_set);
    if (MB_SUCCESS != result) return result;
    result = mbImpl->add_entities(new_set, mit->second);
    if (MB_SUCCESS != result) return result;
    result = mbImpl->tag_set_data (partSetTag, &new_set, 1, &mit->first);
    if (MB_SUCCESS != result) return result;
  }

  result = assemble_taggedsets_graph(dimension, coords, moab_ids, adjacencies, length, elems, &(*aggregating_tag));
  return MB_SUCCESS;
}

ErrorCode MetisPartitioner::assemble_taggedsets_graph(const int dimension,
                                                          std::vector<double> &coords,
                                                          std::vector<idx_t> &moab_ids,
                                                          std::vector<idx_t> &adjacencies, 
                                                          std::vector<idx_t> &length,
                                                          Range &elems,
					                  const char *aggregating_tag)
{
  length.push_back(0);
    // assemble a graph with vertices equal to elements of specified dimension, edges
    // signified by list of other elements to which an element is connected

  // get the tagged elements 
  Tag partSetTag;
  ErrorCode result = mbImpl->tag_get_handle(aggregating_tag, 1, MB_TYPE_INTEGER, partSetTag);MB_CHK_ERR(result);
  //ErrorCode result = mbImpl->tag_get_handle("PARALLEL_PARTITION_SET", 1, MB_TYPE_INTEGER, partSetTag);MB_CHK_ERR(result);

  result = mbImpl->get_entities_by_type_and_tag(0 , MBENTITYSET, &partSetTag, 0, 1, elems);
  if (MB_SUCCESS != result || elems.empty()) return result;

  //assign globla ids to elem sets based on aggregating_tag data 
  Tag gid_tag;
  idx_t zero1 = -1;
  result = mbImpl->tag_get_handle("GLOBAL_ID_AGGLO", 1, MB_TYPE_INTEGER, gid_tag, MB_TAG_SPARSE|MB_TAG_CREAT, &zero1);MB_CHK_ERR(result);
  for (Range::iterator rit = elems.begin(); rit != elems.end(); rit++) 
  {
    idx_t partSet;
    result = mbImpl->tag_get_data(partSetTag,&(*rit),1,&partSet);MB_CHK_ERR(result);
    result = mbImpl->tag_set_data(gid_tag, &(*rit), 1, &partSet);MB_CHK_ERR(result);
  }
  // clear aggregating tag data
  TagType type;
  result = mbImpl->tag_get_type(partSetTag, type);MB_CHK_ERR(result);
  if (type == MB_TAG_DENSE)
  {
    result = mbImpl->tag_delete(partSetTag);MB_CHK_ERR(result);
  }
  if (type == MB_TAG_SPARSE)
  {
    result = mbImpl->tag_delete_data(partSetTag, elems);MB_CHK_ERR(result);
  }
  
  // assemble the graph, using Skinner to get d-1 dimensional neighbors and then idx_tersecting to get adjacencies
  std::vector<Range> skin_subFaces(elems.size());
  unsigned int i = 0;
  for (Range::iterator rit = elems.begin(); rit != elems.end(); rit++) 
  {
    Range part_ents;
    result = mbImpl->get_entities_by_handle(*rit, part_ents, false);
    if (mbImpl->dimension_from_handle(*part_ents.rbegin()) != mbImpl->dimension_from_handle(*part_ents.begin())) 
    {
      Range::iterator lower = part_ents.lower_bound(CN::TypeDimensionMap[0].first),
      upper = part_ents.upper_bound(CN::TypeDimensionMap[dimension-1].second);
      part_ents.erase(lower, upper);
    }
    Skinner skinner(mbImpl);
    result = skinner.find_skin(0, part_ents, false, skin_subFaces[i], NULL, false, true, false);MB_CHK_ERR(result);
    i++;
  }
  std::vector<EntityHandle> adjs;
  std::vector<idx_t> neighbors;
  double avg_position[3];
  idx_t moab_id;
  MeshTopoUtil mtu(mbImpl);
  for (unsigned int k = 0; k < i; k++)
  {
      // get bridge adjacencies for element k
    adjs.clear();
    for (unsigned int t = 0; t < i; t++)
    {
      if (t != k)
      {
        Range subFaces = intersect(skin_subFaces[k],skin_subFaces[t]);
        if (subFaces.size() > 0)
  	      adjs.push_back(elems[t]);
      }
    }
    if (!adjs.empty()) 
    {
      neighbors.resize(adjs.size());
      result = mbImpl->tag_get_data(gid_tag, &adjs[0], adjs.size(), &neighbors[0]);MB_CHK_ERR(result); 
    }
      // copy those idx_to adjacencies vector
    length.push_back(length.back()+(idx_t)adjs.size());
    std::copy(neighbors.begin(), neighbors.end(), std::back_inserter(adjacencies));
      // get the graph vertex id for this element
    const EntityHandle& setk = elems[k];
    result = mbImpl->tag_get_data(gid_tag, &setk, 1, &moab_id); 
    moab_ids.push_back(moab_id);
      // get average position of vertices
    Range part_ents;
    result = mbImpl->get_entities_by_handle(elems[k], part_ents, false);MB_CHK_ERR(result);
    result = mtu.get_average_position(part_ents, avg_position);MB_CHK_ERR(result);
    std::copy(avg_position, avg_position+3, std::back_inserter(coords));
  }
  for (unsigned int k = 0; k < i; k++)
  {
    for (unsigned int t = 0; t < k; t++)
    {
      Range subFaces = intersect(skin_subFaces[k],skin_subFaces[t]);
      if (subFaces.size() > 0)
        mbImpl->delete_entities(subFaces);
    }
  }

  if (debug) {
    std::cout << "Length vector: " << std::endl;
    std::copy(length.begin(), length.end(), std::ostream_iterator<idx_t>(std::cout, ", "));
    std::cout << std::endl;
    std::cout << "Adjacencies vector: " << std::endl;
    std::copy(adjacencies.begin(), adjacencies.end(), std::ostream_iterator<idx_t>(std::cout, ", "));
    std::cout << std::endl;
    std::cout << "Moab_ids vector: " << std::endl;
    std::copy(moab_ids.begin(), moab_ids.end(), std::ostream_iterator<idx_t>(std::cout, ", "));
    std::cout << std::endl;
    std::cout << "Coords vector: " << std::endl;
    std::copy(coords.begin(), coords.end(), std::ostream_iterator<double>(std::cout, ", "));
    std::cout << std::endl;
  }
  return MB_SUCCESS;
}

ErrorCode MetisPartitioner::assemble_graph(const int dimension,
                                               std::vector<double> &coords,
                                               std::vector<idx_t> &moab_ids,
                                               std::vector<idx_t> &adjacencies, 
                                               std::vector<idx_t> &length,
                                               Range &elems) 
{
  length.push_back(0);
    // assemble a graph with vertices equal to elements of specified dimension, edges
    // signified by list of other elements to which an element is connected

    // get the elements of that dimension
  ErrorCode result = mbImpl->get_entities_by_dimension(0, dimension, elems);
  if (MB_SUCCESS != result || elems.empty()) return result;
  
#ifdef MOAB_HAVE_MPI
    // assign global ids
  result = mbpc->assign_global_ids(0, dimension, 0); 
#endif

    // now assemble the graph, calling MeshTopoUtil to get bridge adjacencies through d-1 dimensional
    // neighbors
  MeshTopoUtil mtu(mbImpl);
  Range adjs;
    // can use a fixed-size array 'cuz the number of lower-dimensional neighbors is limited
    // by MBCN
  int neighbors[5*MAX_SUB_ENTITIES]; // these are global ids, they will be int

  double avg_position[3];
  int moab_id;
  
    // get the global id tag hanlde
  Tag gid;
  result = mbImpl->tag_get_handle(GLOBAL_ID_TAG_NAME, 1, MB_TYPE_INTEGER,
                                  gid, MB_TAG_DENSE|MB_TAG_CREAT);MB_CHK_ERR(result);
  
  for (Range::iterator rit = elems.begin(); rit != elems.end(); rit++) {

      // get bridge adjacencies
    adjs.clear();
    result = mtu.get_bridge_adjacencies(*rit, (dimension > 0 ? dimension-1 : 3), 
                                        dimension, adjs);MB_CHK_ERR(result);
    
      // get the graph vertex ids of those
    if (!adjs.empty()) {
      assert(adjs.size() < 5*MAX_SUB_ENTITIES);
      result = mbImpl->tag_get_data(gid, adjs, neighbors);MB_CHK_ERR(result);
    }

      // copy those idx_to adjacencies vector
    length.push_back(length.back()+(idx_t)adjs.size());
    // conversion made to idx_t
    std::copy(neighbors, neighbors+adjs.size(), std::back_inserter(adjacencies));

      // get average position of vertices
    result = mtu.get_average_position(*rit, avg_position);MB_CHK_ERR(result);
    
      // get the graph vertex id for this element
    result = mbImpl->tag_get_data(gid, &(*rit), 1, &moab_id);MB_CHK_ERR(result);

      // copy those idx_to coords vector
    moab_ids.push_back(moab_id); // conversion made to idx_t
    std::copy(avg_position, avg_position+3, std::back_inserter(coords));
  }

  if (debug) {
    std::cout << "Length vector: " << std::endl;
    std::copy(length.begin(), length.end(), std::ostream_iterator<idx_t>(std::cout, ", "));
    std::cout << std::endl;
    std::cout << "Adjacencies vector: " << std::endl;
    std::copy(adjacencies.begin(), adjacencies.end(), std::ostream_iterator<idx_t>(std::cout, ", "));
    std::cout << std::endl;
    std::cout << "Moab_ids vector: " << std::endl;
    std::copy(moab_ids.begin(), moab_ids.end(), std::ostream_iterator<idx_t>(std::cout, ", "));
    std::cout << std::endl;
    std::cout << "Coords vector: " << std::endl;
    std::copy(coords.begin(), coords.end(), std::ostream_iterator<double>(std::cout, ", "));
    std::cout << std::endl;
  }

  return MB_SUCCESS;
}

ErrorCode MetisPartitioner::write_aggregationtag_partition(const idx_t nparts,
                                                               Range &elems, 
                                                               const idx_t *assignment,
                                                               const bool write_as_sets,
                                                               const bool write_as_tags)
{
  ErrorCode result;

    // get the partition set tag
  Tag part_set_tag;
  result = mbImpl->tag_get_handle("PARALLEL_PARTITION", 1, MB_TYPE_INTEGER,
                                  part_set_tag, MB_TAG_SPARSE|MB_TAG_CREAT);MB_CHK_ERR(result);

    // get any sets already with this tag, and clear them
  Range tagged_sets;
  result = mbImpl->get_entities_by_type_and_tag(0, MBENTITYSET, &part_set_tag, NULL, 1,
                                                tagged_sets, Interface::UNION);MB_CHK_ERR(result);
  if (!tagged_sets.empty()) {
    result = mbImpl->clear_meshset(tagged_sets); 
    if (!write_as_sets) {
      result = mbImpl->tag_delete_data(part_set_tag, tagged_sets);MB_CHK_ERR(result);
    }
  }
 
  if (write_as_sets) {
      // first, create partition sets and store in vector
    partSets.clear();
  
    if (nparts > (idx_t) tagged_sets.size()) {
        // too few partition sets - create missing ones
      idx_t num_new = nparts - tagged_sets.size();
      for (idx_t i = 0; i < num_new; i++) {
        EntityHandle new_set;
        result = mbImpl->create_meshset(MESHSET_SET, new_set);MB_CHK_ERR(result);
        tagged_sets.insert(new_set);
      }
    }
    else if (nparts < (idx_t) tagged_sets.size()) {
        // too many partition sets - delete extras
      idx_t num_del = tagged_sets.size() - nparts;
      for (idx_t i = 0; i < num_del; i++) {
        EntityHandle old_set = tagged_sets.pop_back();
        result = mbImpl->delete_entities(&old_set, 1);MB_CHK_ERR(result);
      }
    }
  
      // assign partition sets to vector
    partSets.swap(tagged_sets);
  
      // write a tag to those sets denoting they're partition sets, with a value of the
      // proc number
    idx_t *dum_ids = new idx_t[nparts];
    for (idx_t i = 0; i < nparts; i++) dum_ids[i] = i;
  
    result = mbImpl->tag_set_data(part_set_tag, partSets, dum_ids);MB_CHK_ERR(result);

      // assign entities to the relevant sets
    std::vector<EntityHandle> tmp_part_sets;
    std::copy(partSets.begin(), partSets.end(), std::back_inserter(tmp_part_sets));
    Range::iterator rit;
    unsigned j=0;
    for (rit = elems.begin(); rit != elems.end(); rit++, j++) {
      result = mbImpl->add_entities(tmp_part_sets[assignment[j]], &(*rit), 1);MB_CHK_ERR(result);
    }

      // check for empty sets, warn if there are any
    Range empty_sets;
    for (rit = partSets.begin(); rit != partSets.end(); rit++) {
      int num_ents = 0;
      result = mbImpl->get_number_entities_by_handle(*rit, num_ents);
      if (MB_SUCCESS != result || !num_ents) empty_sets.insert(*rit);
    }
    if (!empty_sets.empty()) {
      std::cout << "WARNING: " << empty_sets.size() << " empty sets in partition: ";
      for (rit = empty_sets.begin(); rit != empty_sets.end(); rit++)
        std::cout << *rit << " ";
      std::cout << std::endl;
    }
  }

  if (write_as_tags) {
    Tag gid_tag;
    result = mbImpl->tag_get_handle("GLOBAL_ID_AGGLO", 1, MB_TYPE_INTEGER, gid_tag, MB_TAG_SPARSE);MB_CHK_ERR(result);
  
      // allocate idx_teger-size partitions
    unsigned int i = 0;
    idx_t gid;
    for (Range::iterator rit = elems.begin(); rit != elems.end(); rit++) 
    {
      result = mbImpl->tag_get_data(gid_tag, &(*rit), 1, &gid);
      Range part_ents;
//      std::cout<<"part ents "<<part_ents.size()<<std::endl;
      result = mbImpl->get_entities_by_handle(*rit, part_ents, false);MB_CHK_ERR(result);

      for (Range::iterator eit = part_ents.begin(); eit != part_ents.end(); eit++) 
      {
        result = mbImpl->tag_set_data(part_set_tag, &(*eit), 1, &assignment[i]);MB_CHK_ERR(result);

        result = mbImpl->tag_set_data(gid_tag, &(*eit), 1, &gid);MB_CHK_ERR(result);
      }
      i++;
    }
  }
  return MB_SUCCESS;
}

ErrorCode MetisPartitioner::write_partition(const idx_t nparts,
                                                Range &elems, 
                                                const idx_t *assignment,
                                                const bool write_as_sets,
                                                const bool write_as_tags) 
{
  ErrorCode result;

    // get the partition set tag
  Tag part_set_tag;
  idx_t dum_id = -1, i;
  result = mbImpl->tag_get_handle("PARALLEL_PARTITION", 1, MB_TYPE_INTEGER,
                                  part_set_tag, MB_TAG_SPARSE|MB_TAG_CREAT, &dum_id);MB_CHK_ERR(result);
  
    // get any sets already with this tag, and clear them
  Range tagged_sets;
  result = mbImpl->get_entities_by_type_and_tag(0, MBENTITYSET, &part_set_tag, NULL, 1,
                                                tagged_sets, Interface::UNION);MB_CHK_ERR(result);
  if (!tagged_sets.empty()) {
    result = mbImpl->clear_meshset(tagged_sets); 
    if (!write_as_sets) {
      result = mbImpl->tag_delete_data(part_set_tag, tagged_sets);MB_CHK_ERR(result);
    }
  }

  if (write_as_sets) {
      // first, create partition sets and store in vector
    partSets.clear();
  
    if (nparts > (int) tagged_sets.size()) {
        // too few partition sets - create missing ones
      idx_t num_new = nparts - tagged_sets.size();
      for (i = 0; i < num_new; i++) {
        EntityHandle new_set;
        result = mbImpl->create_meshset(MESHSET_SET, new_set);MB_CHK_ERR(result);
        tagged_sets.insert(new_set);
      }
    }
    else if (nparts < (idx_t) tagged_sets.size()) {
        // too many partition sets - delete extras
      idx_t num_del = tagged_sets.size() - nparts;
      for (i = 0; i < num_del; i++) {
        EntityHandle old_set = tagged_sets.pop_back();
        result = mbImpl->delete_entities(&old_set, 1);MB_CHK_ERR(result);
      }
    }
  
      // assign partition sets to vector
    partSets.swap(tagged_sets);
  
      // write a tag to those sets denoting they're partition sets, with a value of the
      // proc number
    int *dum_ids = new int[nparts]; // this remains integer
    for (i = 0; i < nparts; i++) dum_ids[i] = i;
  
    result = mbImpl->tag_set_data(part_set_tag, partSets, dum_ids); 
    delete [] dum_ids;

      // assign entities to the relevant sets
    std::vector<EntityHandle> tmp_part_sets;
    std::copy(partSets.begin(), partSets.end(), std::back_inserter(tmp_part_sets));
    Range::iterator rit;
    for (i = 0, rit = elems.begin(); rit != elems.end(); rit++, i++) {
      result = mbImpl->add_entities(tmp_part_sets[assignment[i]], &(*rit), 1);MB_CHK_ERR(result);
    }

      // check for empty sets, warn if there are any
    Range empty_sets;
    for (rit = partSets.begin(); rit != partSets.end(); rit++) {
      int num_ents = 0;
      result = mbImpl->get_number_entities_by_handle(*rit, num_ents);
      if (MB_SUCCESS != result || !num_ents) empty_sets.insert(*rit);
    }
    if (!empty_sets.empty()) {
      std::cout << "WARNING: " << empty_sets.size() << " empty sets in partition: ";
      for (rit = empty_sets.begin(); rit != empty_sets.end(); rit++)
        std::cout << *rit << " ";
      std::cout << std::endl;
    }
  }
  
  if (write_as_tags) {
    if (sizeof(int) != sizeof(idx_t))
    {
        // allocate idx_teger-size partitions
      // first we have to copy to int, then assign
      int * assg_int = new int [elems.size()];
      for (int k=0; k<(int)elems.size(); k++)
        assg_int [k] = assignment[k];
      result = mbImpl->tag_set_data(part_set_tag, elems, assg_int); MB_CHK_ERR(result);
      delete [] assg_int;
    }
    else
      result = mbImpl->tag_set_data(part_set_tag, elems, assignment);MB_CHK_ERR(result);
  }
  
  return MB_SUCCESS;
}
<|MERGE_RESOLUTION|>--- conflicted
+++ resolved
@@ -36,17 +36,14 @@
 
 const bool debug = false;
 
-MetisPartitioner::MetisPartitioner( Interface *impl, 
+MetisPartitioner::MetisPartitioner( Interface *impl,
                                     const bool use_coords)
-<<<<<<< HEAD
-                                  : PartitionerBase(impl,use_coords)
-=======
-                                  : PartitionerBase<idx_t>(impl,use_coords) 
->>>>>>> 08735f76
-{
-}
-
-MetisPartitioner::~MetisPartitioner() 
+                                  : PartitionerBase<idx_t>(impl,use_coords)
+
+{
+}
+
+MetisPartitioner::~MetisPartitioner()
 {
 }
 
@@ -63,7 +60,7 @@
 #ifdef MOAB_HAVE_MPI
     // should only be called in serial
   if (mbpc->proc_config().proc_size() != 1) {
-    std::cout << "MetisPartitioner::partition_mesh_and_geometry must be called in serial." 
+    std::cout << "MetisPartitioner::partition_mesh_and_geometry must be called in serial."
               << std::endl;
     return MB_FAILURE;
   }
@@ -76,7 +73,7 @@
               << std::endl;
     return MB_FAILURE;
   }
-  
+
   std::vector<double> pts; // x[0], y[0], z[0], ... from MOAB
   std::vector<idx_t> ids; // poidx_t ids from MOAB
   std::vector<idx_t> adjs, parts;
@@ -85,17 +82,17 @@
   // Get a mesh from MOAB and diide it across processors.
 
   clock_t t = clock();
-  
+
   ErrorCode result;
   if (!partition_tagged_sets && !partition_tagged_ents)
   {
     result = assemble_graph(part_dim, pts, ids, adjs, length, elems);MB_CHK_ERR(result);
   }
-  else if (partition_tagged_sets) 
+  else if (partition_tagged_sets)
   {
     result = assemble_taggedsets_graph(part_dim, pts, ids, adjs, length, elems, &(*aggregating_tag));MB_CHK_ERR(result);
   }
-  else if (partition_tagged_ents) 
+  else if (partition_tagged_ents)
   {
     result = assemble_taggedents_graph(part_dim, pts, ids, adjs, length, elems, &(*aggregating_tag));MB_CHK_ERR(result);
   }
@@ -109,7 +106,7 @@
     t = clock();
   }
 
-  std::cout << "Computing partition using " << method 
+  std::cout << "Computing partition using " << method
             <<" method for " << nparts << " processors..." << std::endl;
 
   idx_t nelems = length.size()-1;
@@ -124,14 +121,14 @@
   {
     idx_t options[METIS_NOPTIONS];
     METIS_SetDefaultOptions(options);
-    options[METIS_OPTION_CONTIG] = 1;  
+    options[METIS_OPTION_CONTIG] = 1;
     metis_RESULT = METIS_PartGraphKway(&nelems, &nconstraidx_ts, &length[0], &adjs[0], NULL, NULL, NULL, &nOfPartitions, NULL, NULL, options, &edgeCut, assign_parts);
   }
   else if (strcmp(method, "ML_RB") == 0)
   {
     idx_t options[METIS_NOPTIONS];
     METIS_SetDefaultOptions(options);
-    options[METIS_OPTION_OBJTYPE] = METIS_OBJTYPE_CUT; // CUT 
+    options[METIS_OPTION_OBJTYPE] = METIS_OBJTYPE_CUT; // CUT
     options[METIS_OPTION_IPTYPE] = METIS_IPTYPE_GROW; // GROW or RANDOM
     options[METIS_OPTION_CTYPE] = METIS_CTYPE_RM; // RM or SHEM
     options[METIS_OPTION_RTYPE] = METIS_RTYPE_FM; // FM
@@ -157,7 +154,7 @@
 
   if (metis_RESULT != METIS_OK)
     return MB_FAILURE;
-  
+
   // take results & write onto MOAB partition sets
   std::cout << "Saving partition information to MOAB..." << std::endl;
   {
@@ -184,21 +181,21 @@
 ErrorCode MetisPartitioner::assemble_taggedents_graph(const int dimension,
                                                           std::vector<double> &coords,
                                                           std::vector<idx_t> &moab_ids,
-                                                          std::vector<idx_t> &adjacencies, 
+                                                          std::vector<idx_t> &adjacencies,
                                                           std::vector<idx_t> &length,
                                                           Range &elems,
-					                  const char *aggregating_tag)
+                                                          const char *aggregating_tag)
 {
   Tag partSetTag;
   ErrorCode result = mbImpl->tag_get_handle(aggregating_tag, 1, MB_TYPE_INTEGER, partSetTag);
   if (MB_SUCCESS != result) return result;
- 
+
   Range allSubElems;
   result = mbImpl->get_entities_by_dimension(0, dimension, allSubElems);
   if (MB_SUCCESS != result || allSubElems.empty()) return result;
   idx_t partSet;
   std::map<idx_t, Range> aggloElems;
-  for (Range::iterator rit = allSubElems.begin(); rit != allSubElems.end(); rit++) 
+  for (Range::iterator rit = allSubElems.begin(); rit != allSubElems.end(); rit++)
   {
     EntityHandle entity = *rit;
     result = mbImpl->tag_get_data(partSetTag,&entity,1,&partSet);
@@ -212,26 +209,26 @@
   if (type == MB_TAG_DENSE)
   {
     // clear tag on ents and sets
-    result = mbImpl->tag_delete(partSetTag); 
+    result = mbImpl->tag_delete(partSetTag);
     if (MB_SUCCESS != result) return result;
   }
   if (type == MB_TAG_SPARSE)
   {
     // clear tag on ents
-    result = mbImpl->tag_delete_data(partSetTag, allSubElems); 
+    result = mbImpl->tag_delete_data(partSetTag, allSubElems);
     if (MB_SUCCESS != result) return result;
     // clear tag on sets
     result = mbImpl->get_entities_by_type_and_tag(0 , MBENTITYSET, &partSetTag, 0, 1, elems);
     if (MB_SUCCESS != result) return result;
-    result = mbImpl->tag_delete_data(partSetTag, elems); 
+    result = mbImpl->tag_delete_data(partSetTag, elems);
     if (MB_SUCCESS != result) return result;
     elems.clear();
   }
   result = mbImpl->tag_get_handle("PARALLEL_PARTITION", 1, MB_TYPE_INTEGER,
-                                  partSetTag, MB_TAG_SPARSE|MB_TAG_CREAT); 
+                                  partSetTag, MB_TAG_SPARSE|MB_TAG_CREAT);
   if (MB_SUCCESS != result) return result;
-  
-  for (std::map<idx_t, Range>::iterator mit = aggloElems.begin(); mit != aggloElems.end(); mit++) 
+
+  for (std::map<idx_t, Range>::iterator mit = aggloElems.begin(); mit != aggloElems.end(); mit++)
   {
     EntityHandle new_set;
     result = mbImpl->create_meshset(MESHSET_SET, new_set);
@@ -249,16 +246,16 @@
 ErrorCode MetisPartitioner::assemble_taggedsets_graph(const int dimension,
                                                           std::vector<double> &coords,
                                                           std::vector<idx_t> &moab_ids,
-                                                          std::vector<idx_t> &adjacencies, 
+                                                          std::vector<idx_t> &adjacencies,
                                                           std::vector<idx_t> &length,
                                                           Range &elems,
-					                  const char *aggregating_tag)
+                                                          const char *aggregating_tag)
 {
   length.push_back(0);
     // assemble a graph with vertices equal to elements of specified dimension, edges
     // signified by list of other elements to which an element is connected
 
-  // get the tagged elements 
+  // get the tagged elements
   Tag partSetTag;
   ErrorCode result = mbImpl->tag_get_handle(aggregating_tag, 1, MB_TYPE_INTEGER, partSetTag);MB_CHK_ERR(result);
   //ErrorCode result = mbImpl->tag_get_handle("PARALLEL_PARTITION_SET", 1, MB_TYPE_INTEGER, partSetTag);MB_CHK_ERR(result);
@@ -266,11 +263,11 @@
   result = mbImpl->get_entities_by_type_and_tag(0 , MBENTITYSET, &partSetTag, 0, 1, elems);
   if (MB_SUCCESS != result || elems.empty()) return result;
 
-  //assign globla ids to elem sets based on aggregating_tag data 
+  //assign globla ids to elem sets based on aggregating_tag data
   Tag gid_tag;
   idx_t zero1 = -1;
   result = mbImpl->tag_get_handle("GLOBAL_ID_AGGLO", 1, MB_TYPE_INTEGER, gid_tag, MB_TAG_SPARSE|MB_TAG_CREAT, &zero1);MB_CHK_ERR(result);
-  for (Range::iterator rit = elems.begin(); rit != elems.end(); rit++) 
+  for (Range::iterator rit = elems.begin(); rit != elems.end(); rit++)
   {
     idx_t partSet;
     result = mbImpl->tag_get_data(partSetTag,&(*rit),1,&partSet);MB_CHK_ERR(result);
@@ -287,15 +284,15 @@
   {
     result = mbImpl->tag_delete_data(partSetTag, elems);MB_CHK_ERR(result);
   }
-  
+
   // assemble the graph, using Skinner to get d-1 dimensional neighbors and then idx_tersecting to get adjacencies
   std::vector<Range> skin_subFaces(elems.size());
   unsigned int i = 0;
-  for (Range::iterator rit = elems.begin(); rit != elems.end(); rit++) 
+  for (Range::iterator rit = elems.begin(); rit != elems.end(); rit++)
   {
     Range part_ents;
     result = mbImpl->get_entities_by_handle(*rit, part_ents, false);
-    if (mbImpl->dimension_from_handle(*part_ents.rbegin()) != mbImpl->dimension_from_handle(*part_ents.begin())) 
+    if (mbImpl->dimension_from_handle(*part_ents.rbegin()) != mbImpl->dimension_from_handle(*part_ents.begin()))
     {
       Range::iterator lower = part_ents.lower_bound(CN::TypeDimensionMap[0].first),
       upper = part_ents.upper_bound(CN::TypeDimensionMap[dimension-1].second);
@@ -320,20 +317,20 @@
       {
         Range subFaces = intersect(skin_subFaces[k],skin_subFaces[t]);
         if (subFaces.size() > 0)
-  	      adjs.push_back(elems[t]);
+              adjs.push_back(elems[t]);
       }
     }
-    if (!adjs.empty()) 
+    if (!adjs.empty())
     {
       neighbors.resize(adjs.size());
-      result = mbImpl->tag_get_data(gid_tag, &adjs[0], adjs.size(), &neighbors[0]);MB_CHK_ERR(result); 
+      result = mbImpl->tag_get_data(gid_tag, &adjs[0], adjs.size(), &neighbors[0]);MB_CHK_ERR(result);
     }
       // copy those idx_to adjacencies vector
     length.push_back(length.back()+(idx_t)adjs.size());
     std::copy(neighbors.begin(), neighbors.end(), std::back_inserter(adjacencies));
       // get the graph vertex id for this element
     const EntityHandle& setk = elems[k];
-    result = mbImpl->tag_get_data(gid_tag, &setk, 1, &moab_id); 
+    result = mbImpl->tag_get_data(gid_tag, &setk, 1, &moab_id);
     moab_ids.push_back(moab_id);
       // get average position of vertices
     Range part_ents;
@@ -371,9 +368,9 @@
 ErrorCode MetisPartitioner::assemble_graph(const int dimension,
                                                std::vector<double> &coords,
                                                std::vector<idx_t> &moab_ids,
-                                               std::vector<idx_t> &adjacencies, 
+                                               std::vector<idx_t> &adjacencies,
                                                std::vector<idx_t> &length,
-                                               Range &elems) 
+                                               Range &elems)
 {
   length.push_back(0);
     // assemble a graph with vertices equal to elements of specified dimension, edges
@@ -382,10 +379,10 @@
     // get the elements of that dimension
   ErrorCode result = mbImpl->get_entities_by_dimension(0, dimension, elems);
   if (MB_SUCCESS != result || elems.empty()) return result;
-  
+
 #ifdef MOAB_HAVE_MPI
     // assign global ids
-  result = mbpc->assign_global_ids(0, dimension, 0); 
+  result = mbpc->assign_global_ids(0, dimension, 0);
 #endif
 
     // now assemble the graph, calling MeshTopoUtil to get bridge adjacencies through d-1 dimensional
@@ -398,19 +395,19 @@
 
   double avg_position[3];
   int moab_id;
-  
+
     // get the global id tag hanlde
   Tag gid;
   result = mbImpl->tag_get_handle(GLOBAL_ID_TAG_NAME, 1, MB_TYPE_INTEGER,
                                   gid, MB_TAG_DENSE|MB_TAG_CREAT);MB_CHK_ERR(result);
-  
+
   for (Range::iterator rit = elems.begin(); rit != elems.end(); rit++) {
 
       // get bridge adjacencies
     adjs.clear();
-    result = mtu.get_bridge_adjacencies(*rit, (dimension > 0 ? dimension-1 : 3), 
+    result = mtu.get_bridge_adjacencies(*rit, (dimension > 0 ? dimension-1 : 3),
                                         dimension, adjs);MB_CHK_ERR(result);
-    
+
       // get the graph vertex ids of those
     if (!adjs.empty()) {
       assert(adjs.size() < 5*MAX_SUB_ENTITIES);
@@ -424,7 +421,7 @@
 
       // get average position of vertices
     result = mtu.get_average_position(*rit, avg_position);MB_CHK_ERR(result);
-    
+
       // get the graph vertex id for this element
     result = mbImpl->tag_get_data(gid, &(*rit), 1, &moab_id);MB_CHK_ERR(result);
 
@@ -452,7 +449,7 @@
 }
 
 ErrorCode MetisPartitioner::write_aggregationtag_partition(const idx_t nparts,
-                                                               Range &elems, 
+                                                               Range &elems,
                                                                const idx_t *assignment,
                                                                const bool write_as_sets,
                                                                const bool write_as_tags)
@@ -469,16 +466,16 @@
   result = mbImpl->get_entities_by_type_and_tag(0, MBENTITYSET, &part_set_tag, NULL, 1,
                                                 tagged_sets, Interface::UNION);MB_CHK_ERR(result);
   if (!tagged_sets.empty()) {
-    result = mbImpl->clear_meshset(tagged_sets); 
+    result = mbImpl->clear_meshset(tagged_sets);
     if (!write_as_sets) {
       result = mbImpl->tag_delete_data(part_set_tag, tagged_sets);MB_CHK_ERR(result);
     }
   }
- 
+
   if (write_as_sets) {
       // first, create partition sets and store in vector
     partSets.clear();
-  
+
     if (nparts > (idx_t) tagged_sets.size()) {
         // too few partition sets - create missing ones
       idx_t num_new = nparts - tagged_sets.size();
@@ -496,15 +493,15 @@
         result = mbImpl->delete_entities(&old_set, 1);MB_CHK_ERR(result);
       }
     }
-  
+
       // assign partition sets to vector
     partSets.swap(tagged_sets);
-  
+
       // write a tag to those sets denoting they're partition sets, with a value of the
       // proc number
     idx_t *dum_ids = new idx_t[nparts];
     for (idx_t i = 0; i < nparts; i++) dum_ids[i] = i;
-  
+
     result = mbImpl->tag_set_data(part_set_tag, partSets, dum_ids);MB_CHK_ERR(result);
 
       // assign entities to the relevant sets
@@ -534,18 +531,18 @@
   if (write_as_tags) {
     Tag gid_tag;
     result = mbImpl->tag_get_handle("GLOBAL_ID_AGGLO", 1, MB_TYPE_INTEGER, gid_tag, MB_TAG_SPARSE);MB_CHK_ERR(result);
-  
+
       // allocate idx_teger-size partitions
     unsigned int i = 0;
     idx_t gid;
-    for (Range::iterator rit = elems.begin(); rit != elems.end(); rit++) 
+    for (Range::iterator rit = elems.begin(); rit != elems.end(); rit++)
     {
       result = mbImpl->tag_get_data(gid_tag, &(*rit), 1, &gid);
       Range part_ents;
 //      std::cout<<"part ents "<<part_ents.size()<<std::endl;
       result = mbImpl->get_entities_by_handle(*rit, part_ents, false);MB_CHK_ERR(result);
 
-      for (Range::iterator eit = part_ents.begin(); eit != part_ents.end(); eit++) 
+      for (Range::iterator eit = part_ents.begin(); eit != part_ents.end(); eit++)
       {
         result = mbImpl->tag_set_data(part_set_tag, &(*eit), 1, &assignment[i]);MB_CHK_ERR(result);
 
@@ -558,10 +555,10 @@
 }
 
 ErrorCode MetisPartitioner::write_partition(const idx_t nparts,
-                                                Range &elems, 
+                                                Range &elems,
                                                 const idx_t *assignment,
                                                 const bool write_as_sets,
-                                                const bool write_as_tags) 
+                                                const bool write_as_tags)
 {
   ErrorCode result;
 
@@ -570,13 +567,13 @@
   idx_t dum_id = -1, i;
   result = mbImpl->tag_get_handle("PARALLEL_PARTITION", 1, MB_TYPE_INTEGER,
                                   part_set_tag, MB_TAG_SPARSE|MB_TAG_CREAT, &dum_id);MB_CHK_ERR(result);
-  
+
     // get any sets already with this tag, and clear them
   Range tagged_sets;
   result = mbImpl->get_entities_by_type_and_tag(0, MBENTITYSET, &part_set_tag, NULL, 1,
                                                 tagged_sets, Interface::UNION);MB_CHK_ERR(result);
   if (!tagged_sets.empty()) {
-    result = mbImpl->clear_meshset(tagged_sets); 
+    result = mbImpl->clear_meshset(tagged_sets);
     if (!write_as_sets) {
       result = mbImpl->tag_delete_data(part_set_tag, tagged_sets);MB_CHK_ERR(result);
     }
@@ -585,7 +582,7 @@
   if (write_as_sets) {
       // first, create partition sets and store in vector
     partSets.clear();
-  
+
     if (nparts > (int) tagged_sets.size()) {
         // too few partition sets - create missing ones
       idx_t num_new = nparts - tagged_sets.size();
@@ -603,16 +600,16 @@
         result = mbImpl->delete_entities(&old_set, 1);MB_CHK_ERR(result);
       }
     }
-  
+
       // assign partition sets to vector
     partSets.swap(tagged_sets);
-  
+
       // write a tag to those sets denoting they're partition sets, with a value of the
       // proc number
     int *dum_ids = new int[nparts]; // this remains integer
     for (i = 0; i < nparts; i++) dum_ids[i] = i;
-  
-    result = mbImpl->tag_set_data(part_set_tag, partSets, dum_ids); 
+
+    result = mbImpl->tag_set_data(part_set_tag, partSets, dum_ids);
     delete [] dum_ids;
 
       // assign entities to the relevant sets
@@ -637,7 +634,7 @@
       std::cout << std::endl;
     }
   }
-  
+
   if (write_as_tags) {
     if (sizeof(int) != sizeof(idx_t))
     {
@@ -652,6 +649,6 @@
     else
       result = mbImpl->tag_set_data(part_set_tag, elems, assignment);MB_CHK_ERR(result);
   }
-  
+
   return MB_SUCCESS;
 }
