--- conflicted
+++ resolved
@@ -4,16 +4,10 @@
  *  Created on: Oct 3, 2012
  */
 
-<<<<<<< HEAD
 #ifdef _MSC_VER  /* windows */
 #  define _USE_MATH_DEFINES //For M_PI
 #endif
 
-=======
-#ifdef WIN32               /* windows */
-#define _USE_MATH_DEFINES  // For M_PI
-#endif
->>>>>>> 82aec91a
 #include "moab/IntxMesh/Intx2MeshOnSphere.hpp"
 #include "moab/IntxMesh/IntxUtils.hpp"
 #include "moab/GeomUtil.hpp"
