/*
 * Intx2Mesh.cpp
 *
 *  Created on: Oct 2, 2012
 */

#include "moab/IntxMesh/Intx2Mesh.hpp"
#ifdef MOAB_HAVE_MPI
#include "moab/ParallelComm.hpp"
#include "MBParallelConventions.h"
#endif /* MOAB_HAVE_MPI */
#include "MBTagConventions.hpp"
// this is for DBL_MAX
#include <float.h>
#include <queue>
#include <sstream>
#include "moab/GeomUtil.hpp"

namespace moab {

#ifdef ENABLE_DEBUG
int Intx2Mesh::dbg_1=0;
#endif

Intx2Mesh::Intx2Mesh(Interface * mbimpl): mb(mbimpl),
  mbs1(0), mbs2(0), outSet(0),
  gid(0), RedFlagTag(0), redParentTag(0), blueParentTag(0), countTag(0), blueNeighTag(0), redNeighTag(0), neighRedEdgeTag(0),
  orgSendProcTag(0),
  redConn(NULL), blueConn(NULL),
  epsilon_1(0.0), epsilon_area(0.0), box_error(0.0),
  localRoot(0), my_rank(0)
#ifdef MOAB_HAVE_MPI
   , parcomm(NULL), remote_cells(NULL), remote_cells_with_tracers(NULL)
#endif
  , max_edges_1(0), max_edges_2(0), counting(0)
{
  mbimpl->tag_get_handle(GLOBAL_ID_TAG_NAME, 1, MB_TYPE_INTEGER, gid);

}

Intx2Mesh::~Intx2Mesh()
{
  // TODO Auto-generated destructor stub
#ifdef MOAB_HAVE_MPI
  if (remote_cells)
  {
    delete remote_cells;
    remote_cells=NULL;
  }
#endif
}
ErrorCode Intx2Mesh::FindMaxEdgesInSet(EntityHandle eset, int & max_edges)
{
  Range cells;
  ErrorCode rval = mb->get_entities_by_dimension(eset, 2, cells);MB_CHK_ERR(rval);

  max_edges = 3; // should be at least 3
  for (Range::iterator cit=cells.begin(); cit!=cells.end(); cit++)
  {
    EntityHandle cell = *cit;
    const EntityHandle * conn4;
    int nnodes = 3;
    rval = mb->get_connectivity(cell, conn4, nnodes); MB_CHK_SET_ERR(rval, "can't get connectivity of a cell");
    if (nnodes>max_edges)
      max_edges = nnodes;
  }
    // if in parallel, communicate the actual max_edges; it is not needed for red mesh (to be global) but it is better to be consistent
#ifdef MOAB_HAVE_MPI
  if (parcomm){
    int local_max_edges = max_edges;
    // now reduce max_edges over all processors
    int mpi_err = MPI_Allreduce(&local_max_edges, &max_edges, 1, MPI_INT, MPI_MAX, parcomm->proc_config().proc_comm());
    if (MPI_SUCCESS != mpi_err) return MB_FAILURE;
  }
#endif

  return MB_SUCCESS;
}
ErrorCode Intx2Mesh::FindMaxEdges(EntityHandle set1, EntityHandle set2)
{
  ErrorCode rval = FindMaxEdgesInSet(set1, max_edges_1);MB_CHK_SET_ERR(rval, "can't determine max_edges in set 1");
  rval = FindMaxEdgesInSet(set2, max_edges_2);MB_CHK_SET_ERR(rval, "can't determine max_edges in set 2");

  return MB_SUCCESS;
}

ErrorCode Intx2Mesh::createTags()
{
  if (redParentTag)
    mb->tag_delete(redParentTag);
  if(blueParentTag)
    mb->tag_delete(blueParentTag);
  if (countTag)
    mb->tag_delete(countTag);

  unsigned char def_data_bit = 0; // unused by default
  // maybe the red tag is better to be deleted every time, and recreated;
  // or is it easy to set all values to something again? like 0?
  ErrorCode rval = mb->tag_get_handle("redFlag", 1, MB_TYPE_BIT, RedFlagTag, MB_TAG_CREAT,
      &def_data_bit);MB_CHK_SET_ERR(rval, "can't get red flag tag");

  // create red edges if they do not exist yet; so when they are looked upon, they are found
  // this is the only call that is potentially NlogN, in the whole method
  rval = mb->get_adjacencies(rs2, 1, true, RedEdges, Interface::UNION);MB_CHK_SET_ERR(rval, "can't get adjacent red edges");

  // now, create a map from each edge to a list of potential new nodes on a red edge
  // this memory has to be cleaned up
  // change it to a vector, and use the index in range of red edges
  int indx = 0;
  extraNodesVec.resize(RedEdges.size());
  for (Range::iterator eit = RedEdges.begin(); eit != RedEdges.end(); ++eit, indx++)
  {
    std::vector<EntityHandle> * nv = new std::vector<EntityHandle>;
    extraNodesVec[indx]=nv;
  }

  int defaultInt = -1;

  rval = mb->tag_get_handle("RedParent", 1, MB_TYPE_INTEGER, redParentTag,
      MB_TAG_DENSE | MB_TAG_CREAT, &defaultInt);MB_CHK_SET_ERR(rval, "can't create positive tag");

  rval = mb->tag_get_handle("BlueParent", 1, MB_TYPE_INTEGER, blueParentTag,
      MB_TAG_DENSE | MB_TAG_CREAT, &defaultInt);MB_CHK_SET_ERR(rval, "can't create negative tag");

  rval = mb->tag_get_handle("Counting", 1, MB_TYPE_INTEGER, countTag,
        MB_TAG_DENSE | MB_TAG_CREAT, &defaultInt);MB_CHK_SET_ERR(rval, "can't create Counting tag");

  // for each cell in set 1, determine its neigh in set 1 (could be null too)
  // for each cell in set 2, determine its neigh in set 2 (if on boundary, could be 0)
  rval = DetermineOrderedNeighbors(mbs1, max_edges_1, blueNeighTag); MB_CHK_SET_ERR(rval, "can't determine neighbors for set 1");
  rval = DetermineOrderedNeighbors(mbs2, max_edges_2, redNeighTag); MB_CHK_SET_ERR(rval, "can't determine neighbors for set 2");

  // for red cells, save a dense tag with the bordering edges, so we do not have to search for them each time
  // edges were for sure created before (redEdges)
  std::vector<EntityHandle> zeroh(max_edges_2, 0);
  rval = mb->tag_get_handle("__redEdgeNeighbors", max_edges_2, MB_TYPE_HANDLE, neighRedEdgeTag,
      MB_TAG_DENSE | MB_TAG_CREAT, &zeroh[0] );MB_CHK_SET_ERR(rval, "can't create red edge neighbors tag");
  for (Range::iterator rit=rs2.begin(); rit!=rs2.end(); rit++ )
  {
    EntityHandle redCell= *rit;
    int num_nodes=0;
    rval = mb->get_connectivity(redCell, redConn, num_nodes);MB_CHK_SET_ERR(rval, "can't get  red conn");
    // account for padded polygons
    while ( redConn[num_nodes-2]==redConn[num_nodes-1] && num_nodes>3)
      num_nodes--;

    int i = 0;
    for (i = 0; i < num_nodes; i++)
    {
      EntityHandle v[2] = { redConn[i], redConn[(i + 1) % num_nodes] };// this is fine even for padded polygons
      std::vector<EntityHandle> adj_entities;
      rval = mb->get_adjacencies(v, 2, 1, false, adj_entities,
          Interface::INTERSECT);
      if (rval != MB_SUCCESS || adj_entities.size() < 1)
        return rval; // get out , big error
      zeroh[i] = adj_entities[0]; // should be only one edge between 2 nodes
      // also, even if number of edges is less than max_edges_2, they will be ignored, even if the tag is dense
    }
    // now set the value of the tag
    rval = mb->tag_set_data(neighRedEdgeTag, &redCell, 1, &(zeroh[0]));MB_CHK_SET_ERR(rval, "can't set edge red tag");
  }
  return MB_SUCCESS;
}

ErrorCode Intx2Mesh::DetermineOrderedNeighbors(EntityHandle inputSet, int max_edges, Tag & neighTag)
{
  Range cells;
  ErrorCode rval = mb->get_entities_by_dimension(inputSet, 2, cells); MB_CHK_SET_ERR(rval, "can't get cells in set");

  std::vector<EntityHandle> neighbors(max_edges);
  std::vector<EntityHandle> zeroh(max_edges, 0);
  // nameless tag, as the name is not important; we will have 2 related tags, but one on red mesh, one on blue mesh
  rval = mb->tag_get_handle("", max_edges, MB_TYPE_HANDLE, neighTag,
      MB_TAG_DENSE | MB_TAG_CREAT, &zeroh[0] );MB_CHK_SET_ERR(rval, "can't create neighbors tag");

  for (Range::iterator cit=cells.begin(); cit!=cells.end(); cit++)
  {
    EntityHandle cell = *cit;
    int nnodes = 3;
    // will get the nnodes ordered neighbors;
    // first cell is for nodes 0, 1, second to 1, 2, third to 2, 3, last to nnodes-1,
    const EntityHandle * conn4;
    rval = mb->get_connectivity(cell, conn4, nnodes);MB_CHK_SET_ERR(rval, "can't get connectivity of a cell");
    int nsides = nnodes;
    // account for possible padded polygons
    while (conn4[nsides-2]==conn4[nsides-1] && nsides>3)
      nsides--;

    for (int i = 0; i < nsides; i++)
    {
      EntityHandle v[2];
      v[0] = conn4[i];
      v[1] = conn4[(i + 1) % nsides];
      // get all cells adjacent to these 2 vertices on the edge
      std::vector<EntityHandle> adjcells;
      std::vector<EntityHandle> cellsInSet;
      rval = mb->get_adjacencies(v, 2, 2, false, adjcells, Interface::INTERSECT);MB_CHK_SET_ERR(rval, "can't adjacency to 2 verts");
      // now look for the cells contained in the input set;
      // the input set should be a correct mesh, not overlapping cells, and manifold
      size_t siz = adjcells.size();
      for (size_t j = 0; j < siz; j++)
        if (mb->contains_entities(inputSet, &(adjcells[j]), 1))
          cellsInSet.push_back(adjcells[j]);
      siz = cellsInSet.size();

      if (siz > 2)
      {
        std::cout << "non manifold mesh, error"
            << mb->list_entities(&(cellsInSet[0]), cellsInSet.size()) << "\n";
     MB_CHK_SET_ERR(MB_FAILURE, "non-manifold input mesh set");// non-manifold
      }
      if (siz == 1)
      {
        // it must be the border of the input mesh;
        neighbors[i] = 0; // we are guaranteed that ids are !=0; this is marking a border
        // borders do not appear for a sphere in serial, but they do appear for
        // parallel processing anyway
        continue;
      }
      // here siz ==2, it is either the first or second
      if (cell == cellsInSet[0])
        neighbors[i] = cellsInSet[1];
      else
        neighbors[i] = cellsInSet[0];
    }
    // fill the rest with 0
    for (int i = nsides; i<max_edges; i++)
      neighbors[i] = 0;
    // now simply set the neighbors tag; the last few positions will not be used, but for simplicity will keep
    // them all (MAXEDGES)
    rval = mb->tag_set_data(neighTag, &cell, 1, &neighbors[0]); MB_CHK_SET_ERR(rval, "can't set neigh tag");

  }
  return MB_SUCCESS;
}


// main interface; this will do the advancing front trick
// some are triangles, some are quads, some are polygons ...
ErrorCode Intx2Mesh::intersect_meshes(EntityHandle mbset1, EntityHandle mbset2,
     EntityHandle & outputSet)
{
  ErrorCode rval;
  mbs1 = mbset1; // set 1 is departure, and it is completely covering the euler set on proc
  mbs2 = mbset2;
  outSet = outputSet;

  // really, should be something from t1 and t2; blue is 1 (lagrange), red is 2 (euler)

  EntityHandle startBlue=0, startRed=0;

  rval = mb->get_entities_by_dimension(mbs1, 2, rs1);MB_CHK_ERR(rval);
  rval = mb->get_entities_by_dimension(mbs2, 2, rs2);MB_CHK_ERR(rval);
  // std::cout << "rs1.size() = " << rs1.size() << " and rs2.size() = "  << rs2.size() << "\n"; std::cout.flush();

  createTags(); // will also determine max_edges_1, max_edges_2 (for blue and red meshes)

  Range rs22=rs2; // a copy of the initial range; we will remove from it elements as we
                 // advance ; rs2 is needed for marking the polygon to the red parent
  while (!rs22.empty())
  {
    if (rs22.size()<rs2.size())
    {
      std::cout<< " possible not connected arrival mesh; my_rank: " << my_rank << " counting: " << counting <<"\n";
    }
    for (Range::iterator it = rs22.begin(); it != rs22.end(); ++it)
    {
      startRed = *it;
      int found = 0;
      for (Range::iterator it2 = rs1.begin(); it2 != rs1.end() && !found; ++it2)
      {
        startBlue = *it2;
        double area = 0;
        // if area is > 0 , we have intersections
        double P[10*MAXEDGES]; // max 8 intx points + 8 more in the polygon
        //
        int nP = 0;
        int nb[MAXEDGES], nr[MAXEDGES]; // sides 3 or 4? also, check boxes first
        int nsRed, nsBlue;
        rval = computeIntersectionBetweenRedAndBlue(startRed, startBlue, P, nP, area, nb, nr,
            nsBlue, nsRed, true);MB_CHK_ERR(rval);
        if (area > 0)
        {
          found = 1;
          break; // found 2 elements that intersect; these will be the seeds
        }
      }
      if (found)
        break;
    }

    std::queue<EntityHandle> blueQueue; // these are corresponding to Ta,
    blueQueue.push(startBlue);
    std::queue<EntityHandle> redQueue;
    redQueue.push(startRed);

    Range toResetBlues; // will be used to reset blue flags for every red quad
    // processed

    /*if (my_rank==0)
      dbg_1 = 1;*/
    unsigned char used = 1;
    // mark the start red quad as used, so it will not come back again
    rval = mb->tag_set_data(RedFlagTag, &startRed, 1, &used);MB_CHK_ERR(rval);
    while (!redQueue.empty())
    {
      // flags for the side : 0 means a blue cell not found on side
      // a paired blue not found yet for the neighbors of red
      Range nextBlue[MAXEDGES]; // there are new ranges of possible next blue cells for seeding the side j of red cell

      EntityHandle currentRed = redQueue.front();
      redQueue.pop();
      int nsidesRed; // will be initialized now
      double areaRedCell = setup_red_cell(currentRed, nsidesRed); // this is the area in the gnomonic plane
      double recoveredArea = 0;
      // get the neighbors of red, and if they are solved already, do not bother with that side of red
      EntityHandle redNeighbors[MAXEDGES]= {0};
      rval = mb->tag_get_data(redNeighTag, &currentRed, 1, redNeighbors); MB_CHK_SET_ERR(rval, "can't get neighbors of current red");
#ifdef ENABLE_DEBUG
      if (dbg_1)
      {
        std::cout << "Next: neighbors for current red ";
        for (int kk = 0; kk < nsidesRed; kk++)
        {
          if (redNeighbors[kk] > 0)
            std::cout << mb->id_from_handle(redNeighbors[kk]) << " ";
          else
            std::cout << 0 << " ";
        }
        std::cout << std::endl;
      }
#endif
      // now get the status of neighbors; if already solved, make them 0, so not to bother anymore on that side of red
      for (int j = 0; j < nsidesRed; j++)
      {
        EntityHandle redNeigh = redNeighbors[j];
        unsigned char status = 1;
        if (redNeigh == 0)
          continue;
        rval = mb->tag_get_data(RedFlagTag, &redNeigh, 1, &status);MB_CHK_ERR(rval); // status 0 is unused
        if (1==status)
          redNeighbors[j]=0; // so will not look anymore on this side of red
      }

#ifdef ENABLE_DEBUG
      if (dbg_1)
      {
        std::cout << "reset blues: ";
        for (Range::iterator itr = toResetBlues.begin(); itr != toResetBlues.end();
            ++itr)
          std::cout << mb->id_from_handle(*itr) << " ";
        std::cout << std::endl;
      }
#endif
      EntityHandle currentBlue = blueQueue.front();
      // red and blue queues are parallel; for clarity we should have kept in the queue pairs
      // of entity handle std::pair<EntityHandle, EntityHandle>; so just one queue, with pairs;
      //  at every moment, the queue contains pairs of cells that intersect, and they form the
      //  "advancing front"
      blueQueue.pop();
      toResetBlues.clear(); // empty the range of used blues, will have to be set unused again,
      // at the end of red element processing
      toResetBlues.insert(currentBlue);
      //mb2->set_tag_data
      std::queue<EntityHandle> localBlue;
      localBlue.push(currentBlue);
      int countingStart = counting;

      // will advance-front search in the neighborhood of red cell, until we finish processing all
      //   possible blue cells; localBlue queue will contain all possible blue cells that cover the current red cell
      while (!localBlue.empty())
      {
        //
        EntityHandle blueT = localBlue.front();
        localBlue.pop();
        double P[10*MAXEDGES], area; //
        int nP = 0;
        int nb[MAXEDGES] = {0};
        int nr[MAXEDGES] = {0};

        int nsidesBlue; ///
        // area is in 2d, points are in 3d (on a sphere), back-projected, or in a plane
        // intersection points could include the vertices of initial elements
        // nb [j] = 0 means no intersection on the side j for element blue (markers)
        // nb [j] = 1 means that the side j (from j to j+1) of blue poly intersects the
        // red poly.  A potential next poly in the red queue is the red poly that is adjacent to this side
        rval = computeIntersectionBetweenRedAndBlue(/* red */currentRed, blueT, P, nP,
            area, nb, nr, nsidesBlue, nsidesRed);MB_CHK_ERR(rval);
        if (nP > 0)
        {
#ifdef ENABLE_DEBUG
          if (dbg_1)
          {
            for (int k=0; k<3; k++)
            {
              std::cout << " nb, nr: " << k << " " << nb[k] << " " << nr[k] << "\n";
            }
          }
#endif

          // intersection found: output P and original triangles if nP > 2
          EntityHandle neighbors[MAXEDGES]={0};
          rval = mb->tag_get_data(blueNeighTag, &blueT, 1, neighbors);
          if (rval != MB_SUCCESS)
          {
            std::cout << " can't get the neighbors for blue element "
                << mb->id_from_handle(blueT);
            return MB_FAILURE;
          }

          // add neighbors to the localBlue queue, if they are not marked
          for (int nn = 0; nn < nsidesBlue; nn++)
          {
            EntityHandle neighbor = neighbors[nn];
            if (neighbor > 0 && nb[nn]>0) // advance across blue boundary nn
            {
              if (toResetBlues.find(neighbor)==toResetBlues.end())
              {
                localBlue.push(neighbor);
#ifdef ENABLE_DEBUG
                if (dbg_1)
                {
                  std::cout << " local blue elem " << mb->id_from_handle(neighbor)
                      << " for red:" << mb->id_from_handle(currentRed) << "\n";
                  mb->list_entities(&neighbor, 1);
                }
#endif
                toResetBlues.insert(neighbor);
              }
            }
          }
          // n(find(nc>0))=ac;        % ac is starting candidate for neighbor
          for (int nn=0; nn<nsidesRed; nn++)
          {
            if (nr[nn] > 0 && redNeighbors[nn]>0)
              nextBlue[nn].insert(blueT); // potential blue cell that can intersect the red neighbor nn
          }
          if (nP > 1) { // this will also construct triangles/polygons in the new mesh, if needed
            rval = findNodes(currentRed, nsidesRed, blueT, nsidesBlue, P, nP);MB_CHK_ERR(rval);
          }

          recoveredArea+=area;
        }
#ifdef ENABLE_DEBUG
        else if (dbg_1)
        {
          std::cout << " red, blue, do not intersect: "
              << mb->id_from_handle(currentRed) << " "
              << mb->id_from_handle(blueT) << "\n";
        }
#endif
      } // end while (!localBlue.empty())
      double redRecovery=fabs((recoveredArea-areaRedCell)/areaRedCell); // 0 means everything got recovered
      if ( redRecovery > epsilon_1)
      {
        std::cout << " red area: " << areaRedCell << " recovered :" <<recoveredArea << " redID: " << mb->id_from_handle(currentRed) << " countingStart:" << countingStart <<  "\n";
      }
      // here, we are finished with redCurrent, take it out of the rs22 range (red, arrival mesh)
      rs22.erase(currentRed);
      // also, look at its neighbors, and add to the seeds a next one

      for (int j = 0; j < nsidesRed; j++)
      {
        EntityHandle redNeigh = redNeighbors[j];
        if (redNeigh==0 || nextBlue[j].size()==0) // if red is bigger than blue, there could be no blue to advance on that side
          continue;
        int nsidesRed2=0;
        setup_red_cell(redNeigh, nsidesRed2); // find possible intersection with blue cell from nextBlue
        for (Range::iterator nit =nextBlue[j].begin(); nit!=nextBlue[j].end(); ++nit)
        {
          EntityHandle nextB=*nit;
          // we identified red quad n[j] as possibly intersecting with neighbor j of the blue quad
          double P[10*MAXEDGES], area; //
          int nP = 0;
          int nb[MAXEDGES] = {0};
          int nr[MAXEDGES] = {0};

          int nsidesBlue; ///
          rval = computeIntersectionBetweenRedAndBlue(/* red */redNeigh, nextB, P, nP,
                      area, nb, nr, nsidesBlue, nsidesRed2);MB_CHK_ERR(rval);
          if (area>0)
          {
            redQueue.push(redNeigh);
            blueQueue.push(nextB);
#ifdef ENABLE_DEBUG
            if (dbg_1)
              std::cout << "new polys pushed: blue, red:"
                  << mb->id_from_handle(redNeigh) << " "
                  << mb->id_from_handle(nextB) << std::endl;
#endif
            rval = mb->tag_set_data(RedFlagTag, &redNeigh, 1, &used);MB_CHK_ERR(rval);
            break; // so we are done with this side of red, we have found a proper next seed
          }
        }
      }

    } // end while (!redQueue.empty())
  }
#ifdef ENABLE_DEBUG
  if (dbg_1)
  {
    for (int k = 0; k < 6; k++)
      mout_1[k].close();
  }
#endif
  // before cleaning up , we need to settle the position of the intersection points
  // on the boundary edges
  // this needs to be collective, so we should maybe wait something
#ifdef MOAB_HAVE_MPI
  rval = correct_intersection_points_positions();MB_CHK_SET_ERR(rval, "can't correct position, Intx2Mesh.cpp \n");
#endif
  
  this->clean();
  return MB_SUCCESS;
}

// clean some memory allocated
void Intx2Mesh::clean()
{
  //
  int indx = 0;
  for (Range::iterator eit = RedEdges.begin(); eit != RedEdges.end();
      ++eit, indx++)
  {
    delete extraNodesVec[indx];
  }
  //extraNodesMap.clear();
  extraNodesVec.clear();
  // also, delete some bit tags, used to mark processed reds and blues
  mb->tag_delete(RedFlagTag);
  counting = 0; // reset counting to original value

}
// this method will reduce number of nodes, collapse edges that are of length 0
  // so a polygon like 428 431 431 will become a line 428 431
  // or something like 428 431 431 531 -> 428 431 531
void Intx2Mesh::correct_polygon(EntityHandle * nodes, int & nP)
{
  int i = 0;
  while(i<nP)
  {
    int nextIndex = (i+1)%nP;
    if (nodes[i]==nodes[nextIndex])
    {
#ifdef ENABLE_DEBUG
      // we need to reduce nP, and collapse nodes
      if (dbg_1)
      {
        std::cout<<" nodes duplicated in list: " ;
        for (int j=0; j<nP; j++)
          std::cout<<nodes[j] << " " ;
        std::cout<<"\n";
        std::cout<<" node " << nodes[i] << " at index " << i << " is duplicated" << "\n";
      }
#endif
      // this will work even if we start from 1 2 3 1; when i is 3, we find nextIndex is 0, then next thing does nothing
      //  (nP-1 is 3, so k is already >= nP-1); it will result in nodes -> 1, 2, 3
      for (int k=i; k<nP-1; k++)
        nodes[k] = nodes[k+1];
      nP--; // decrease the number of nodes; also, decrease i, just if we may need to check again
      i--;
    }
    i++;
  }
  return;
}
#ifdef MOAB_HAVE_MPI
ErrorCode Intx2Mesh::build_processor_euler_boxes(EntityHandle euler_set, Range & local_verts)
{
  localEnts.clear();
  ErrorCode rval = mb->get_entities_by_dimension(euler_set, 2, localEnts);
  ERRORR(rval, "can't get ents by dimension");

  rval = mb->get_connectivity(localEnts, local_verts);
  int num_local_verts = (int) local_verts.size();
  ERRORR(rval, "can't get local vertices");

  assert(parcomm != NULL);

  // get the position of local vertices, and decide local boxes (allBoxes...)
  double bmin[3]={DBL_MAX, DBL_MAX, DBL_MAX};
  double bmax[3] ={-DBL_MAX, -DBL_MAX, -DBL_MAX};

  std::vector<double> coords(3*num_local_verts);
  rval = mb->get_coords(local_verts, &coords[0]);
  ERRORR(rval, "can't get coords of vertices ");

  for (int i=0; i< num_local_verts; i++)
  {
    for (int k=0; k<3; k++)
    {
      double val=coords[3*i+k];
      if (val < bmin[k])
        bmin[k]=val;
      if (val > bmax[k])
        bmax[k] = val;
    }
  }
  int numprocs=parcomm->proc_config().proc_size();
  allBoxes.resize(6*numprocs);

  my_rank = parcomm->proc_config().proc_rank() ;
  for (int k=0; k<3; k++)
  {
    allBoxes[6*my_rank+k]=bmin[k];
    allBoxes[6*my_rank+3+k] = bmax[k];
  }

   // now communicate to get all boxes
  int mpi_err;
#if (MPI_VERSION >= 2)
    // use "in place" option
  mpi_err = MPI_Allgather(MPI_IN_PLACE, 0, MPI_DATATYPE_NULL,
                          &allBoxes[0], 6, MPI_DOUBLE, 
                          parcomm->proc_config().proc_comm());
#else
  {
    std::vector<double> allBoxes_tmp(6*parcomm->proc_config().proc_size());
    mpi_err = MPI_Allgather( &allBoxes[6*my_rank], 6, MPI_DOUBLE,
                             &allBoxes_tmp[0], 6, MPI_DOUBLE, 
                             parcomm->proc_config().proc_comm());
    allBoxes = allBoxes_tmp;
  }
#endif
  if (MPI_SUCCESS != mpi_err) return MB_FAILURE;

  if (my_rank==0)
  {
    std::cout << " maximum number of vertices per cell are " << max_edges_1 << " on first mesh and "
       << max_edges_2 << " on second mesh \n";
    for (int i=0; i<numprocs; i++)
    {
      std::cout<<"proc: " << i << " box min: " << allBoxes[6*i  ] << " " <<allBoxes[6*i+1] << " " << allBoxes[6*i+2]  << " \n";
      std::cout<<          "        box max: " << allBoxes[6*i+3] << " " <<allBoxes[6*i+4] << " " << allBoxes[6*i+5]  << " \n";
    }
  }

  return MB_SUCCESS;
}
ErrorCode Intx2Mesh::create_departure_mesh_2nd_alg(EntityHandle & euler_set, EntityHandle & covering_lagr_set)
{
  // compute the bounding box on each proc
  assert(parcomm != NULL);

  localEnts.clear();
  ErrorCode rval = mb->get_entities_by_dimension(euler_set, 2, localEnts);
  ERRORR(rval, "can't get ents by dimension");

  Tag dpTag = 0;
  std::string tag_name("DP");
  rval = mb->tag_get_handle(tag_name.c_str(), 3, MB_TYPE_DOUBLE, dpTag, MB_TAG_DENSE);
  ERRORR(rval, "can't get DP tag");

  EntityHandle dum=0;
  Tag corrTag;
  rval = mb->tag_get_handle(CORRTAGNAME,
                                           1, MB_TYPE_HANDLE, corrTag,
                                           MB_TAG_DENSE|MB_TAG_CREAT, &dum);
  ERRORR(rval, "can't get CORR tag");
  // get all local verts
  Range local_verts;
  rval = mb->get_connectivity(localEnts, local_verts);
  int num_local_verts = (int) local_verts.size();
  ERRORR(rval, "can't get local vertices");

  rval = build_processor_euler_boxes(euler_set, local_verts);
  ERRORR(rval, "can't build processor boxes");

  std::vector<int> gids(num_local_verts);
  rval = mb->tag_get_data(gid, local_verts, &gids[0]);
  ERRORR(rval, "can't get local vertices gids");

  // now see the departure points; to what boxes should we send them?
  std::vector<double> dep_points(3*num_local_verts);
  rval = mb->tag_get_data(dpTag, local_verts, (void*)&dep_points[0]);
  ERRORR(rval, "can't get DP tag values");
  // ranges to send to each processor; will hold vertices and elements (quads?)
  // will look if the box of the dep quad covers box of euler mesh on proc (with tolerances)
  std::map<int, Range> Rto;
  int numprocs=parcomm->proc_config().proc_size();

  for (Range::iterator eit = localEnts.begin(); eit!=localEnts.end(); ++eit)
  {
    EntityHandle q=*eit;
    const EntityHandle * conn4;
    int num_nodes;
    rval= mb->get_connectivity(q, conn4, num_nodes);
    ERRORR(rval, "can't get DP tag values");
    CartVect qbmin(DBL_MAX);
    CartVect qbmax(-DBL_MAX);
    for (int i=0; i<num_nodes; i++)
    {
      EntityHandle v=conn4[i];
      size_t index=local_verts.find(v)-local_verts.begin();
      CartVect dp( &dep_points[3*index] ); // will use constructor
      for (int j=0; j<3; j++)
      {
        if (qbmin[j]>dp[j])
          qbmin[j]=dp[j];
        if (qbmax[j]<dp[j])
          qbmax[j]=dp[j];
      }
    }
    for (int p=0; p<numprocs; p++)
    {
      CartVect bbmin(&allBoxes[6*p]);
      CartVect bbmax(&allBoxes[6*p+3]);
      if ( GeomUtil::boxes_overlap( bbmin, bbmax, qbmin, qbmax, box_error) )
      {
        Rto[p].insert(q);
      }
    }
  }

  // now, build TLv and TLq, for each p
  size_t numq=0;
  size_t numv=0;
  for (int p=0; p<numprocs; p++)
  {
    if (p==(int)my_rank)
      continue; // do not "send" it, because it is already here
    Range & range_to_P = Rto[p];
    // add the vertices to it
    if (range_to_P.empty())
      continue;// nothing to send to proc p
    Range vertsToP;
    rval = mb->get_connectivity(range_to_P, vertsToP);
    ERRORR(rval, "can't get connectivity");
    numq=numq+range_to_P.size();
    numv=numv+vertsToP.size();
    range_to_P.merge(vertsToP);
  }
  TupleList TLv;
  TupleList TLq;
  TLv.initialize(2, 0, 0, 3, numv); // to proc, GLOBAL ID, DP points
  TLv.enableWriteAccess();

  int sizeTuple = 2+max_edges_1; // determined earlier, for blue, first mesh
  TLq.initialize(2+max_edges_1, 0, 1, 0, numq); // to proc, elem GLOBAL ID, connectivity[10] (global ID v), local eh
  TLq.enableWriteAccess();
  std::cout << "from proc " << my_rank << " send " << numv << " vertices and " << numq << " elements\n";

  for (int to_proc=0; to_proc<numprocs; to_proc++)
  {
    if (to_proc==(int)my_rank)
      continue;
    Range & range_to_P = Rto[to_proc];
    Range V = range_to_P.subset_by_type(MBVERTEX);

    for (Range::iterator it=V.begin(); it!=V.end(); ++it)
    {
      EntityHandle v=*it;
      unsigned int index = local_verts.find(v)-local_verts.begin();
      int n=TLv.get_n();
      TLv.vi_wr[2*n] = to_proc; // send to processor
      TLv.vi_wr[2*n+1] = gids[index]; // global id needs index in the local_verts range
      TLv.vr_wr[3*n] = dep_points[3*index];  // departure position, of the node local_verts[i]
      TLv.vr_wr[3*n+1] = dep_points[3*index+1];
      TLv.vr_wr[3*n+2] = dep_points[3*index+2];
      TLv.inc_n();
    }
    // also, prep the quad for sending ...
    Range Q = range_to_P.subset_by_dimension(2);
    for (Range::iterator it=Q.begin(); it!=Q.end(); ++it)
    {
      EntityHandle q=*it;
      int global_id;
      rval = mb->tag_get_data(gid, &q, 1, &global_id);
      ERRORR(rval, "can't get gid for polygon");
      int n=TLq.get_n();
      TLq.vi_wr[sizeTuple*n] = to_proc; //
      TLq.vi_wr[sizeTuple*n+1] = global_id; // global id of element, used to identify it ...
      const EntityHandle * conn4;
      int num_nodes;
      rval = mb->get_connectivity(q, conn4, num_nodes);// could be up to MAXEDGES, but it is limited by max_edges_1
      ERRORR(rval, "can't get connectivity for cell");
      if (num_nodes > MAXEDGES)
        ERRORR(MB_FAILURE, "too many nodes in a polygon");
      for (int i=0; i<num_nodes; i++)
      {
        EntityHandle v = conn4[i];
        unsigned int index = local_verts.find(v)-local_verts.begin();
        TLq.vi_wr[sizeTuple*n+2+i] = gids[index];
      }
      for (int k=num_nodes; k<max_edges_1; k++)
      {
        TLq.vi_wr[sizeTuple*n+2+k] = 0; // fill the rest of node ids with 0; we know that the node ids start from 1!
      }
      TLq.vul_wr[n]=q; // save here the entity handle, it will be communicated back
      // maybe we should forget about global ID
      TLq.inc_n();

    }

  }

  // now we are done populating the tuples; route them to the appropriate processors
  (parcomm->proc_config().crystal_router())->gs_transfer(1, TLv, 0);
  (parcomm->proc_config().crystal_router())->gs_transfer(1, TLq, 0);
  // the elements are already in localEnts;

  // maps from global ids to new vertex and quad handles, that are added
  std::map<int, EntityHandle> globalID_to_handle;
  /*std::map<int, EntityHandle> globalID_to_eh;*/
  globalID_to_eh.clear();// need for next iteration
  // now, look at every TLv, and see if we have to create a vertex there or not
  int n=TLv.get_n();// the size of the points received
  for (int i=0; i<n; i++)
  {
    int globalId = TLv.vi_rd[2*i+1];
    if (globalID_to_handle.find(globalId)==globalID_to_handle.end())
    {
      EntityHandle new_vert;
      double dp_pos[3]= {TLv.vr_wr[3*i], TLv.vr_wr[3*i+1],  TLv.vr_wr[3*i+2]};
      rval = mb->create_vertex(dp_pos, new_vert);
      ERRORR(rval, "can't create new vertex ");
      globalID_to_handle[globalId]= new_vert;
    }
  }

  // now, all dep points should be at their place
  // look in the local list of q for this proc, and create all those quads and vertices if needed
  // it may be an overkill, but because it does not involve communication, we do it anyway
  Range & local=Rto[my_rank];
  Range local_q = local.subset_by_dimension(2);
  // the local should have all the vertices in local_verts
  for (Range::iterator it=local_q.begin(); it!=local_q.end(); ++it)
  {
    EntityHandle q=*it;
    int nnodes;
    const EntityHandle * conn4;
    rval = mb->get_connectivity(q, conn4, nnodes);
    ERRORR(rval, "can't get connectivity of local q ");
    EntityHandle new_conn[MAXEDGES];
    for (int i=0; i<nnodes; i++)
    {
      EntityHandle v1=conn4[i];
      unsigned int index = local_verts.find(v1)-local_verts.begin();
      int globalId=gids[index];
      if(globalID_to_handle.find(globalId)==globalID_to_handle.end())
      {
        // we need to create that vertex, at this position dep_points
        double dp_pos[3]={dep_points[3*index], dep_points[3*index+1], dep_points[3*index+2]};
        EntityHandle new_vert;
        rval = mb->create_vertex(dp_pos, new_vert);
        ERRORR(rval, "can't create new vertex ");
        globalID_to_handle[globalId]= new_vert;
      }
      new_conn[i] = globalID_to_handle[gids[index]];
    }
    EntityHandle new_element;
    //
    EntityType entType = MBQUAD;
    if (nnodes >4)
      entType = MBPOLYGON;
    if (nnodes <4)
      entType = MBTRI;

    rval = mb->create_element(entType, new_conn, nnodes, new_element);
    ERRORR(rval, "can't create new quad ");
    rval = mb->add_entities(covering_lagr_set, &new_element, 1);
    ERRORR(rval, "can't add new element to dep set");
    int gid_el;
    // get the global ID of the initial quad
    rval=mb->tag_get_data(gid, &q, 1, &gid_el);
    ERRORR(rval, "can't get element global ID ");
    globalID_to_eh[gid_el]=new_element;
    // is this redundant or not?
    rval = mb->tag_set_data(corrTag, &new_element, 1, &q);
    ERRORR(rval, "can't set corr tag on new el");
    // set the global id on new elem
    rval = mb->tag_set_data(gid, &new_element, 1, &gid_el);
    ERRORR(rval, "can't set global id tag on new el");
  }
  // now look at all elements received through; we do not want to duplicate them
  n=TLq.get_n();// number of elements received by this processor
  // form the remote cells, that will be used to send the tracer info back to the originating proc
  remote_cells = new TupleList();
  remote_cells->initialize(2, 0, 1, 0, n); // will not have tracer data anymore
  remote_cells->enableWriteAccess();
  for (int i=0; i<n; i++)
  {
    int globalIdEl = TLq.vi_rd[sizeTuple*i+1];
    int from_proc =  TLq.vi_wr[sizeTuple*i];
    // do we already have a quad with this global ID, represented?
    if (globalID_to_eh.find(globalIdEl)==globalID_to_eh.end())
    {
      // construct the conn quad
      EntityHandle new_conn[MAXEDGES];
      int nnodes = -1;
      for (int j=0; j<max_edges_1; j++)
      {
        int vgid = TLq.vi_rd[sizeTuple*i+2+j];// vertex global ID
        if (vgid==0)
          new_conn[j] = 0;
        else
        {
          assert(globalID_to_handle.find(vgid)!=globalID_to_handle.end());
          new_conn[j]=globalID_to_handle[vgid];
          nnodes = j+1;// nodes are at the beginning, and are variable number
        }
      }
      EntityHandle new_element;
      //
      EntityType entType = MBQUAD;
      if (nnodes >4)
        entType = MBPOLYGON;
      if (nnodes <4)
        entType = MBTRI;
      rval = mb->create_element(entType, new_conn, nnodes, new_element);
      ERRORR(rval, "can't create new element ");
      globalID_to_eh[globalIdEl]=new_element;
      rval = mb->add_entities(covering_lagr_set, &new_element, 1);
      ERRORR(rval, "can't add new element to dep set");
     /* rval = mb->tag_set_data(corrTag, &new_element, 1, &q);
      ERRORR(rval, "can't set corr tag on new el");*/
      remote_cells->vi_wr[2*i]=from_proc;
      remote_cells->vi_wr[2*i+1]=globalIdEl;
 //     remote_cells->vr_wr[i] = 0.; // no contribution yet sent back
      remote_cells->vul_wr[i]= TLq.vul_rd[i];// this is the corresponding red cell (arrival)
      remote_cells->inc_n();
      // set the global id on new elem
      rval = mb->tag_set_data(gid, &new_element, 1, &globalIdEl);
      ERRORR(rval, "can't set global id tag on new el");
    }
  }
  // order the remote cells tuple list, with the global id, because we will search in it
  //remote_cells->print("remote_cells before sorting");
  moab::TupleList::buffer sort_buffer;
  sort_buffer.buffer_init(n);
  remote_cells->sort(1, &sort_buffer);
  sort_buffer.reset();
  return MB_SUCCESS;
}

// this algorithm assumes lagr set is already created, and some elements will be coming from
// other procs, and populate the covering_set
// we need to keep in a tuple list the remote cells from other procs, because we need to send back
// the intersection info (like area of the intx polygon, and the current concentration) maybe total
// mass in that intx
ErrorCode Intx2Mesh::create_departure_mesh_3rd_alg(EntityHandle & lagr_set,
    EntityHandle & covering_set)
{
  EntityHandle dum = 0;

  Tag corrTag;
  ErrorCode rval = mb->tag_get_handle(CORRTAGNAME,
                                           1, MB_TYPE_HANDLE, corrTag,
                                           MB_TAG_DENSE|MB_TAG_CREAT, &dum);
  //start copy from 2nd alg
  // compute the bounding box on each proc
  assert(parcomm != NULL);
  if ( 1 == parcomm->proc_config().proc_size())
  {
    covering_set = lagr_set; // nothing to communicate, it must be serial
    return MB_SUCCESS;
  }

  // get all local verts
  Range local_verts;
  rval = mb->get_connectivity(localEnts, local_verts);
  int num_local_verts = (int) local_verts.size();
  ERRORR(rval, "can't get local vertices");

  std::vector<int> gids(num_local_verts);
  rval = mb->tag_get_data(gid, local_verts, &gids[0]);
  ERRORR(rval, "can't get local vertices gids");

  Range localDepCells;
  rval = mb->get_entities_by_dimension(lagr_set, 2, localDepCells);
  ERRORR(rval, "can't get ents by dimension from lagr set");

  // get all lagr verts (departure vertices)
  Range lagr_verts;
  rval = mb->get_connectivity(localDepCells, lagr_verts);// they should be created in
  // the same order as the euler vertices
  int num_lagr_verts = (int) lagr_verts.size();
  ERRORR(rval, "can't get local lagr vertices");

  // now see the departure points position; to what boxes should we send them?
  std::vector<double> dep_points(3 * num_lagr_verts);
  rval = mb->get_coords(lagr_verts, &dep_points[0]);
  ERRORR(rval, "can't get departure points position");
  // ranges to send to each processor; will hold vertices and elements (quads?)
  // will look if the box of the dep quad covers box of euler mesh on proc (with tolerances)
  std::map<int, Range> Rto;
  int numprocs = parcomm->proc_config().proc_size();

  for (Range::iterator eit = localDepCells.begin(); eit != localDepCells.end(); ++eit)
  {
    EntityHandle q = *eit;
    const EntityHandle * conn4;
    int num_nodes;
    rval = mb->get_connectivity(q, conn4, num_nodes);
    ERRORR(rval, "can't get DP tag values");
    CartVect qbmin(DBL_MAX);
    CartVect qbmax(-DBL_MAX);
    for (int i = 0; i < num_nodes; i++)
    {
      EntityHandle v = conn4[i];
      int index = lagr_verts.index(v);
      assert(-1!=index);
      CartVect dp(&dep_points[3 * index]); // will use constructor
      for (int j = 0; j < 3; j++)
      {
        if (qbmin[j] > dp[j])
          qbmin[j] = dp[j];
        if (qbmax[j] < dp[j])
          qbmax[j] = dp[j];
      }
    }
    for (int p = 0; p < numprocs; p++)
    {
      CartVect bbmin(&allBoxes[6 * p]);
      CartVect bbmax(&allBoxes[6 * p + 3]);
      if (GeomUtil::boxes_overlap(bbmin, bbmax, qbmin, qbmax, box_error))
      {
        Rto[p].insert(q);
      }
    }
  }

  // now, build TLv and TLq, for each p
  size_t numq = 0;
  size_t numv = 0;
  for (int p = 0; p < numprocs; p++)
  {
    if (p == (int) my_rank)
      continue; // do not "send" it, because it is already here
    Range & range_to_P = Rto[p];
    // add the vertices to it
    if (range_to_P.empty())
      continue; // nothing to send to proc p
    Range vertsToP;
    rval = mb->get_connectivity(range_to_P, vertsToP);
    ERRORR(rval, "can't get connectivity");
    numq = numq + range_to_P.size();
    numv = numv + vertsToP.size();
    range_to_P.merge(vertsToP);
  }
  TupleList TLv;
  TupleList TLq;
  TLv.initialize(2, 0, 0, 3, numv); // to proc, GLOBAL ID, DP points
  TLv.enableWriteAccess();

  int sizeTuple = 2 + max_edges_1; // max edges could be up to MAXEDGES :) for polygons
  TLq.initialize(2+max_edges_1, 0, 1, 0, numq); // to proc, elem GLOBAL ID, connectivity[max_edges] (global ID v)
  // send also the corresponding red cell it will come to
  TLq.enableWriteAccess();
  std::cout << "from proc " << my_rank << " send " << numv << " vertices and "
      << numq << " elements\n";

  for (int to_proc = 0; to_proc < numprocs; to_proc++)
  {
    if (to_proc == (int) my_rank)
      continue;
    Range & range_to_P = Rto[to_proc];
    Range V = range_to_P.subset_by_type(MBVERTEX);

    for (Range::iterator it = V.begin(); it != V.end(); ++it)
    {
      EntityHandle v = *it;
      int index = lagr_verts.index(v);// will be the same index as the corresponding vertex in euler verts
      assert(-1!=index);
      int n = TLv.get_n();
      TLv.vi_wr[2 * n] = to_proc; // send to processor
      TLv.vi_wr[2 * n + 1] = gids[index]; // global id needs index in the local_verts range
      TLv.vr_wr[3 * n] = dep_points[3 * index]; // departure position, of the node local_verts[i]
      TLv.vr_wr[3 * n + 1] = dep_points[3 * index + 1];
      TLv.vr_wr[3 * n + 2] = dep_points[3 * index + 2];
      TLv.inc_n();
    }
    // also, prep the 2d cells for sending ...
    Range Q = range_to_P.subset_by_dimension(2);
    for (Range::iterator it = Q.begin(); it != Q.end(); ++it)
    {
      EntityHandle q = *it; // this is a blue cell
      int global_id;
      rval = mb->tag_get_data(gid, &q, 1, &global_id);
      ERRORR(rval, "can't get gid for polygon");
      int n = TLq.get_n();
      TLq.vi_wr[sizeTuple * n] = to_proc; //
      TLq.vi_wr[sizeTuple * n + 1] = global_id; // global id of element, used to identify it ...
      const EntityHandle * conn4;
      int num_nodes;
      rval = mb->get_connectivity(q, conn4, num_nodes); // could be up to 10;
      ERRORR(rval, "can't get connectivity for quad");
      if (num_nodes > MAXEDGES)
        ERRORR(MB_FAILURE, "too many nodes in a polygon");
      for (int i = 0; i < num_nodes; i++)
      {
        EntityHandle v = conn4[i];
        int index = lagr_verts.index(v);
        assert(-1!=index);
        TLq.vi_wr[sizeTuple * n + 2 + i] = gids[index];
      }
      for (int k = num_nodes; k < max_edges_1; k++)
      {
        TLq.vi_wr[sizeTuple * n + 2 + k] = 0; // fill the rest of node ids with 0; we know that the node ids start from 1!
      }
      EntityHandle redCell;
      rval = mb->tag_get_data(corrTag, &q, 1, &redCell);
      ERRORR(rval, "can't get corresponding red cell for dep cell");
      TLq.vul_wr[n]=redCell; // this will be sent to remote_cells, to be able to come back
      TLq.inc_n();

    }

  }
  // now we can route them to each processor
  // now we are done populating the tuples; route them to the appropriate processors
  (parcomm->proc_config().crystal_router())->gs_transfer(1, TLv, 0);
  (parcomm->proc_config().crystal_router())->gs_transfer(1, TLq, 0);
  // the elements are already in localEnts;

  // maps from global ids to new vertex and quad handles, that are added
  std::map<int, EntityHandle> globalID_to_handle;
  // we already have vertices from lagr set; they are already in the processor, even before receiving other
  // verts from neighbors
  int k=0;
  for (Range::iterator vit=lagr_verts.begin(); vit!=lagr_verts.end(); ++vit, k++)
  {
    globalID_to_handle[gids[k]] = *vit; // a little bit of overkill
    // we do know that the global ids between euler and lagr verts are parallel
  }
  /*std::map<int, EntityHandle> globalID_to_eh;*/ // do we need this one?
  globalID_to_eh.clear();
  // now, look at every TLv, and see if we have to create a vertex there or not
  int n = TLv.get_n(); // the size of the points received
  for (int i = 0; i < n; i++)
  {
    int globalId = TLv.vi_rd[2 * i + 1];
    if (globalID_to_handle.find(globalId) == globalID_to_handle.end())
    {
      EntityHandle new_vert;
      double dp_pos[3] = { TLv.vr_wr[3 * i], TLv.vr_wr[3 * i + 1], TLv.vr_wr[3
          * i + 2] };
      rval = mb->create_vertex(dp_pos, new_vert);
      ERRORR(rval, "can't create new vertex ");
      globalID_to_handle[globalId] = new_vert;
    }
  }

  // now, all dep points should be at their place
  // look in the local list of 2d cells for this proc, and create all those cells if needed
  // it may be an overkill, but because it does not involve communication, we do it anyway
  Range & local = Rto[my_rank];
  Range local_q = local.subset_by_dimension(2);
  // the local should have all the vertices in lagr_verts
  for (Range::iterator it = local_q.begin(); it != local_q.end(); ++it)
  {
    EntityHandle q = *it;// these are from lagr cells, local
    int gid_el;
    rval = mb->tag_get_data(gid, &q, 1, &gid_el);
    ERRORR(rval, "can't get element global ID ");
    globalID_to_eh[gid_el] = q; // do we need this? maybe to just mark the ones on this processor
    // maybe a range of global cell ids is fine?
  }
  // now look at all elements received through; we do not want to duplicate them
  n = TLq.get_n(); // number of elements received by this processor
  // a cell should be received from one proc only; so why are we so worried about duplicated elements?
  // a vertex can be received from multiple sources, that is fine

  remote_cells = new TupleList();
  remote_cells->initialize(2, 0, 1, 0, n); // no tracers anymore in these tuples
  remote_cells->enableWriteAccess();
  for (int i = 0; i < n; i++)
  {
    int globalIdEl = TLq.vi_rd[sizeTuple * i + 1];
    int from_proc=TLq.vi_rd[sizeTuple * i ];
    // do we already have a quad with this global ID, represented?
    if (globalID_to_eh.find(globalIdEl) == globalID_to_eh.end())
    {
      // construct the conn quad
      EntityHandle new_conn[MAXEDGES];
      int nnodes = -1;
      for (int j = 0; j < max_edges_1; j++)
      {
        int vgid = TLq.vi_rd[sizeTuple * i + 2 + j]; // vertex global ID
        if (vgid == 0)
          new_conn[j] = 0;
        else
        {
          assert(globalID_to_handle.find(vgid)!=globalID_to_handle.end());
          new_conn[j] = globalID_to_handle[vgid];
          nnodes = j + 1; // nodes are at the beginning, and are variable number
        }
      }
      EntityHandle new_element;
      //
      EntityType entType = MBQUAD;
      if (nnodes > 4)
        entType = MBPOLYGON;
      if (nnodes < 4)
        entType = MBTRI;
      rval = mb->create_element(entType, new_conn, nnodes, new_element);
      ERRORR(rval, "can't create new element ");
      globalID_to_eh[globalIdEl] = new_element;
      local_q.insert(new_element);
      rval = mb->tag_set_data(gid, &new_element, 1, &globalIdEl);
      ERRORR(rval, "can't set gid on new element ");
    }
    remote_cells->vi_wr[2*i]=from_proc;
    remote_cells->vi_wr[2*i+1]=globalIdEl;
//    remote_cells->vr_wr[i] = 0.; will have a different tuple for communication
    remote_cells->vul_wr[i]= TLq.vul_rd[i];// this is the corresponding red cell (arrival)
    remote_cells->inc_n();
  }
  // now, create a new set, covering_set
  rval = mb->create_meshset(MESHSET_SET, covering_set);
  ERRORR(rval, "can't create new mesh set ");
  rval = mb->add_entities(covering_set, local_q);
  ERRORR(rval, "can't add entities to new mesh set ");
  // order the remote cells tuple list, with the global id, because we will search in it
  //remote_cells->print("remote_cells before sorting");
  moab::TupleList::buffer sort_buffer;
  sort_buffer.buffer_init(n);
  remote_cells->sort(1, &sort_buffer);
  sort_buffer.reset();
  return MB_SUCCESS;
  //end copy
}
// this will use the bounding boxes for the (euler)/ fix  mesh that are already established
// will distribute the mesh to other procs, so that on each task, the covering set covers the local bounding box
// this means it will cover the second (local) mesh set;
// So the covering set will cover completely the second local mesh set (in intersection)
ErrorCode Intx2Mesh::construct_covering_set(EntityHandle & initial_distributed_set, EntityHandle & covering_set)
{
  assert(parcomm != NULL);
  if ( 1==parcomm->proc_config().proc_size())
  {
    covering_set = initial_distributed_set; // nothing to move around, it must be serial
    return MB_SUCCESS;
  }

<<<<<<< HEAD
  Tag orgSendProcTag; // this will be a tag set on the received mesh, with info about from what task / PE the
=======
  //Tag orgSendProcTag; // this will be a tag set on the received mesh, with info about from what task / PE the
>>>>>>> edc0d457
  // primary element came from, in the joint communicator ; this will be forwarded by coverage mesh
  int defaultInt=-1; // no processor, so it was not migrated from somewhere else
  ErrorCode rval = mb->tag_get_handle("orig_sending_processor", 1, MB_TYPE_INTEGER, orgSendProcTag,
      MB_TAG_DENSE | MB_TAG_CREAT, &defaultInt);MB_CHK_SET_ERR(rval, "can't create original sending processor tag");

  // this information needs to be forwarded to coverage mesh, if this mesh was already migrated from somewhere else
  Range meshCells;
  rval = mb->get_entities_by_dimension(initial_distributed_set, 2, meshCells);MB_CHK_SET_ERR(rval, "can't get cells by dimension from mesh set");

  // look at the value of orgSendProcTag for one mesh cell; if -1, no need to forward that; if !=-1,
  // we know that this mesh was migrated, we need to find out more about origin of cell
  int orig_sender =-1;
  EntityHandle oneCell= meshCells[0];
  rval = mb->tag_get_data(orgSendProcTag, &oneCell, 1, &orig_sender); MB_CHK_SET_ERR(rval, "can't get original sending processor value");

  int migrated_mesh = 0;
  if (orig_sender != -1) migrated_mesh = 1; //

  // decide if we need to transfer global DOFs info attached to each HOMME coarse cell; first we need to decide if the mesh
  // has that tag; will affect the size of the tuple list involved in the crystal routing
  int size_gdofs_tag=0;
  std::vector<int> valsDOFs;
  Tag gdsTag;
  rval = mb->tag_get_handle("GLOBAL_DOFS", gdsTag);
  if (MB_SUCCESS == rval && gdsTag)
  {
    DataType dtype;
    rval = mb->tag_get_data_type(gdsTag, dtype);
    if (MB_SUCCESS == rval && MB_TYPE_INTEGER == dtype)
    {
      // find the values on first cell
      int lenTag = 0;
      rval = mb->tag_get_length(gdsTag, lenTag);
      if (MB_SUCCESS == rval && lenTag > 0)
      {
        valsDOFs.resize(lenTag);
        rval = mb->tag_get_data(gdsTag, &oneCell, 1, &valsDOFs[0]);
        if (MB_SUCCESS == rval && valsDOFs[0]>0 )
        {
          // first value positive means we really need to transport this data during coverage
          size_gdofs_tag = lenTag;
        }
      }
    }
  }
  // if size_gdofs_tag>0, we are sure valsDOFs got resized to what we need

  // get all mesh verts1
  Range mesh_verts;
  rval = mb->get_connectivity(meshCells, mesh_verts);MB_CHK_SET_ERR(rval, "can't get  mesh vertices");
  int num_mesh_verts = (int) mesh_verts.size();

  // now see the mesh points positions; to what boxes should we send them?
  std::vector<double> coords_mesh(3 * num_mesh_verts);
  rval = mb->get_coords(mesh_verts, &coords_mesh[0]);MB_CHK_SET_ERR(rval, "can't get mesh points position");

  std::vector<int> gids(num_mesh_verts);
  rval = mb->tag_get_data(gid, mesh_verts, &gids[0]);MB_CHK_SET_ERR(rval, "can't get vertices gids");

  // ranges to send to each processor; will hold vertices and elements (quads/ polygons)
  // will look if the box of the mesh cell covers bounding box(es) (within tolerances)
  std::map<int, Range> Rto;
  int numprocs = parcomm->proc_config().proc_size();

  for (Range::iterator eit = meshCells.begin(); eit != meshCells.end(); ++eit)
  {
    EntityHandle q = *eit;
    const EntityHandle * conn4;
    int num_nodes;
    rval = mb->get_connectivity(q, conn4, num_nodes);MB_CHK_SET_ERR(rval, "can't get connectivity on cell");

    CartVect qbmin(DBL_MAX);
    CartVect qbmax(-DBL_MAX);
    for (int i = 0; i < num_nodes; i++)
    {
      EntityHandle v = conn4[i];
      int index = mesh_verts.index(v);
      assert(-1!=index);
      CartVect dp(&coords_mesh[3 * index]); // uses constructor for CartVect that takes a pointer to double
      for (int j = 0; j < 3; j++)
      {
        if (qbmin[j] > dp[j])
          qbmin[j] = dp[j];
        if (qbmax[j] < dp[j])
          qbmax[j] = dp[j];
      }
    }
    for (int p = 0; p < numprocs; p++) // each cell q can be sent to more than one processor
    {
      CartVect bbmin(&allBoxes[6 * p]); // these were determined before
      CartVect bbmax(&allBoxes[6 * p + 3]);
      if (GeomUtil::boxes_overlap(bbmin, bbmax, qbmin, qbmax, box_error))
      {
        Rto[p].insert(q);
      }
    }
  }

  // here, we will use crystal router to send each cell to designated tasks (mesh migration)

  // a better implementation would be to use pcomm send / recv entities; a good test case
  // pcomm send / receives uses point to point communication, not global gather / scatter

  // now, build TLv and TLq  (tuple list for vertices and cells, separately sent)
  size_t numq = 0;
  size_t numv = 0;

  // merge the list of vertices to be sent
  for (int p = 0; p < numprocs; p++)
  {
    if (p == (int) my_rank)
      continue; // do not "send" it to current task, because it is already here
    Range & range_to_P = Rto[p];
    // add the vertices to it
    if (range_to_P.empty())
      continue; // nothing to send to proc p
    Range vertsToP;
    rval = mb->get_connectivity(range_to_P, vertsToP);MB_CHK_SET_ERR(rval, "can't get connectivity");
    numq = numq + range_to_P.size();
    numv = numv + vertsToP.size();
    range_to_P.merge(vertsToP);
  }

  TupleList TLv; // send vertices with a different tuple list
  TupleList TLq;
  TLv.initialize(2, 0, 0, 3, numv); // to proc, GLOBAL ID, 3 real coordinates
  TLv.enableWriteAccess();

  // add also GLOBAL_DOFS info, if found on the mesh cell; it should be found only on HOMME cells!
  int sizeTuple = 2 + max_edges_1 + migrated_mesh + size_gdofs_tag; // max edges could be up to MAXEDGES :) for polygons
  TLq.initialize(sizeTuple, 0, 0, 0, numq); // to proc, elem GLOBAL ID, connectivity[max_edges] (global ID v), plus original sender if set (migrated mesh case)
  // we will not send the entity handle, global ID should be more than enough
  // we will not need more than 2B vertices
  // if we need more than 2B, we will need to use a different marker anyway (GLOBAL ID is not enough then)

  TLq.enableWriteAccess();
#ifndef NDEBUG
  std::cout << "from proc " << my_rank << " send " << numv << " vertices and "
      << numq << " elements\n";
#endif

  for (int to_proc = 0; to_proc < numprocs; to_proc++)
  {
    if (to_proc == (int) my_rank)
      continue;
    Range & range_to_P = Rto[to_proc];
    Range V = range_to_P.subset_by_type(MBVERTEX);

    for (Range::iterator it = V.begin(); it != V.end(); ++it)
    {
      EntityHandle v = *it;
      int index = mesh_verts.index(v);//
      assert(-1!=index);
      int n = TLv.get_n(); // current size of tuple list
      TLv.vi_wr[2 * n] = to_proc; // send to processor
      TLv.vi_wr[2 * n + 1] = gids[index]; // global id needs index in the second_mesh_verts range
      TLv.vr_wr[3 * n] = coords_mesh[3 * index]; // departure position, of the node local_verts[i]
      TLv.vr_wr[3 * n + 1] = coords_mesh[3 * index + 1];
      TLv.vr_wr[3 * n + 2] = coords_mesh[3 * index + 2];
      TLv.inc_n(); // increment tuple list size
    }
    // also, prep the 2d cells for sending ...
    Range Q = range_to_P.subset_by_dimension(2);
    for (Range::iterator it = Q.begin(); it != Q.end(); ++it)
    {
      EntityHandle q = *it; // this is a second mesh cell (or blue, lagrange set)
      int global_id;
      rval = mb->tag_get_data(gid, &q, 1, &global_id);MB_CHK_SET_ERR(rval, "can't get gid for polygon");
      int n = TLq.get_n(); // current size
      TLq.vi_wr[sizeTuple * n] = to_proc; //
      TLq.vi_wr[sizeTuple * n + 1] = global_id; // global id of element, used to identify it for debug purposes only
      const EntityHandle * conn4;
      int num_nodes; // could be up to MAXEDGES; max_edges?;
      rval = mb->get_connectivity(q, conn4, num_nodes);MB_CHK_SET_ERR(rval, "can't get connectivity for cell");
      if (num_nodes > max_edges_1) {
        mb->list_entities(&q,1);
        MB_CHK_SET_ERR(MB_FAILURE, "too many nodes in a cell (" << num_nodes << "," << max_edges_1 << ")");
      }
      for (int i = 0; i < num_nodes; i++)
      {
        EntityHandle v = conn4[i];
        int index = mesh_verts.index(v);
        assert(-1!=index);
        TLq.vi_wr[sizeTuple * n + 2 + i] = gids[index];
      }
      for (int k = num_nodes; k < max_edges_1; k++)
      {
        TLq.vi_wr[sizeTuple * n + 2 + k] = 0; // fill the rest of node ids with 0; we know that the node ids start from 1!
      }
      int currentIndexIntTuple = 2+max_edges_1;
      // is the mesh migrated before or not?
      if (migrated_mesh)
      {
        rval = mb->tag_get_data(orgSendProcTag, &q, 1, &orig_sender);MB_CHK_SET_ERR(rval, "can't get original sender for polygon, in migrate scenario");
        TLq.vi_wr[sizeTuple * n + currentIndexIntTuple] = orig_sender; // should be different than -1
        currentIndexIntTuple ++;
      }
      // GLOBAL_DOFS info, if available
      if (size_gdofs_tag)
      {
        rval = mb->tag_get_data(gdsTag, &q, 1, &valsDOFs[0]);MB_CHK_SET_ERR(rval, "can't get gdofs data in HOMME");
        for (int i=0; i<size_gdofs_tag; i++)
        {
          TLq.vi_wr[sizeTuple * n + currentIndexIntTuple + i] = valsDOFs[i]; // should be different than 0 or -1
        }
      }

      TLq.inc_n(); // increment tuple list size

    }
  } // end for loop over total number of processors

  // now we are done populating the tuples; route them to the appropriate processors
  // this does the communication magic
  (parcomm->proc_config().crystal_router())->gs_transfer(1, TLv, 0);
  (parcomm->proc_config().crystal_router())->gs_transfer(1, TLq, 0);

  // the first mesh elements are in localEnts; we do not need them at all

  // maps from global ids to new vertex and cell handles, that are added

  std::map<int, EntityHandle> globalID_to_vertex_handle;
  // we already have some vertices from second mesh set; they are already in the processor, even before receiving other
  // verts from neighbors
  // this is an inverse map from gid to vertex handle, which is local here, we do not want to duplicate vertices
  // their identifier is the global ID!! it must be unique per mesh ! (I mean, second mesh); gid gor first mesh is not needed here
  int k=0;
  for (Range::iterator vit=mesh_verts.begin(); vit!=mesh_verts.end(); ++vit, k++)
  {
    globalID_to_vertex_handle[gids[k]] = *vit;
  }
  /*std::map<int, EntityHandle> globalID_to_eh;*/ // do we need this one?
  globalID_to_eh.clear();  // we do not really need it, but we keep it for debugging mostly

  // now, look at every TLv, and see if we have to create a vertex there or not
  int n = TLv.get_n(); // the size of the points received
  for (int i = 0; i < n; i++)
  {
    int globalId = TLv.vi_rd[2 * i + 1];
    if (globalID_to_vertex_handle.find(globalId) == globalID_to_vertex_handle.end()) // we do not have locally this vertex (yet)
      // so we have to create it, and add to the inverse map
    {
      EntityHandle new_vert;
      double dp_pos[3] = { TLv.vr_wr[3 * i], TLv.vr_wr[3 * i + 1], TLv.vr_wr[3 * i + 2] };
      rval = mb->create_vertex(dp_pos, new_vert);MB_CHK_SET_ERR(rval, "can't create new vertex ");
      globalID_to_vertex_handle[globalId] = new_vert; // now add it to the map
      // set the GLOBAL ID tag on the new vertex
      rval = mb->tag_set_data(gid, &new_vert, 1, &globalId); MB_CHK_SET_ERR(rval, "can't set global ID tag on new vertex ");
    }
  }

  // now, all necessary vertices should be created
  // look in the local list of 2d cells for this proc, and add all those cells to covering set also

  Range & local = Rto[my_rank];
  Range local_q = local.subset_by_dimension(2);

  for (Range::iterator it = local_q.begin(); it != local_q.end(); ++it)
  {
    EntityHandle q = *it;// these are from lagr cells, local
    int gid_el;
    rval = mb->tag_get_data(gid, &q, 1, &gid_el);MB_CHK_SET_ERR(rval, "can't get global id of cell ");
    globalID_to_eh[gid_el] = q; // do we need this? yes, now we do; parent tags are now using it heavily
  }

  // now look at all elements received through; we do not want to duplicate them
  n = TLq.get_n(); // number of elements received by this processor
  // a cell should be received from one proc only; so why are we so worried about duplicated elements?
  // a vertex can be received from multiple sources, that is fine

  for (int i = 0; i < n; i++)
  {
    int globalIdEl = TLq.vi_rd[sizeTuple * i + 1];
    // int from_proc=TLq.vi_rd[sizeTuple * i ]; // we do not need from_proc anymore

    // do we already have a quad with this global ID, represented? no way !
    //if (globalID_to_eh.find(globalIdEl) == globalID_to_eh.end())
    //{
    // construct the conn triangle , quad or polygon
    EntityHandle new_conn[MAXEDGES]; // we should use std::vector with max_edges_1
    int nnodes = -1;
    for (int j = 0; j < max_edges_1; j++)
    {
      int vgid = TLq.vi_rd[sizeTuple * i + 2 + j]; // vertex global ID
      if (vgid == 0)
        new_conn[j] = 0; // this can actually happen for polygon mesh (when we have less number of vertices than max_edges)
      else
      {
        assert(globalID_to_vertex_handle.find(vgid)!=globalID_to_vertex_handle.end());
        new_conn[j] = globalID_to_vertex_handle[vgid];
        nnodes = j + 1; // nodes are at the beginning, and are variable number
      }
    }
    EntityHandle new_element;
    //
    EntityType entType = MBQUAD;
    if (nnodes > 4)
      entType = MBPOLYGON;
    if (nnodes < 4)
      entType = MBTRI;
    rval = mb->create_element(entType, new_conn, nnodes, new_element);MB_CHK_SET_ERR(rval, "can't create new element for second mesh ");

    globalID_to_eh[globalIdEl] = new_element;
    local_q.insert(new_element);
    rval = mb->tag_set_data(gid, &new_element, 1, &globalIdEl);MB_CHK_SET_ERR(rval, "can't set gid for cell ");
    int currentIndexIntTuple = 2 + max_edges_1;
    if (migrated_mesh)
    {
<<<<<<< HEAD
      orig_sender = TLq.vi_wr[sizeTuple * n + currentIndexIntTuple];
=======
      orig_sender = TLq.vi_wr[sizeTuple * i + currentIndexIntTuple];
>>>>>>> edc0d457
      rval = mb->tag_set_data(orgSendProcTag, &new_element, 1, &orig_sender);MB_CHK_SET_ERR(rval, "can't set original sender for polygon, in migrate scenario");
      currentIndexIntTuple ++;// add one more
    }
    // check if we need to retrieve and set GLOBAL_DOFS data
    if (size_gdofs_tag)
    {
      for (int j=0; j<size_gdofs_tag; j++)
      {
<<<<<<< HEAD
        valsDOFs[j] = TLq.vi_wr[sizeTuple * n + currentIndexIntTuple + j];
=======
        valsDOFs[j] = TLq.vi_wr[sizeTuple * i + currentIndexIntTuple + j];
>>>>>>> edc0d457
      }
      rval = mb->tag_set_data(gdsTag, &new_element, 1, &valsDOFs[0]);MB_CHK_SET_ERR(rval, "can't set GLOBAL_DOFS data on coverage mesh");
    }
  }

  // now, create a new set, covering_set
  rval = mb->add_entities(covering_set, local_q);MB_CHK_SET_ERR(rval,  "can't add entities to new mesh set ");
  return MB_SUCCESS;
}

ErrorCode Intx2Mesh::correct_intersection_points_positions()
{
  if (parcomm)
  {
    // first, find out the edges that are shared between processors, and owned by the current processor
    Range shared_edges_owned;
    ErrorCode rval = parcomm->get_shared_entities(-1, // all other proc
        shared_edges_owned,
        1,
        true, // only on the interface
        true); // only the edges owned by the current processor
    ERRORR(rval, "can't get shared edges owned");

    shared_edges_owned = intersect(RedEdges, shared_edges_owned);
    rval = parcomm->settle_intersection_points(RedEdges, shared_edges_owned, extraNodesVec, epsilon_1);
    ERRORR(rval, "can't settle intx points");
  }
  return MB_SUCCESS;
}
#endif /* MOAB_HAVE_MPI */
} /* namespace moab */<|MERGE_RESOLUTION|>--- conflicted
+++ resolved
@@ -1233,11 +1233,6 @@
     return MB_SUCCESS;
   }
 
-<<<<<<< HEAD
-  Tag orgSendProcTag; // this will be a tag set on the received mesh, with info about from what task / PE the
-=======
-  //Tag orgSendProcTag; // this will be a tag set on the received mesh, with info about from what task / PE the
->>>>>>> edc0d457
   // primary element came from, in the joint communicator ; this will be forwarded by coverage mesh
   int defaultInt=-1; // no processor, so it was not migrated from somewhere else
   ErrorCode rval = mb->tag_get_handle("orig_sending_processor", 1, MB_TYPE_INTEGER, orgSendProcTag,
@@ -1546,11 +1541,7 @@
     int currentIndexIntTuple = 2 + max_edges_1;
     if (migrated_mesh)
     {
-<<<<<<< HEAD
-      orig_sender = TLq.vi_wr[sizeTuple * n + currentIndexIntTuple];
-=======
       orig_sender = TLq.vi_wr[sizeTuple * i + currentIndexIntTuple];
->>>>>>> edc0d457
       rval = mb->tag_set_data(orgSendProcTag, &new_element, 1, &orig_sender);MB_CHK_SET_ERR(rval, "can't set original sender for polygon, in migrate scenario");
       currentIndexIntTuple ++;// add one more
     }
@@ -1559,11 +1550,7 @@
     {
       for (int j=0; j<size_gdofs_tag; j++)
       {
-<<<<<<< HEAD
-        valsDOFs[j] = TLq.vi_wr[sizeTuple * n + currentIndexIntTuple + j];
-=======
         valsDOFs[j] = TLq.vi_wr[sizeTuple * i + currentIndexIntTuple + j];
->>>>>>> edc0d457
       }
       rval = mb->tag_set_data(gdsTag, &new_element, 1, &valsDOFs[0]);MB_CHK_SET_ERR(rval, "can't set GLOBAL_DOFS data on coverage mesh");
     }
