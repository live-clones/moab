--- conflicted
+++ resolved
@@ -1299,29 +1299,18 @@
 {
   if (parcomm && parcomm->size()>1)
   {
-<<<<<<< HEAD
-    moab::ParallelMergeMesh pm(parcomm, epsilon_1);
-    ErrorCode rval = pm.merge(outSet, false, 1); // resolve only the output set, do not skip local merge, use dim 2
-    ERRORR(rval, "can't merge intersection ");
-
-=======
-    /*
+/*
     moab::ParallelMergeMesh pm(parcomm, epsilon_1);
     ErrorCode rval = pm.merge(outSet, false, 2); // resolve only the output set, do not skip local merge, use dim 2
     ERRORR(rval, "can't merge intersection ");
 */
->>>>>>> 1e310168
     // look at non-owned shared vertices, that could be part of original source set
     // they should be removed from intx set reference, because they might not have a correspondent
     // on the other task
     Range nonOwnedVerts;
     Range vertsInIntx;
     Range intxCells;
-<<<<<<< HEAD
-    rval = mb->get_entities_by_dimension(outSet, 2, intxCells); MB_CHK_ERR(rval);
-=======
     ErrorCode rval = mb->get_entities_by_dimension(outSet, 2, intxCells); MB_CHK_ERR(rval);
->>>>>>> 1e310168
     rval = mb->get_connectivity(intxCells, vertsInIntx);MB_CHK_ERR(rval);
 
     rval = parcomm->filter_pstatus(vertsInIntx, PSTATUS_NOT_OWNED, PSTATUS_AND, -1, &nonOwnedVerts);MB_CHK_ERR(rval);
