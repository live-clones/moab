--- conflicted
+++ resolved
@@ -75,13 +75,9 @@
 MOAB_FCFLAGS = @FCFLAGS@
 MOAB_LDFLAGS = @EXPORT_LDFLAGS@ @CXX_LDFLAGS@ @LDFLAGS@
 
-<<<<<<< HEAD
-MOAB_EXT_LIBS = @NETCDF_LIBS@ @PNETCDF_LIBS@ @CGNS_LIBS@ @HDF5_LIBS@ @DAMSEL_LIBS@ @CCMIO_LIBS@ @CGM_LIBS@ @TEMPESTREMAP_LIBS@ @ZOLTAN_LIBS@ @PARMETIS_LIBS@ @METIS_LIBS@ @LIBS@ 
-=======
 MOAB_EXT_LIBS = @NETCDF_LIBS@ @PNETCDF_LIBS@ @CGNS_LIBS@ @HDF5_LIBS@ @DAMSEL_LIBS@ @CCMIO_LIBS@ \
-                @CGM_LIBS@ @ZOLTAN_LIBS@ @PARMETIS_LIBS@ @METIS_LIBS@ \
+                @CGM_LIBS@ @TEMPESTREMAP_LIBS@ @ZOLTAN_LIBS@ @PARMETIS_LIBS@ @METIS_LIBS@ \
                 @HYPRE_LIBS@ @LAPACK_LIBS@ @BLAS_LIBS@ @LIBS@ 
->>>>>>> d7e04a87
 MOAB_LIBS_LINK = ${MOAB_LDFLAGS} -L${MOAB_LIBDIR} -lMOAB ${MSQ_LIBS} $(MOAB_EXT_LIBS) 
 DAGMC_LIBS_LINK = ${MOAB_LDFLAGS} -L${MOAB_LIBDIR} @DAGMC_LIBS@ -lMOAB ${MSQ_LIBS} $(MOAB_EXT_LIBS)
 
